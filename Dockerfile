ARG ARCH
ARG IMAGE=ossrs/srs:ubuntu20
FROM ${ARCH}${IMAGE} AS build

ARG CONFARGS
ARG MAKEARGS
ARG INSTALLDEPENDS
ARG BUILDPLATFORM
ARG TARGETPLATFORM
ARG SRS_AUTO_PACKAGER
RUN echo "BUILDPLATFORM: $BUILDPLATFORM, TARGETPLATFORM: $TARGETPLATFORM, PACKAGER: ${#SRS_AUTO_PACKAGER}, CONFARGS: ${CONFARGS}, MAKEARGS: ${MAKEARGS}, INSTALLDEPENDS: ${INSTALLDEPENDS}"

# https://serverfault.com/questions/949991/how-to-install-tzdata-on-a-ubuntu-docker-image
ENV DEBIAN_FRONTEND noninteractive

# To use if in RUN, see https://github.com/moby/moby/issues/7281#issuecomment-389440503
# Note that only exists issue like "/bin/sh: 1: [[: not found" for Ubuntu20, no such problem in CentOS7.
SHELL ["/bin/bash", "-c"]

# Install depends tools.
RUN if [[ $INSTALLDEPENDS != 'NO' ]]; then \
        apt-get update && apt-get install -y gcc make g++ patch unzip perl git libasan5; \
    fi

# Copy source code to docker.
COPY . /srs
WORKDIR /srs/trunk

# Build and install SRS.
# Note that SRT is enabled by default, so we configure without --srt=on.
# Note that we have copied all files by make install.
RUN ./configure --gb28181=on --h265=on ${CONFARGS} && make ${MAKEARGS} && make install

############################################################
# dist
############################################################
FROM ${ARCH}ubuntu:focal AS dist

ARG BUILDPLATFORM
ARG TARGETPLATFORM
RUN echo "BUILDPLATFORM: $BUILDPLATFORM, TARGETPLATFORM: $TARGETPLATFORM"

# Expose ports for streaming @see https://github.com/ossrs/srs#ports
EXPOSE 1935 1985 8080 5060 9000 8000/udp 10080/udp

# FFMPEG 4.1
COPY --from=build /usr/local/bin/ffmpeg /usr/local/srs/objs/ffmpeg/bin/ffmpeg
# SRS binary, config files and srs-console.
COPY --from=build /usr/local/srs /usr/local/srs

# Test the version of binaries.
RUN ldd /usr/local/srs/objs/ffmpeg/bin/ffmpeg && \
    /usr/local/srs/objs/ffmpeg/bin/ffmpeg -version && \
    ldd /usr/local/srs/objs/srs && \
    /usr/local/srs/objs/srs -v

# Default workdir and command.
WORKDIR /usr/local/srs
<<<<<<< HEAD
ENV SRS_DAEMON=off SRS_IN_DOCKER=on
CMD ["./objs/srs", "-c", "conf/srs.conf"]
=======
ENV SRS_DAEMON=off
CMD ["./objs/srs", "-c", "conf/docker.conf"]
>>>>>>> a1e4f61d
<|MERGE_RESOLUTION|>--- conflicted
+++ resolved
@@ -56,10 +56,5 @@
 
 # Default workdir and command.
 WORKDIR /usr/local/srs
-<<<<<<< HEAD
 ENV SRS_DAEMON=off SRS_IN_DOCKER=on
-CMD ["./objs/srs", "-c", "conf/srs.conf"]
-=======
-ENV SRS_DAEMON=off
 CMD ["./objs/srs", "-c", "conf/docker.conf"]
->>>>>>> a1e4f61d
