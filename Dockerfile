ARG ARCH
ARG IMAGE=ossrs/srs:ubuntu20
FROM ${ARCH}${IMAGE} AS build

ARG CONFARGS
ARG MAKEARGS
ARG INSTALLDEPENDS
ARG BUILDPLATFORM
ARG TARGETPLATFORM
ARG SRS_AUTO_PACKAGER
RUN echo "BUILDPLATFORM: $BUILDPLATFORM, TARGETPLATFORM: $TARGETPLATFORM, PACKAGER: ${#SRS_AUTO_PACKAGER}, CONFARGS: ${CONFARGS}, MAKEARGS: ${MAKEARGS}, INSTALLDEPENDS: ${INSTALLDEPENDS}"

# https://serverfault.com/questions/949991/how-to-install-tzdata-on-a-ubuntu-docker-image
ENV DEBIAN_FRONTEND noninteractive

# To use if in RUN, see https://github.com/moby/moby/issues/7281#issuecomment-389440503
# Note that only exists issue like "/bin/sh: 1: [[: not found" for Ubuntu20, no such problem in CentOS7.
SHELL ["/bin/bash", "-c"]

# Install depends tools.
RUN if [[ $INSTALLDEPENDS != 'NO' ]]; then \
        apt-get update && apt-get install -y gcc make g++ patch unzip perl git libasan5; \
    fi

# Copy source code to docker.
COPY . /srs
WORKDIR /srs/trunk

# Build and install SRS.
# Note that SRT is enabled by default, so we configure without --srt=on.
# Note that we have copied all files by make install.
RUN ./configure --gb28181=on --h265=on ${CONFARGS} && make ${MAKEARGS} && make install

############################################################
# dist
############################################################
FROM ${ARCH}ubuntu:focal AS dist

ARG BUILDPLATFORM
ARG TARGETPLATFORM
RUN echo "BUILDPLATFORM: $BUILDPLATFORM, TARGETPLATFORM: $TARGETPLATFORM"

# Expose ports for streaming @see https://github.com/ossrs/srs#ports
EXPOSE 1935 1985 8080 8000/udp 10080/udp

# FFMPEG 4.1
COPY --from=build /usr/local/bin/ffmpeg /usr/local/srs/objs/ffmpeg/bin/ffmpeg
# SRS binary, config files and srs-console.
COPY --from=build /usr/local/srs /usr/local/srs

# Test the version of binaries.
RUN ldd /usr/local/srs/objs/ffmpeg/bin/ffmpeg && \
    /usr/local/srs/objs/ffmpeg/bin/ffmpeg -version && \
    ldd /usr/local/srs/objs/srs && \
    /usr/local/srs/objs/srs -v

# Default workdir and command.
WORKDIR /usr/local/srs
<<<<<<< HEAD
=======
ENV SRS_DAEMON=off
>>>>>>> a1c7b9f2
CMD ["./objs/srs", "-c", "conf/srs.conf"]
<|MERGE_RESOLUTION|>--- conflicted
+++ resolved
@@ -56,8 +56,5 @@
 
 # Default workdir and command.
 WORKDIR /usr/local/srs
-<<<<<<< HEAD
-=======
 ENV SRS_DAEMON=off
->>>>>>> a1c7b9f2
 CMD ["./objs/srs", "-c", "conf/srs.conf"]
