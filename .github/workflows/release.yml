--- conflicted
+++ resolved
@@ -81,7 +81,7 @@
           docker push --all-tags ossrs/droplet
           #
           docker tag ossrs/lighthouse:$SRS_TAG ossrs/lighthouse:$SRS_MAJOR
-          docker tag ossrs/lighthouse:$SRS_TAG ossrs/lighthouse:latest
+          #docker tag ossrs/lighthouse:$SRS_TAG ossrs/lighthouse:latest
           docker push --all-tags ossrs/lighthouse
 
       # Aliyun ACR hub
@@ -112,15 +112,11 @@
           docker tag ossrs/lighthouse:$SRS_TAG registry.cn-hangzhou.aliyuncs.com/ossrs/lighthouse:$SRS_VERSION
           docker tag ossrs/lighthouse:$SRS_TAG registry.cn-hangzhou.aliyuncs.com/ossrs/lighthouse:v$SRS_MAJOR
           docker tag ossrs/lighthouse:$SRS_TAG registry.cn-hangzhou.aliyuncs.com/ossrs/lighthouse:$SRS_MAJOR
-          docker tag ossrs/lighthouse:$SRS_TAG registry.cn-hangzhou.aliyuncs.com/ossrs/lighthouse:latest
+          #docker tag ossrs/lighthouse:$SRS_TAG registry.cn-hangzhou.aliyuncs.com/ossrs/lighthouse:latest
           docker push --all-tags registry.cn-hangzhou.aliyuncs.com/ossrs/lighthouse
 
-<<<<<<< HEAD
-      # Tencent TCR hub
-      # TODO: FIXME: If stable, please set the latest from 4.0 to 5.0
-      - name: Login Tencent docker hub
-=======
       # Tencent TCR Singapore hub
+      # TODO: FIXME: If stable, please set the latest from 4.0 to 5.0
       - name: Login Tencent Singapore docker hub
         uses: docker/login-action@v1
         with:
@@ -133,26 +129,26 @@
           docker tag ossrs/srs:$SRS_TAG sgccr.ccs.tencentyun.com/ossrs/srs:$SRS_VERSION
           docker tag ossrs/srs:$SRS_TAG sgccr.ccs.tencentyun.com/ossrs/srs:v$SRS_MAJOR
           docker tag ossrs/srs:$SRS_TAG sgccr.ccs.tencentyun.com/ossrs/srs:$SRS_MAJOR
-          docker tag ossrs/srs:$SRS_TAG sgccr.ccs.tencentyun.com/ossrs/srs:latest
+          #docker tag ossrs/srs:$SRS_TAG sgccr.ccs.tencentyun.com/ossrs/srs:latest
           docker push --all-tags sgccr.ccs.tencentyun.com/ossrs/srs
           #
           docker tag ossrs/droplet:$SRS_TAG sgccr.ccs.tencentyun.com/ossrs/droplet:$SRS_TAG
           docker tag ossrs/droplet:$SRS_TAG sgccr.ccs.tencentyun.com/ossrs/droplet:$SRS_VERSION
           docker tag ossrs/droplet:$SRS_TAG sgccr.ccs.tencentyun.com/ossrs/droplet:v$SRS_MAJOR
           docker tag ossrs/droplet:$SRS_TAG sgccr.ccs.tencentyun.com/ossrs/droplet:$SRS_MAJOR
-          docker tag ossrs/droplet:$SRS_TAG sgccr.ccs.tencentyun.com/ossrs/droplet:latest
+          #docker tag ossrs/droplet:$SRS_TAG sgccr.ccs.tencentyun.com/ossrs/droplet:latest
           docker push --all-tags sgccr.ccs.tencentyun.com/ossrs/droplet
           #
           docker tag ossrs/lighthouse:$SRS_TAG sgccr.ccs.tencentyun.com/ossrs/lighthouse:$SRS_TAG
           docker tag ossrs/lighthouse:$SRS_TAG sgccr.ccs.tencentyun.com/ossrs/lighthouse:$SRS_VERSION
           docker tag ossrs/lighthouse:$SRS_TAG sgccr.ccs.tencentyun.com/ossrs/lighthouse:v$SRS_MAJOR
           docker tag ossrs/lighthouse:$SRS_TAG sgccr.ccs.tencentyun.com/ossrs/lighthouse:$SRS_MAJOR
-          docker tag ossrs/lighthouse:$SRS_TAG sgccr.ccs.tencentyun.com/ossrs/lighthouse:latest
+          #docker tag ossrs/lighthouse:$SRS_TAG sgccr.ccs.tencentyun.com/ossrs/lighthouse:latest
           docker push --all-tags sgccr.ccs.tencentyun.com/ossrs/lighthouse
 
       # Tencent TCR Beijing hub
+      # TODO: FIXME: If stable, please set the latest from 4.0 to 5.0
       - name: Login Tencent Beijing docker hub
->>>>>>> c9dcee77
         uses: docker/login-action@v1
         with:
           registry: ccr.ccs.tencentyun.com
@@ -164,21 +160,21 @@
           docker tag ossrs/srs:$SRS_TAG ccr.ccs.tencentyun.com/ossrs/srs:$SRS_VERSION
           docker tag ossrs/srs:$SRS_TAG ccr.ccs.tencentyun.com/ossrs/srs:v$SRS_MAJOR
           docker tag ossrs/srs:$SRS_TAG ccr.ccs.tencentyun.com/ossrs/srs:$SRS_MAJOR
-          docker tag ossrs/srs:$SRS_TAG ccr.ccs.tencentyun.com/ossrs/srs:latest
+          #docker tag ossrs/srs:$SRS_TAG ccr.ccs.tencentyun.com/ossrs/srs:latest
           docker push --all-tags ccr.ccs.tencentyun.com/ossrs/srs
           #
           docker tag ossrs/droplet:$SRS_TAG ccr.ccs.tencentyun.com/ossrs/droplet:$SRS_TAG
           docker tag ossrs/droplet:$SRS_TAG ccr.ccs.tencentyun.com/ossrs/droplet:$SRS_VERSION
           docker tag ossrs/droplet:$SRS_TAG ccr.ccs.tencentyun.com/ossrs/droplet:v$SRS_MAJOR
           docker tag ossrs/droplet:$SRS_TAG ccr.ccs.tencentyun.com/ossrs/droplet:$SRS_MAJOR
-          docker tag ossrs/droplet:$SRS_TAG ccr.ccs.tencentyun.com/ossrs/droplet:latest
+          #docker tag ossrs/droplet:$SRS_TAG ccr.ccs.tencentyun.com/ossrs/droplet:latest
           docker push --all-tags ccr.ccs.tencentyun.com/ossrs/droplet
           #
           docker tag ossrs/lighthouse:$SRS_TAG ccr.ccs.tencentyun.com/ossrs/lighthouse:$SRS_TAG
           docker tag ossrs/lighthouse:$SRS_TAG ccr.ccs.tencentyun.com/ossrs/lighthouse:$SRS_VERSION
           docker tag ossrs/lighthouse:$SRS_TAG ccr.ccs.tencentyun.com/ossrs/lighthouse:v$SRS_MAJOR
           docker tag ossrs/lighthouse:$SRS_TAG ccr.ccs.tencentyun.com/ossrs/lighthouse:$SRS_MAJOR
-          docker tag ossrs/lighthouse:$SRS_TAG ccr.ccs.tencentyun.com/ossrs/lighthouse:latest
+          #docker tag ossrs/lighthouse:$SRS_TAG ccr.ccs.tencentyun.com/ossrs/lighthouse:latest
           docker push --all-tags ccr.ccs.tencentyun.com/ossrs/lighthouse
 
       ##################################################################################################################
@@ -228,19 +224,10 @@
             * Source: ${{ env.SRS_SOURCE_MD5 }} [${{ env.SRS_SOURCE_TAR }}](https://github.com/ossrs/srs/releases/download/${{ env.SRS_TAG }}/${{ env.SRS_SOURCE_TAR }})
             * Binary: ${{ env.SRS_PACKAGE_MD5 }} [${{ env.SRS_PACKAGE_ZIP }}](https://github.com/ossrs/srs/releases/download/${{ env.SRS_TAG }}/${{ env.SRS_PACKAGE_ZIP }})
             ## Docker
-<<<<<<< HEAD
             * China: docker pull registry.cn-hangzhou.aliyuncs.com/ossrs/srs:${{ env.SRS_MAJOR }}
             * China: docker pull registry.cn-hangzhou.aliyuncs.com/ossrs/srs:${{ env.SRS_TAG }}
             * Global: docker pull ossrs/srs:${{ env.SRS_MAJOR }}
             * Global: docker pull ossrs/srs:${{ env.SRS_TAG }}
-=======
-            * China: [docker pull ccr.ccs.tencentyun.com/ossrs/srs:latest](https://github.com/ossrs/srs/wiki/v4_CN_Home#docker)
-            * China: [docker pull ccr.ccs.tencentyun.com/ossrs/srs:${{ env.SRS_MAJOR }}](https://github.com/ossrs/srs/wiki/v4_CN_Home#docker)
-            * China: [docker pull ccr.ccs.tencentyun.com/ossrs/srs:${{ env.SRS_TAG }}](https://github.com/ossrs/srs/wiki/v4_CN_Home#docker)
-            * Global: [docker pull ossrs/srs:latest](https://github.com/ossrs/srs/wiki/v4_EN_Home#docker)
-            * Global: [docker pull ossrs/srs:${{ env.SRS_MAJOR }}](https://github.com/ossrs/srs/wiki/v4_EN_Home#docker)
-            * Global: [docker pull ossrs/srs:${{ env.SRS_TAG }}](https://github.com/ossrs/srs/wiki/v4_EN_Home#docker)
->>>>>>> c9dcee77
             ## Doc
             * [FAQ](https://github.com/ossrs/srs/issues/2716), [Features](https://github.com/ossrs/srs/blob/${{ github.sha }}/trunk/doc/Features.md#features) or [ChangeLogs](https://github.com/ossrs/srs/blob/${{ github.sha }}/trunk/doc/CHANGELOG.md#changelog)
           draft: false
