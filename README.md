#Simple-RTMP-Server

SRS定位是运营级的互联网直播服务器集群，追求更好的概念完整性和最简单实现的代码。

SRS is industrial-strength live streaming cluster, 
for the best conceptual integrity and the simplest implementation.

Download from github.io: 
[Centos6-x86_64](http://winlinvip.github.io/srs.release/releases/files/SRS-CentOS6-x86_64-1.0.0.zip) 
[more...](http://winlinvip.github.io/srs.release/releases/)

Download from ossrs.net: 
[Centos6-x86_64](http://www.ossrs.net/srs.release/releases/files/SRS-CentOS6-x86_64-1.0.0.zip) 
[more...](http://www.ossrs.net/srs.release/releases/)

## About

SRS(SIMPLE RTMP Server) over state-threads created in 2013.10.

SRS delivers rtmp/hls live on x86/x64/arm/mips linux, 
supports origin/edge/vhost and transcode/ingest and dvr/forward 
and http-api/http-callback/reload, introduces tracable 
session-oriented log, exports client srs-librtmp, 
provides EN/CN wiki and the most simple architecture.

SRS focus on small problem domain, which is the most complex for all software(see OOAD). 
Because of lack of deveoper resource, SRS only provides features which is the most popular 
for internet. SRS is simple for and only for problem domain is simplified.

SRS is a simple, RTMP(
[CN](https://github.com/winlinvip/simple-rtmp-server/wiki/v1_CN_DeliveryRTMP), 
[EN](https://github.com/winlinvip/simple-rtmp-server/wiki/v1_EN_DeliveryRTMP)
),
HLS(
[CN](https://github.com/winlinvip/simple-rtmp-server/wiki/v1_CN_DeliveryHLS), 
[EN](https://github.com/winlinvip/simple-rtmp-server/wiki/v1_EN_DeliveryHLS)
), 
high-performance(7.5k+ clients)(
[CN](https://github.com/winlinvip/simple-rtmp-server/wiki/v1_CN_Performance), 
[EN](https://github.com/winlinvip/simple-rtmp-server/wiki/v1_EN_Performance)
),
single processes, edge/origin live server, 
x86/x64/arm(
[CN](https://github.com/winlinvip/simple-rtmp-server/wiki/v1_CN_SrsLinuxArm), 
[EN](https://github.com/winlinvip/simple-rtmp-server/wiki/v1_EN_SrsLinuxArm)
),
compile depends on st(
[CN](https://github.com/winlinvip/simple-rtmp-server/wiki/v1_CN_Architecture), 
[EN](https://github.com/winlinvip/simple-rtmp-server/wiki/v1_EN_Architecture)
)(required),
[ssl](http://www.openssl.org/) and [http-parser](https://github.com/joyent/http-parser), 
use [nginx](http://nginx.org/), [ffmpeg](http://ffmpeg.org/) and 
[cherrypy](http://www.cherrypy.org/) as external tools. that is, only need st to run srs for 
minimum run. see Build(
[CN](https://github.com/winlinvip/simple-rtmp-server/wiki/v1_CN_Build), 
[EN](https://github.com/winlinvip/simple-rtmp-server/wiki/v1_EN_Build)
).

SRS supports vhost(
[CN](https://github.com/winlinvip/simple-rtmp-server/wiki/v1_CN_RtmpUrlVhost), 
[EN](https://github.com/winlinvip/simple-rtmp-server/wiki/v1_EN_RtmpUrlVhost)
),
rtmp(encoder push(
[CN](https://github.com/winlinvip/simple-rtmp-server/wiki/v1_CN_DeliveryRTMP), 
[EN](https://github.com/winlinvip/simple-rtmp-server/wiki/v1_EN_DeliveryRTMP)
),
client/edge(
[CN](https://github.com/winlinvip/simple-rtmp-server/wiki/v1_CN_Edge),
[EN](https://github.com/winlinvip/simple-rtmp-server/wiki/v1_EN_Edge),
) pull), 
ingester(srs pull)(
[CN](https://github.com/winlinvip/simple-rtmp-server/wiki/v1_CN_Ingest), 
[EN](https://github.com/winlinvip/simple-rtmp-server/wiki/v1_EN_Ingest)
),
HLS(
[CN](https://github.com/winlinvip/simple-rtmp-server/wiki/v1_CN_DeliveryHLS), 
[EN](https://github.com/winlinvip/simple-rtmp-server/wiki/v1_EN_DeliveryHLS)
),
HLS audio only(
[CN](https://github.com/winlinvip/simple-rtmp-server/wiki/v1_CN_DeliveryHLS#hlsaudioonly), 
[EN](https://github.com/winlinvip/simple-rtmp-server/wiki/v1_EN_DeliveryHLS#hlsaudioonly)
),
transcoding(
[CN](https://github.com/winlinvip/simple-rtmp-server/wiki/v1_CN_FFMPEG), 
[EN](https://github.com/winlinvip/simple-rtmp-server/wiki/v1_EN_FFMPEG)
),
forward(
[CN](https://github.com/winlinvip/simple-rtmp-server/wiki/v1_CN_FFMPEG), 
[EN](https://github.com/winlinvip/simple-rtmp-server/wiki/v1_EN_FFMPEG)
),
http hooks(
[CN](https://github.com/winlinvip/simple-rtmp-server/wiki/v1_CN_HTTPCallback), 
[EN](https://github.com/winlinvip/simple-rtmp-server/wiki/v1_EN_HTTPCallback)
),
http api(
[CN](https://github.com/winlinvip/simple-rtmp-server/wiki/v1_CN_HTTPApi), 
[EN](https://github.com/winlinvip/simple-rtmp-server/wiki/v1_EN_HTTPApi)
),
http server(
[CN](https://github.com/winlinvip/simple-rtmp-server/wiki/v1_CN_HTTPServer),
[EN](https://github.com/winlinvip/simple-rtmp-server/wiki/v1_EN_HTTPServer)
),
dvr(
[CN](https://github.com/winlinvip/simple-rtmp-server/wiki/v1_CN_DVR), 
[EN](https://github.com/winlinvip/simple-rtmp-server/wiki/v1_EN_DVR)
) and
SRS-librtmp(
[CN](https://github.com/winlinvip/simple-rtmp-server/wiki/v2_CN_SrsLibrtmp),
[EN](https://github.com/winlinvip/simple-rtmp-server/wiki/v2_EN_SrsLibrtmp)
).

SRS-librtmp(
[CN](https://github.com/winlinvip/simple-rtmp-server/wiki/v2_CN_SrsLibrtmp),
[EN](https://github.com/winlinvip/simple-rtmp-server/wiki/v2_EN_SrsLibrtmp)
)
is a client library, only depends on c++ and socket, with 
examples(
[CN](https://github.com/winlinvip/simple-rtmp-server/wiki/v2_CN_SrsLibrtmp#srs-librtmp-examples),
[EN](https://github.com/winlinvip/simple-rtmp-server/wiki/v2_EN_SrsLibrtmp#srs-librtmp-examples)
)(to play, 
publish, ingest flv/rtmp, inject flv, 
publish h264 raw stream(
[CN](https://github.com/winlinvip/simple-rtmp-server/wiki/v2_CN_SrsLibrtmp#publish-h264-raw-data), 
[EN](https://github.com/winlinvip/simple-rtmp-server/wiki/v2_EN_SrsLibrtmp#publish-h264-raw-data)
),
exported as seperate project or single cpp file by configure(
[CN](https://github.com/winlinvip/simple-rtmp-server/wiki/v2_CN_SrsLibrtmp#export-srs-librtmp),
[EN](https://github.com/winlinvip/simple-rtmp-server/wiki/v2_EN_SrsLibrtmp#export-srs-librtmp)
).
SRS-librtmp(
[CN](https://github.com/winlinvip/simple-rtmp-server/wiki/v2_CN_SrsLibrtmp),
[EN](https://github.com/winlinvip/simple-rtmp-server/wiki/v2_EN_SrsLibrtmp)
)
provides apis to support RTMP, FLV, AMF0 and 
h.264 raw stream(
[CN](https://github.com/winlinvip/simple-rtmp-server/wiki/v2_CN_SrsLibrtmp#publish-h264-raw-data),
[EN](https://github.com/winlinvip/simple-rtmp-server/wiki/v2_EN_SrsLibrtmp#publish-h264-raw-data)
).

Report Bug: [https://github.com/winlinvip/simple-rtmp-server/issues/new](https://github.com/winlinvip/simple-rtmp-server/issues/new)  <br/>
WebSite: [http://ossrs.net](http://ossrs.net) <br/>
Release: [http://winlinvip.github.io/srs.release](http://winlinvip.github.io/srs.release)  <br/>
Blog: [http://blog.csdn.net/win_lin](http://blog.csdn.net/win_lin)  <br/>
QQ Group: 365936885, by wenjie <br/>
Wiki: [https://github.com/winlinvip/simple-rtmp-server/wiki](https://github.com/winlinvip/simple-rtmp-server/wiki)  <br/>
StreamServers：[BLS](https://github.com/wenjiegit/Bull-Live-Server)/[BLE](https://github.com/wenjiegit/Bull-Live-Encoder), 
[NGINX-RTMP](https://github.com/arut/nginx-rtmp-module), [CRTMPD](http://www.rtmpd.com/), 
[RED5](http://www.red5.org/), [WOWZA](http://www.wowza.com/), 
[FMS/AMS](http://www.adobe.com/products/adobe-media-server-standard.html)

## AUTHORS

There are three types of people that have contributed to the SRS project:
* PRIMARY: Contribute important features and >10% code. Names of all 
PRIMARY response in NetConnection.connect and metadata. 
* AUTHORS: Contribute features and 1%~10% code. Names of all 
PRIMARY response in NetConnection.connect and metadata. 
* CONTRIBUTORS: Submit patches, report bugs, add translations, help answer 
newbie questions, and generally make SRS that much better.

About all PRIMARY, AUTHORS and CONTRIBUTORS, read 
[AUTHORS.txt](https://github.com/winlinvip/simple-rtmp-server/blob/master/AUTHORS.txt).

A big THANK YOU goes to:
* [chnvideo](chnvideo.com) co-founders([wiseyoung](mailto:wiseyoung@chnvideo.com), [trueice](mailto:trueice@chnvideo.com), [leijian](mailto:leijian@chnvideo.com)) for [big supports](https://github.com/winlinvip/simple-rtmp-server/wiki/v1_CN_Product#bigthanks).
* Genes amd Mabbott for creating [st](https://github.com/winlinvip/state-threads)([state-threads](http://sourceforge.net/projects/state-threads/)).
* Michael Talyanksy for introducing us to use st.
* Roman Arutyunyan for creating [nginx-rtmp](https://github.com/arut/nginx-rtmp-module) for SRS to refer to. 
* Joyent for creating [http-parser](https://github.com/joyent/http-parser) for http-api for SRS.
* Igor Sysoev for creating [nginx](http://nginx.org/) for SRS to refer to.
* [FFMPEG](http://ffmpeg.org/) and [libx264](http://www.videolan.org/) group for SRS to use to transcode.
* Guido van Rossum for creating Python for api-server for SRS.

## Mirrors

Github: [https://github.com/winlinvip/simple-rtmp-server](https://github.com/winlinvip/simple-rtmp-server),
the GIT usage(
[CN](https://github.com/winlinvip/simple-rtmp-server/wiki/v1_CN_Git), 
[EN](https://github.com/winlinvip/simple-rtmp-server/wiki/v1_EN_Git)
)

```bash
git clone https://github.com/winlinvip/simple-rtmp-server.git
```

CSDN: [https://code.csdn.net/winlinvip/srs-csdn](https://code.csdn.net/winlinvip/srs-csdn) ,
the GIT usage(
[CN](https://github.com/winlinvip/simple-rtmp-server/wiki/v1_CN_Git), 
[EN](https://github.com/winlinvip/simple-rtmp-server/wiki/v1_EN_Git)
)

```bash
git clone https://code.csdn.net/winlinvip/srs-csdn.git
```

OSChina: [http://git.oschina.net/winlinvip/srs.oschina](http://git.oschina.net/winlinvip/srs.oschina) ,
the GIT usage(
[CN](https://github.com/winlinvip/simple-rtmp-server/wiki/v1_CN_Git), 
[EN](https://github.com/winlinvip/simple-rtmp-server/wiki/v1_EN_Git)
)

```bash
git clone https://git.oschina.net/winlinvip/srs.oschina.git
```

## Usage

<strong>Step 1:</strong> get SRS 

<pre>
git clone https://github.com/winlinvip/simple-rtmp-server &&
cd simple-rtmp-server/trunk
</pre>

<strong>Step 2:</strong> build SRS,
<strong>Requires Centos6.x/Ubuntu12 32/64bits, others see Build(
[CN](https://github.com/winlinvip/simple-rtmp-server/wiki/v2_CN_Build),
[EN](https://github.com/winlinvip/simple-rtmp-server/wiki/v2_EN_Build)
).</strong>

<pre>
./configure && make
</pre>

<strong>Step 3:</strong> start SRS 

<pre>
./objs/srs -c conf/srs.conf
</pre>

<strong>See also:</strong>
* Usage: How to delivery RTMP?(
[CN](https://github.com/winlinvip/simple-rtmp-server/wiki/v1_CN_SampleRTMP),
[EN](https://github.com/winlinvip/simple-rtmp-server/wiki/v1_EN_SampleRTMP)
)
* Usage: How to delivery HLS?(
[CN](https://github.com/winlinvip/simple-rtmp-server/wiki/v1_CN_SampleHLS),
[EN](https://github.com/winlinvip/simple-rtmp-server/wiki/v1_EN_SampleHLS)
)
* Usage: How to delivery HLS for other codec?(
[CN](https://github.com/winlinvip/simple-rtmp-server/wiki/v1_CN_SampleTranscode2HLS),
[EN](https://github.com/winlinvip/simple-rtmp-server/wiki/v1_EN_SampleTranscode2HLS)
)
* Usage: How to transode RTMP stream by SRS?(
[CN](https://github.com/winlinvip/simple-rtmp-server/wiki/v1_CN_SampleFFMPEG),
[EN](https://github.com/winlinvip/simple-rtmp-server/wiki/v1_EN_SampleFFMPEG)
)
* Usage: How to forward stream to other server?(
[CN](https://github.com/winlinvip/simple-rtmp-server/wiki/v1_CN_SampleForward),
[EN](https://github.com/winlinvip/simple-rtmp-server/wiki/v1_EN_SampleForward)
)
* Usage: How to deploy low lantency application?(
[CN](https://github.com/winlinvip/simple-rtmp-server/wiki/v1_CN_SampleRealtime),
[EN](https://github.com/winlinvip/simple-rtmp-server/wiki/v1_EN_SampleRealtime)
)
* Usage: How to deploy SRS on ARM?(
[CN](https://github.com/winlinvip/simple-rtmp-server/wiki/v1_CN_SampleARM),
[EN](https://github.com/winlinvip/simple-rtmp-server/wiki/v1_EN_SampleARM)
)
* Usage: How to ingest file/stream/device to SRS?(
[CN](https://github.com/winlinvip/simple-rtmp-server/wiki/v1_CN_SampleIngest),
[EN](https://github.com/winlinvip/simple-rtmp-server/wiki/v1_EN_SampleIngest)
)
* Usage: How to use SRS-HTTP-server to delivery HTTP/HLS stream?(
[CN](https://github.com/winlinvip/simple-rtmp-server/wiki/v1_CN_SampleHTTP),
[EN](https://github.com/winlinvip/simple-rtmp-server/wiki/v1_EN_SampleHTTP)
)
* Usage: How to show the demo of SRS?(
[CN](https://github.com/winlinvip/simple-rtmp-server/wiki/v1_CN_SampleDemo),
[EN](https://github.com/winlinvip/simple-rtmp-server/wiki/v1_EN_SampleDemo)
)
* Usage: How to publish h.264 raw stream to SRS?(
[CN](https://github.com/winlinvip/simple-rtmp-server/wiki/v2_CN_SrsLibrtmp#publish-h264-raw-data),
[EN](https://github.com/winlinvip/simple-rtmp-server/wiki/v2_EN_SrsLibrtmp#publish-h264-raw-data)
)
* Usage: Solution using SRS?(
[CN](https://github.com/winlinvip/simple-rtmp-server/wiki/v1_CN_Sample),
[EN](https://github.com/winlinvip/simple-rtmp-server/wiki/v1_EN_Sample)
)
* Usage: Why SRS?(
[CN](https://github.com/winlinvip/simple-rtmp-server/wiki/v1_CN_Product),
[EN](https://github.com/winlinvip/simple-rtmp-server/wiki/v1_EN_Product)
)

## Wiki

SRS 1.0 wiki

Please select your language:
* [SRS 1.0 English](https://github.com/winlinvip/simple-rtmp-server/wiki/v1_EN_Home)
* [SRS 1.0 Chinese](https://github.com/winlinvip/simple-rtmp-server/wiki/v1_CN_Home)

SRS 2.0 wiki

Please select your language:
* [SRS 2.0 English](https://github.com/winlinvip/simple-rtmp-server/wiki/v2_EN_Home)
* [SRS 2.0 Chinese](https://github.com/winlinvip/simple-rtmp-server/wiki/v2_CN_Home)

## Donation

Donation:<br/>
[http://winlinvip.github.io/srs.release/donation/index.html](http://winlinvip.github.io/srs.release/donation/index.html) OR <br/>
[http://www.ossrs.net/srs.release/donation/index.html](http://www.ossrs.net/srs.release/donation/index.html)

Donations:<br/>
[https://github.com/winlinvip/simple-rtmp-server/blob/master/DONATIONS.txt]
(https://github.com/winlinvip/simple-rtmp-server/blob/master/DONATIONS.txt)

## System Requirements
Supported operating systems and hardware:
* All Linux , both 32 and 64 bits
* All hardware.

## Summary
1. Simple, also stable enough.
1. High-performance(
[CN](https://github.com/winlinvip/simple-rtmp-server/wiki/v1_CN_Performance),
[EN](https://github.com/winlinvip/simple-rtmp-server/wiki/v1_EN_Performance)
): single-thread, async socket, event/st-thread driven.
1. High-concurrency(
[CN](https://github.com/winlinvip/simple-rtmp-server/wiki/v1_CN_Performance),
[EN](https://github.com/winlinvip/simple-rtmp-server/wiki/v1_EN_Performance)
), 6000+ connections(500kbps), 900Mbps, CPU 90.2%, 41MB
1. Support RTMP Origin Server(
[CN](https://github.com/winlinvip/simple-rtmp-server/wiki/v1_CN_DeliveryRTMP),
[EN](https://github.com/winlinvip/simple-rtmp-server/wiki/v1_EN_DeliveryRTMP)
)
1. Support RTMP Edge Server(
[CN](https://github.com/winlinvip/simple-rtmp-server/wiki/v1_CN_Edge),
[EN](https://github.com/winlinvip/simple-rtmp-server/wiki/v1_EN_Edge)
) for CDN, push/pull stream from any RTMP server
1. Support single process; no multiple processes.
1. Support Vhost(
[CN](https://github.com/winlinvip/simple-rtmp-server/wiki/v1_CN_RtmpUrlVhost),
[EN](https://github.com/winlinvip/simple-rtmp-server/wiki/v1_EN_RtmpUrlVhost)
), support \_\_defaultVhost\_\_.
1. Support RTMP(
[CN](https://github.com/winlinvip/simple-rtmp-server/wiki/v1_CN_DeliveryRTMP),
[EN](https://github.com/winlinvip/simple-rtmp-server/wiki/v1_EN_DeliveryRTMP)
) live streaming; no vod streaming.
1. Support Apple HLS(m3u8)(
[CN](https://github.com/winlinvip/simple-rtmp-server/wiki/v1_CN_DeliveryHLS),
[EN](https://github.com/winlinvip/simple-rtmp-server/wiki/v1_EN_DeliveryHLS)
) live streaming.
1. Support HLS audio-only(
[CN](https://github.com/winlinvip/simple-rtmp-server/wiki/v1_CN_DeliveryHLS#hlsaudioonly),
[EN](https://github.com/winlinvip/simple-rtmp-server/wiki/v1_EN_DeliveryHLS#hlsaudioonly)
) live streaming.
1. Support Reload(
[CN](https://github.com/winlinvip/simple-rtmp-server/wiki/v1_CN_Reload),
[EN](https://github.com/winlinvip/simple-rtmp-server/wiki/v1_EN_Reload)
) config to enable changes.
1. Support cache last gop(
[CN](https://github.com/winlinvip/simple-rtmp-server/wiki/v1_CN_LowLatency#gop-cache),
[EN](https://github.com/winlinvip/simple-rtmp-server/wiki/v1_EN_LowLatency#gop-cache)
) for flash player to fast startup.
1. Support listen at multiple ports.
1. Support long time(>4.6hours) publish/play.
1. Support Forward(
[CN](https://github.com/winlinvip/simple-rtmp-server/wiki/v1_CN_Forward),
[EN](https://github.com/winlinvip/simple-rtmp-server/wiki/v1_EN_Forward)
) in master-slave mode.
1. Support live stream Transcoding(
[CN](https://github.com/winlinvip/simple-rtmp-server/wiki/v1_CN_FFMPEG),
[EN](https://github.com/winlinvip/simple-rtmp-server/wiki/v1_EN_FFMPEG)
) by ffmpeg.
1. Support ffmpeg(
[CN](https://github.com/winlinvip/simple-rtmp-server/wiki/v1_CN_FFMPEG),
[EN](https://github.com/winlinvip/simple-rtmp-server/wiki/v1_EN_FFMPEG)
) filters(logo/overlay/crop), x264 params, copy/vn/an.
1. Support audio transcode(
[CN](https://github.com/winlinvip/simple-rtmp-server/wiki/v1_CN_FFMPEG),
[EN](https://github.com/winlinvip/simple-rtmp-server/wiki/v1_EN_FFMPEG)
) only, speex/mp3 to aac
1. Support http callback api hooks(
[CN](https://github.com/winlinvip/simple-rtmp-server/wiki/v1_CN_HTTPCallback),
[EN](https://github.com/winlinvip/simple-rtmp-server/wiki/v1_EN_HTTPCallback)
)(for authentication and injection).
1. Support bandwidth test(
[CN](https://github.com/winlinvip/simple-rtmp-server/wiki/v1_CN_BandwidthTestTool),
[EN](https://github.com/winlinvip/simple-rtmp-server/wiki/v1_EN_BandwidthTestTool)
) api and flash client.
1. Player, publisher(encoder), and demo pages(jquery+bootstrap)(
[CN](https://github.com/winlinvip/simple-rtmp-server/wiki/v1_CN_SampleDemo),
[EN](https://github.com/winlinvip/simple-rtmp-server/wiki/v1_EN_SampleDemo)
). 
1. Demo(
[CN](https://github.com/winlinvip/simple-rtmp-server/wiki/v1_CN_SampleDemo),
[EN](https://github.com/winlinvip/simple-rtmp-server/wiki/v1_EN_SampleDemo)
) video meeting or chat(SRS+cherrypy+jquery+bootstrap). 
1. Full documents in wiki(
[CN](https://github.com/winlinvip/simple-rtmp-server/wiki/v1_CN_Home),
[EN](https://github.com/winlinvip/simple-rtmp-server/wiki/v1_EN_Home)
), both Chinese and English. 
1. Support RTMP(play-publish) library: srs-librtmp(
[CN](https://github.com/winlinvip/simple-rtmp-server/wiki/v2_CN_SrsLibrtmp),
[EN](https://github.com/winlinvip/simple-rtmp-server/wiki/v2_EN_SrsLibrtmp)
)
1. Support ARM cpu arch(
[CN](https://github.com/winlinvip/simple-rtmp-server/wiki/v1_CN_SrsLinuxArm),
[EN](https://github.com/winlinvip/simple-rtmp-server/wiki/v1_EN_SrsLinuxArm)
) with rtmp/ssl/hls/librtmp.
1. Support init.d(
[CN](https://github.com/winlinvip/simple-rtmp-server/wiki/v1_CN_LinuxService),
[EN](https://github.com/winlinvip/simple-rtmp-server/wiki/v1_EN_LinuxService)
) and packge script, log to file. 
1. Support RTMP ATC(
[CN](https://github.com/winlinvip/simple-rtmp-server/wiki/v1_CN_RTMP-ATC),
[EN](https://github.com/winlinvip/simple-rtmp-server/wiki/v1_EN_RTMP-ATC)
) for HLS/HDS to support backup(failover)
1. Support HTTP RESTful management api(
[CN](https://github.com/winlinvip/simple-rtmp-server/wiki/v1_CN_HTTPApi),
[EN](https://github.com/winlinvip/simple-rtmp-server/wiki/v1_EN_HTTPApi)
).
1. Support Ingest(
[CN](https://github.com/winlinvip/simple-rtmp-server/wiki/v1_CN_Ingest),
[EN](https://github.com/winlinvip/simple-rtmp-server/wiki/v1_EN_Ingest)
) FILE/HTTP/RTMP/RTSP(RTP, SDP) to RTMP using external tools(e.g ffmepg).
1. Support DVR(
[CN](https://github.com/winlinvip/simple-rtmp-server/wiki/v1_CN_DVR),
[EN](https://github.com/winlinvip/simple-rtmp-server/wiki/v1_EN_DVR)
), record live to flv file for vod.
1. Support tracable log, session based log(
[CN](https://github.com/winlinvip/simple-rtmp-server/wiki/v1_CN_SrsLog),
[EN](https://github.com/winlinvip/simple-rtmp-server/wiki/v1_EN_SrsLog)
).
1. Support DRM token traverse(
[CN](https://github.com/winlinvip/simple-rtmp-server/wiki/v1_CN_DRM#tokentraverse),
[EN](https://github.com/winlinvip/simple-rtmp-server/wiki/v1_EN_DRM#tokentraverse)
) for fms origin authenticate.
1. Support system full utest on gtest.
1. [experiment] Support embeded HTTP server(
[CN](https://github.com/winlinvip/simple-rtmp-server/wiki/v1_CN_SampleHTTP),
[EN](https://github.com/winlinvip/simple-rtmp-server/wiki/v1_EN_SampleHTTP)
) for hls(live/vod)
1. [experiment] Support vod stream(http flv/hls vod stream)(
[CN](https://github.com/winlinvip/simple-rtmp-server/wiki/v1_CN_FlvVodStream),
[EN](https://github.com/winlinvip/simple-rtmp-server/wiki/v1_EN_FlvVodStream)
).
1. Stable [1.0release branch](https://github.com/winlinvip/simple-rtmp-server/tree/1.0release) and 
[2.0dev branch](https://github.com/winlinvip/simple-rtmp-server/tree/master).
1. Support publish h264 raw stream(
[CN](https://github.com/winlinvip/simple-rtmp-server/wiki/v2_CN_SrsLibrtmp#publish-h264-raw-data),
[EN](https://github.com/winlinvip/simple-rtmp-server/wiki/v2_EN_SrsLibrtmp#publish-h264-raw-data)
) by srs-librtmp.
1. Support [6k+ clients](https://github.com/winlinvip/simple-rtmp-server/issues/194), 3Gbps per process.
1. Suppport [English wiki](https://github.com/winlinvip/simple-rtmp-server/wiki/v1_EN_Home).
1. Research and simplify st, [bug #182](https://github.com/winlinvip/simple-rtmp-server/issues/182).
1. Support compile [srs-librtmp on windows](https://github.com/winlinvip/srs.librtmp), 
[bug #213](https://github.com/winlinvip/simple-rtmp-server/issues/213).
1. Support [7.5k+ clients](https://github.com/winlinvip/simple-rtmp-server/issues/217), 4Gbps per process.
1. Support publish aac adts raw stream(
[CN](https://github.com/winlinvip/simple-rtmp-server/wiki/v2_CN_SrsLibrtmp#publish-audio-raw-stream),
[EN](https://github.com/winlinvip/simple-rtmp-server/wiki/v2_EN_SrsLibrtmp#publish-audio-raw-stream)
) by srs-librtmp.
1. [no-plan] Support <500ms latency, FRSC(Fast RTMP-compatible Stream Channel tech).
1. [no-plan] Support RTMP 302 redirect [#92](https://github.com/winlinvip/simple-rtmp-server/issues/92).
1. [no-plan] Support multiple processes, for both origin and edge
1. [no-plan] Support adobe RTMFP(flash p2p) protocol.
1. [no-plan] Support adobe flash refer/token/swf verification.
1. [no-plan] Support adobe amf3 codec.
1. [no-plan] Support encryption: RTMPE/RTMPS, HLS DRM
1. [no-plan] Support RTMPT, http to tranverse firewalls
1. [no-plan] Support file source, transcoding file to live stream
1. [no-plan] Support RTP/RTSP server.

## Releases
* 2014-10-09, [Release v1.0-beta](https://github.com/winlinvip/simple-rtmp-server/releases/tag/1.0.beta), all bug fixed, 1.0.0, 59316 lines.<br/>
* 2014-08-03, [Release v1.0-mainline7](https://github.com/winlinvip/simple-rtmp-server/releases/tag/1.0.mainline7), config utest, all bug fixed. 57432 lines.<br/>
* 2014-07-13, [Release v1.0-mainline6](https://github.com/winlinvip/simple-rtmp-server/releases/tag/1.0.mainline6), core/kernel/rtmp utest, refine bandwidth(as/js/srslibrtmp library). 50029 lines.<br/>
* 2014-06-27, [Release v1.0-mainline5](https://github.com/winlinvip/simple-rtmp-server/releases/tag/1.0.mainline5), refine perf 3k+ clients, edge token traverse, [srs monitor](http://ossrs.net:1977), 30days online. 41573 lines.<br/>
* 2014-05-28, [Release v1.0-mainline4](https://github.com/winlinvip/simple-rtmp-server/releases/tag/1.0.mainline4), support heartbeat, tracable log, fix mem leak and bugs. 39200 lines.<br/>
* 2014-05-18, [Release v1.0-mainline3](https://github.com/winlinvip/simple-rtmp-server/releases/tag/1.0.mainline3), support mips, fms origin, json(http-api). 37594 lines.<br/>
* 2014-04-28, [Release v1.0-mainline2](https://github.com/winlinvip/simple-rtmp-server/releases/tag/1.0.mainline2), support [dvr](https://github.com/winlinvip/simple-rtmp-server/wiki/v1_CN_DVR), android, [edge](https://github.com/winlinvip/simple-rtmp-server/wiki/v1_CN_Edge). 35255 lines.<br/>
* 2014-04-07, [Release v1.0-mainline](https://github.com/winlinvip/simple-rtmp-server/releases/tag/1.0.mainline), support [arm](https://github.com/winlinvip/simple-rtmp-server/wiki/v1_CN_SrsLinuxArm), [init.d](https://github.com/winlinvip/simple-rtmp-server/wiki/v1_CN_LinuxService), http [server](https://github.com/winlinvip/simple-rtmp-server/wiki/v1_CN_HTTPServer)/[api](https://github.com/winlinvip/simple-rtmp-server/wiki/v1_CN_HTTPApi), [ingest](https://github.com/winlinvip/simple-rtmp-server/wiki/v1_CN_SampleIngest). 30000 lines.<br/>
* 2013-12-25, [Release v0.9](https://github.com/winlinvip/simple-rtmp-server/releases/tag/0.9), support bandwidth test, player/encoder/chat [demos](https://github.com/winlinvip/simple-rtmp-server/wiki/v1_CN_SampleDemo). 20926 lines.<br/>
* 2013-12-08, [Release v0.8](https://github.com/winlinvip/simple-rtmp-server/releases/tag/0.8), support [http hooks callback](https://github.com/winlinvip/simple-rtmp-server/wiki/v1_CN_HTTPCallback), update [st_load](https://github.com/winlinvip/st-load). 19186 lines.<br/>
* 2013-12-03, [Release v0.7](https://github.com/winlinvip/simple-rtmp-server/releases/tag/0.7), support [live stream transcoding](https://github.com/winlinvip/simple-rtmp-server/wiki/v1_CN_FFMPEG). 17605 lines.<br/>
* 2013-11-29, [Release v0.6](https://github.com/winlinvip/simple-rtmp-server/releases/tag/0.6), support [forward](https://github.com/winlinvip/simple-rtmp-server/wiki/v1_CN_Forward) stream to origin/edge. 16094 lines.<br/>
* 2013-11-26, [Release v0.5](https://github.com/winlinvip/simple-rtmp-server/releases/tag/0.5), support [HLS(m3u8)](https://github.com/winlinvip/simple-rtmp-server/wiki/v1_CN_DeliveryHLS), fragment and window. 14449 lines.<br/>
* 2013-11-10, [Release v0.4](https://github.com/winlinvip/simple-rtmp-server/releases/tag/0.4), support [reload](https://github.com/winlinvip/simple-rtmp-server/wiki/v1_CN_Reload) config, pause, longtime publish/play. 12500 lines.<br/>
* 2013-11-04, [Release v0.3](https://github.com/winlinvip/simple-rtmp-server/releases/tag/0.3), support [vhost](https://github.com/winlinvip/simple-rtmp-server/wiki/v1_CN_RtmpUrlVhost), refer, gop cache, listen multiple ports. 11773 lines.<br/>
* 2013-10-25, [Release v0.2](https://github.com/winlinvip/simple-rtmp-server/releases/tag/0.2), support [rtmp](https://github.com/winlinvip/simple-rtmp-server/wiki/v1_CN_RTMPHandshake) flash publish, h264, time jitter correct. 10125 lines.<br/>
* 2013-10-23, [Release v0.1](https://github.com/winlinvip/simple-rtmp-server/releases/tag/0.1), support [rtmp FMLE/FFMPEG publish](https://github.com/winlinvip/simple-rtmp-server/wiki/v1_CN_DeliveryRTMP), vp6. 8287 lines.<br/>
* 2013-10-17, Created.<br/>

## History
<<<<<<< HEAD
* v2.0, 2014-12-02, srs-librtmp support hijack io apis for st-load. 2.0.42.
* v2.0, 2014-12-01, for [#237](https://github.com/winlinvip/simple-rtmp-server/issues/237), refine syscall for recv, supports 1.5k clients. 2.0.41.
* v2.0, 2014-11-30, add qtcreate project file trunk/src/qt/srs/srs-qt.pro. 2.0.39.
* v2.0, 2014-11-29, fix [#235](https://github.com/winlinvip/simple-rtmp-server/issues/235), refine handshake, replace union with template method. 2.0.38.
* v2.0, 2014-11-28, fix [#215](https://github.com/winlinvip/simple-rtmp-server/issues/215), add srs_rtmp_dump tool. 2.0.37.
* v2.0, 2014-11-25, update PRIMARY, AUTHORS, CONTRIBUTORS rule. 2.0.32.
* v2.0, 2014-11-24, fix [#212](https://github.com/winlinvip/simple-rtmp-server/issues/212), support publish aac adts raw stream. 2.0.31.
* v2.0, 2014-11-22, fix [#217](https://github.com/winlinvip/simple-rtmp-server/issues/217), remove timeout recv, support 7.5k+ 250kbps clients. 2.0.30.
* v2.0, 2014-11-21, srs-librtmp add rtmp prefix for rtmp/utils/human apis. 2.0.29.
* v2.0, 2014-11-21, refine examples of srs-librtmp, add srs_print_rtmp_packet. 2.0.28.
* v2.0, 2014-11-20, fix [#212](https://github.com/winlinvip/simple-rtmp-server/issues/212), support publish audio raw frames. 2.0.27
* v2.0, 2014-11-19, fix [#213](https://github.com/winlinvip/simple-rtmp-server/issues/213), support compile [srs-librtmp on windows](https://github.com/winlinvip/srs.librtmp), [bug #213](https://github.com/winlinvip/simple-rtmp-server/issues/213). 2.0.26
* v2.0, 2014-11-18, all wiki translated to English. 2.0.23.
* v2.0, 2014-11-15, fix [#204](https://github.com/winlinvip/simple-rtmp-server/issues/204), srs-librtmp drop duplicated sps/pps(sequence header). 2.0.22.
* v2.0, 2014-11-15, fix [#203](https://github.com/winlinvip/simple-rtmp-server/issues/203), srs-librtmp drop any video before sps/pps(sequence header). 2.0.21.
* v2.0, 2014-11-15, fix [#202](https://github.com/winlinvip/simple-rtmp-server/issues/202), fix memory leak of h.264 raw packet send in srs-librtmp. 2.0.20.
* v2.0, 2014-11-13, fix [#200](https://github.com/winlinvip/simple-rtmp-server/issues/200), deadloop when read/write 0 and ETIME. 2.0.16.
* v2.0, 2014-11-13, fix [#194](https://github.com/winlinvip/simple-rtmp-server/issues/194), writev multiple msgs, support 6k+ 250kbps clients. 2.0.15.
* v2.0, 2014-11-12, fix [#194](https://github.com/winlinvip/simple-rtmp-server/issues/194), optmized st for timeout recv. pulse to 500ms. 2.0.14.
* v2.0, 2014-11-11, fix [#195](https://github.com/winlinvip/simple-rtmp-server/issues/195), remove the confuse code st_usleep(0). 2.0.13.
* v2.0, 2014-11-08, fix [#191](https://github.com/winlinvip/simple-rtmp-server/issues/191), configure --export-librtmp-project and --export-librtmp-single. 2.0.11.
* v2.0, 2014-11-08, fix [#66](https://github.com/winlinvip/simple-rtmp-server/issues/66), srs-librtmp support write h264 raw packet. 2.0.9.
* v2.0, 2014-10-25, fix [#185](https://github.com/winlinvip/simple-rtmp-server/issues/185), AMF0 support 0x0B the date type codec. 2.0.7.
* v2.0, 2014-10-24, fix [#186](https://github.com/winlinvip/simple-rtmp-server/issues/186), hotfix for bug #186, drop connect args when not object. 2.0.6.
* v2.0, 2014-10-24, rename wiki/xxx to wiki/v1_CN_xxx. 2.0.3.
* v2.0, 2014-10-19, fix [#184](https://github.com/winlinvip/simple-rtmp-server/issues/184), support AnnexB in RTMP body for HLS. 2.0.2
* v2.0, 2014-10-18, remove supports for OSX(darwin). 2.0.1.
* v2.0, 2014-10-16, revert github srs README to English. 2.0.0.
=======
* v1.0, 2014-12-02, hotfix [#239](https://github.com/winlinvip/simple-rtmp-server/pull/239), traverse the token before response connect. 1.0.10.
* v1.0, 2014-11-25, update PRIMARY, AUTHORS, CONTRIBUTORS of SRS. 1.0.8.
* v1.0, 2014-11-18, all wiki translated to English. 1.0.7.
* v1.0, 2014-11-13, hotfix [#200](https://github.com/winlinvip/simple-rtmp-server/issues/200), deadloop when read/write 0 and ETIME. 1.0.6.
* v1.0, 2014-11-06, use number for macro VERSION_MAJOR, VERSION_MINOR and VERSION_REVISION. 1.0.5.
* v1.0, 2014-10-24, hotfix [#186](https://github.com/winlinvip/simple-rtmp-server/issues/186), drop connect args when not object. 1.0.3.
* v1.0, 2014-10-24, rename wiki/xxx to wiki/v1_CN_xxx. 1.0.2.
* v1.0, 2014-10-19, hotfix [#183](https://github.com/winlinvip/simple-rtmp-server/issues/183), donot support AnnexB when decoding RTMP body for HLS. 1.0.1.
>>>>>>> 9bda56cb
* <strong>v1.0, 2014-10-09, [1.0 beta(1.0.0)](https://github.com/winlinvip/simple-rtmp-server/releases/tag/1.0.beta) released. 59316 lines.</strong>
* v1.0, 2014-10-08, fix [#151](https://github.com/winlinvip/simple-rtmp-server/issues/151), always reap ts whatever audio or video packet. 0.9.223.
* v1.0, 2014-10-08, fix [#162](https://github.com/winlinvip/simple-rtmp-server/issues/162), failed if no epoll. 0.9.222.
* v1.0, 2014-09-30, fix [#180](https://github.com/winlinvip/simple-rtmp-server/issues/180), crash for multiple edge publishing the same stream. 0.9.220.
* v1.0, 2014-09-26, fix hls bug, refine config and log, according to clion of jetbrains. 0.9.216. 
* v1.0, 2014-09-25, fix [#177](https://github.com/winlinvip/simple-rtmp-server/issues/177), dvr segment add config dvr_wait_keyframe. 0.9.213.
* v1.0, 2014-08-28, fix [#167](https://github.com/winlinvip/simple-rtmp-server/issues/167), add openssl includes to utest. 0.9.209.
* v1.0, 2014-08-27, max connections is 32756, for st use mmap default. 0.9.209
* v1.0, 2014-08-24, fix [#150](https://github.com/winlinvip/simple-rtmp-server/issues/150), forward should forward the sequence header when retry. 0.9.208.
* v1.0, 2014-08-22, for [#165](https://github.com/winlinvip/simple-rtmp-server/issues/165), refine dh wrapper, ensure public key is 128bytes. 0.9.206.
* v1.0, 2014-08-19, for [#160](https://github.com/winlinvip/simple-rtmp-server/issues/160), support forward/edge to flussonic, disable debug_srs_upnode to make flussonic happy. 0.9.201.
* v1.0, 2014-08-17, for [#155](https://github.com/winlinvip/simple-rtmp-server/issues/155), refine for osx, with ssl/http, disable statistics. 0.9.198.
* v1.0, 2014-08-06, fix [#148](https://github.com/winlinvip/simple-rtmp-server/issues/148), simplify the RTMP handshake key generation. 0.9.191.
* v1.0, 2014-08-06, fix [#147](https://github.com/winlinvip/simple-rtmp-server/issues/147), support identify the srs edge. 0.9.190.
* <strong>v1.0, 2014-08-03, [1.0 mainline7(0.9.189)](https://github.com/winlinvip/simple-rtmp-server/releases/tag/1.0.mainline7) released. 57432 lines.</strong>
* v1.0, 2014-08-03, fix [#79](https://github.com/winlinvip/simple-rtmp-server/issues/79), fix the reload remove edge assert bug. 0.9.189.
* v1.0, 2014-08-03, fix [#57](https://github.com/winlinvip/simple-rtmp-server/issues/57), use lock(acquire/release publish) to avoid duplicated publishing. 0.9.188.
* v1.0, 2014-08-03, fix [#85](https://github.com/winlinvip/simple-rtmp-server/issues/85), fix the segment-dvr sequence header missing. 0.9.187.
* v1.0, 2014-08-03, fix [#145](https://github.com/winlinvip/simple-rtmp-server/issues/145), refine ffmpeg log, check abitrate for libaacplus. 0.9.186.
* v1.0, 2014-08-03, fix [#143](https://github.com/winlinvip/simple-rtmp-server/issues/143), fix retrieve sys stat bug for all linux. 0.9.185.
* v1.0, 2014-08-02, fix [#138](https://github.com/winlinvip/simple-rtmp-server/issues/138), fix http hooks bug, regression bug. 0.9.184.
* v1.0, 2014-08-02, fix [#142](https://github.com/winlinvip/simple-rtmp-server/issues/142), fix tcp stat slow bug, use /proc/net/sockstat instead, refer to 'ss -s'. 0.9.183.
* v1.0, 2014-07-31, fix [#141](https://github.com/winlinvip/simple-rtmp-server/issues/141), support tun0(vpn network device) ip retrieve. 0.9.179.
* v1.0, 2014-07-27, support partially build on OSX(Darwin). 0.9.177
* v1.0, 2014-07-27, api connections add udp, add disk iops. 0.9.176
* v1.0, 2014-07-26, complete config utest. 0.9.173
* v1.0, 2014-07-26, fix [#124](https://github.com/winlinvip/simple-rtmp-server/issues/124), gop cache support disable video in publishing. 0.9.171.
* v1.0, 2014-07-23, fix [#121](https://github.com/winlinvip/simple-rtmp-server/issues/121), srs_info detail log compile failed. 0.9.168.
* v1.0, 2014-07-19, fix [#119](https://github.com/winlinvip/simple-rtmp-server/issues/119), use iformat and oformat for ffmpeg transcode. 0.9.163.
* <strong>v1.0, 2014-07-13, [1.0 mainline6(0.9.160)](https://github.com/winlinvip/simple-rtmp-server/releases/tag/1.0.mainline6) released. 50029 lines.</strong>
* v1.0, 2014-07-13, refine the bandwidth check/test, add as/js library, use srs-librtmp for linux tool. 0.9.159
* v1.0, 2014-07-12, complete rtmp stack utest. 0.9.156
* v1.0, 2014-07-06, fix [#81](https://github.com/winlinvip/simple-rtmp-server/issues/81), fix HLS codec info, IOS ok. 0.9.153.
* v1.0, 2014-07-06, fix [#103](https://github.com/winlinvip/simple-rtmp-server/issues/103), support all aac sample rate. 0.9.150.
* v1.0, 2014-07-05, complete kernel utest. 0.9.149
* v1.0, 2014-06-30, fix [#111](https://github.com/winlinvip/simple-rtmp-server/issues/111), always use 31bits timestamp. 0.9.143.
* v1.0, 2014-06-28, response the call message with null. 0.9.137
* v1.0, 2014-06-28, fix [#110](https://github.com/winlinvip/simple-rtmp-server/issues/110), thread start segment fault, thread cycle stop destroy thread. 0.9.136
* v1.0, 2014-06-27, fix [#109](https://github.com/winlinvip/simple-rtmp-server/issues/109), fix the system jump time, adjust system startup time. 0.9.135
* <strong>v1.0, 2014-06-27, [1.0 mainline5(0.9.134)](https://github.com/winlinvip/simple-rtmp-server/releases/tag/1.0.mainline5) released. 41573 lines.</strong>
* v1.0, 2014-06-27, SRS online 30days with RTMP/HLS.
* v1.0, 2014-06-25, fix [#108](https://github.com/winlinvip/simple-rtmp-server/issues/108), support config time jitter for encoder non-monotonical stream. 0.9.133
* v1.0, 2014-06-23, support report summaries in heartbeat. 0.9.132
* v1.0, 2014-06-22, performance refine, support [3k+](https://github.com/winlinvip/simple-rtmp-server/wiki/v1_CN_Performance#%E6%80%A7%E8%83%BD%E4%BE%8B%E8%A1%8C%E6%8A%A5%E5%91%8A4k) connections(270kbps). 0.9.130
* v1.0, 2014-06-21, support edge [token traverse](https://github.com/winlinvip/simple-rtmp-server/wiki/v1_CN_DRM#tokentraverse), fix [#104](https://github.com/winlinvip/simple-rtmp-server/issues/104). 0.9.129
* v1.0, 2014-06-19, add connections count to api summaries. 0.9.127
* v1.0, 2014-06-19, add srs bytes and kbps to api summaries. 0.9.126
* v1.0, 2014-06-18, add network bytes to api summaries. 0.9.125
* v1.0, 2014-06-14, fix [#98](https://github.com/winlinvip/simple-rtmp-server/issues/98), workaround for librtmp ping(fmt=1,cid=2 fresh stream). 0.9.124
* v1.0, 2014-05-29, support flv inject and flv http streaming with start=bytes. 0.9.122
* <strong>v1.0, 2014-05-28, [1.0 mainline4(0.9.120)](https://github.com/winlinvip/simple-rtmp-server/releases/tag/1.0.mainline4) released. 39200 lines.</strong>
* v1.0, 2014-05-27, fix [#87](https://github.com/winlinvip/simple-rtmp-server/issues/87), add source id for full trackable log. 0.9.120
* v1.0, 2014-05-27, fix [#84](https://github.com/winlinvip/simple-rtmp-server/issues/84), unpublish when edge disconnect. 0.9.119
* v1.0, 2014-05-27, fix [#89](https://github.com/winlinvip/simple-rtmp-server/issues/89), config to /dev/null to disable ffmpeg log. 0.9.117
* v1.0, 2014-05-25, fix [#76](https://github.com/winlinvip/simple-rtmp-server/issues/76), allow edge vhost to add or remove. 0.9.114
* v1.0, 2014-05-24, Johnny contribute [ossrs.net](http://ossrs.net). karthikeyan start to translate wiki to English.
* v1.0, 2014-05-22, fix [#78](https://github.com/winlinvip/simple-rtmp-server/issues/78), st joinable thread must be stop by other threads, 0.9.113
* v1.0, 2014-05-22, support amf0 StrictArray(0x0a). 0.9.111.
* v1.0, 2014-05-22, support flv parser, add amf0 to librtmp. 0.9.110
* v1.0, 2014-05-22, fix [#74](https://github.com/winlinvip/simple-rtmp-server/issues/74), add tcUrl for http callback on_connect, 0.9.109
* v1.0, 2014-05-19, support http heartbeat, 0.9.107
* <strong>v1.0, 2014-05-18, [1.0 mainline3(0.9.105)](https://github.com/winlinvip/simple-rtmp-server/releases/tag/1.0.mainline3) released. 37594 lines.</strong>
* v1.0, 2014-05-18, support http api json, to PUT/POST. 0.9.105
* v1.0, 2014-05-17, fix [#72](https://github.com/winlinvip/simple-rtmp-server/issues/72), also need stream_id for send_and_free_message. 0.9.101
* v1.0, 2014-05-17, rename struct to class. 0.9.100
* v1.0, 2014-05-14, fix [#67](https://github.com/winlinvip/simple-rtmp-server/issues/67) pithy print, stage must has a age. 0.9.98
* v1.0, 2014-05-13, fix mem leak for delete[] SharedPtrMessage array. 0.9.95
* v1.0, 2014-05-12, refine the kbps calc module. 0.9.93
* v1.0, 2014-05-12, fix bug [#64](https://github.com/winlinvip/simple-rtmp-server/issues/64): install_dir=DESTDIR+PREFIX
* v1.0, 2014-05-08, fix [#36](https://github.com/winlinvip/simple-rtmp-server/issues/36): never directly use \*(int32_t\*) for arm.
* v1.0, 2014-05-08, fix [#60](https://github.com/winlinvip/simple-rtmp-server/issues/60): support aggregate message
* v1.0, 2014-05-08, fix [#59](https://github.com/winlinvip/simple-rtmp-server/issues/59), edge support FMS origin server. 0.9.92
* v1.0, 2014-05-06, fix [#50](https://github.com/winlinvip/simple-rtmp-server/issues/50), ubuntu14 build error.
* v1.0, 2014-05-04, support mips linux.
* v1.0, 2014-04-30, fix bug [#34](https://github.com/winlinvip/simple-rtmp-server/issues/34): convert signal to io thread. 0.9.85
* v1.0, 2014-04-29, refine RTMP protocol completed, to 0.9.81
* <strong>v1.0, 2014-04-28, [1.0 mainline2(0.9.79)](https://github.com/winlinvip/simple-rtmp-server/releases/tag/1.0.mainline2) released. 35255 lines.</strong>
* v1.0, 2014-04-28, support full edge RTMP server. 0.9.79
* v1.0, 2014-04-27, support basic edge(play/publish) RTMP server. 0.9.78
* v1.0, 2014-04-25, add donation page. 0.9.76
* v1.0, 2014-04-21, support android app to start srs for internal edge. 0.9.72
* v1.0, 2014-04-19, support tool over srs-librtmp to ingest flv/rtmp. 0.9.71
* v1.0, 2014-04-17, support dvr(record live to flv file for vod). 0.9.69
* v1.0, 2014-04-11, add speex1.2 to transcode flash encoder stream. 0.9.58
* v1.0, 2014-04-10, support reload ingesters(add/remov/update). 0.9.57
* <strong>v1.0, 2014-04-07, [1.0 mainline(0.9.55)](https://github.com/winlinvip/simple-rtmp-server/releases/tag/1.0.mainline) released. 30000 lines.</strong>
* v1.0, 2014-04-07, support [ingest](https://github.com/winlinvip/simple-rtmp-server/wiki/v1_CN_SampleIngest) file/stream/device.
* v1.0, 2014-04-05, support [http api](https://github.com/winlinvip/simple-rtmp-server/wiki/v1_CN_HTTPApi) and [http server](https://github.com/winlinvip/simple-rtmp-server/wiki/v1_CN_HTTPServer).
* v1.0, 2014-04-03, implements http framework and api/v1/version.
* v1.0, 2014-03-30, fix bug for st detecting epoll failed, force st to use epoll.
* v1.0, 2014-03-29, add wiki [Performance for RaspberryPi](https://github.com/winlinvip/simple-rtmp-server/wiki/v1_CN_RaspberryPi).
* v1.0, 2014-03-29, add release binary package for raspberry-pi. 
* v1.0, 2014-03-26, support RTMP ATC for HLS/HDS to support backup(failover).
* v1.0, 2014-03-23, support daemon, default start in daemon.
* v1.0, 2014-03-22, support make install/install-api and uninstall.
* v1.0, 2014-03-22, add ./etc/init.d/srs, refine to support make clean then make.
* v1.0, 2014-03-21, write pid to ./objs/srs.pid.
* v1.0, 2014-03-20, refine hls code, support pure audio HLS.
* v1.0, 2014-03-19, add vn/an for FFMPEG to drop video/audio for radio stream.
* v1.0, 2014-03-19, refine handshake, client support complex handshake, add utest.
* v1.0, 2014-03-16, fix bug on arm of st, the sp change from 20 to 8, for respberry-pi, @see [commit](https://github.com/winlinvip/simple-rtmp-server/commit/5a4373d4835758188b9a1f03005cea0b6ddc62aa)
* v1.0, 2014-03-16, support ARM([debian armhf, v7cpu](https://github.com/winlinvip/simple-rtmp-server/wiki/v1_CN_SrsLinuxArm)) with rtmp/ssl/hls/librtmp.
* v1.0, 2014-03-12, finish utest for amf0 codec.
* v1.0, 2014-03-06, add gperftools for mem leak detect, mem/cpu profile.
* v1.0, 2014-03-04, add gest framework for utest, build success.
* v1.0, 2014-03-02, add wiki [srs-librtmp](https://github.com/winlinvip/simple-rtmp-server/wiki/v1_CN_SrsLibrtmp), [SRS for arm](https://github.com/winlinvip/simple-rtmp-server/wiki/v1_CN_SrsLinuxArm), [product](https://github.com/winlinvip/simple-rtmp-server/wiki/v1_CN_Product)
* v1.0, 2014-03-02, srs-librtmp, client publish/play library like librtmp.
* v1.0, 2014-03-01, modularity, extract core/kernel/rtmp/app/main module.
* v1.0, 2014-02-28, support arm build(SRS/ST), add ssl to 3rdparty package.
* v1.0, 2014-02-28, add wiki [BuildArm](https://github.com/winlinvip/simple-rtmp-server/wiki/v1_CN_Build), [FFMPEG](https://github.com/winlinvip/simple-rtmp-server/wiki/v1_CN_FFMPEG), [Reload](https://github.com/winlinvip/simple-rtmp-server/wiki/v1_CN_Reload)
* v1.0, 2014-02-27, add wiki [LowLatency](https://github.com/winlinvip/simple-rtmp-server/wiki/v1_CN_LowLatency), [HTTPCallback](https://github.com/winlinvip/simple-rtmp-server/wiki/v1_CN_HTTPCallback), [ServerSideScript](https://github.com/winlinvip/simple-rtmp-server/wiki/v1_CN_ServerSideScript), [IDE](https://github.com/winlinvip/simple-rtmp-server/wiki/v1_CN_IDE)
* v1.0, 2014-01-19, add wiki [DeliveryHLS](https://github.com/winlinvip/simple-rtmp-server/wiki/v1_CN_DeliveryHLS)
* v1.0, 2014-01-12, add wiki [HowToAskQuestion](https://github.com/winlinvip/simple-rtmp-server/wiki/v1_CN_HowToAskQuestion), [RtmpUrlVhost](https://github.com/winlinvip/simple-rtmp-server/wiki/v1_CN_RtmpUrlVhost)
* v1.0, 2014-01-11, fix jw/flower player pause bug, which send closeStream actually.
* v1.0, 2014-01-05, add wiki [Build](https://github.com/winlinvip/simple-rtmp-server/wiki/v1_CN_Build), [Performance](https://github.com/winlinvip/simple-rtmp-server/wiki/v1_CN_Performance), [Forward](https://github.com/winlinvip/simple-rtmp-server/wiki/v1_CN_Forward)
* v1.0, 2014-01-01, change listen(512), chunk-size(60000), to improve performance.
* v1.0, 2013-12-27, merge from wenjie, the bandwidth test feature.
* <strong>v0.9, 2013-12-25, [v0.9](https://github.com/winlinvip/simple-rtmp-server/releases/tag/0.9) released. 20926 lines.</strong>
* v0.9, 2013-12-25, fix the bitrate bug(in Bps), use enhanced microphone.
* v0.9, 2013-12-22, demo video meeting or chat(SRS+cherrypy+jquery+bootstrap).
* v0.9, 2013-12-22, merge from wenjie, support banwidth test.
* v0.9, 2013-12-22, merge from wenjie: support set chunk size at vhost level
* v0.9, 2013-12-21, add [players](http://demo.srs.com/players) for play and publish.
* v0.9, 2013-12-15, ensure the HLS(ts) is continous when republish stream.
* v0.9, 2013-12-15, fix the hls reload bug, feed it the sequence header.
* v0.9, 2013-12-15, refine protocol, use int64_t timestamp for ts and jitter.
* v0.9, 2013-12-15, support set the live queue length(in seconds), drop when full.
* v0.9, 2013-12-15, fix the forwarder reconnect bug, feed it the sequence header.
* v0.9, 2013-12-15, support reload the hls/forwarder/transcoder.
* v0.9, 2013-12-14, refine the thread model for the retry threads.
* v0.9, 2013-12-10, auto install depends tools/libs on centos/ubuntu.
* <strong>v0.8, 2013-12-08, [v0.8](https://github.com/winlinvip/simple-rtmp-server/releases/tag/0.8) released. 19186 lines.</strong>
* v0.8, 2013-12-08, support [http hooks](https://github.com/winlinvip/simple-rtmp-server/wiki/v1_CN_HTTPCallback): on_connect/close/publish/unpublish/play/stop.
* v0.8, 2013-12-08, support multiple http hooks for a event.
* v0.8, 2013-12-07, support http callback hooks, on_connect.
* v0.8, 2013-12-07, support network based cli and json result, add CherryPy 3.2.4.
* v0.8, 2013-12-07, update http/hls/rtmp load test tool [st_load](https://github.com/winlinvip/st-load), use SRS rtmp sdk.
* v0.8, 2013-12-06, support max_connections, drop if exceed.
* v0.8, 2013-12-05, support log_dir, write ffmpeg log to file.
* v0.8, 2013-12-05, fix the forward/hls/encoder bug.
* <strong>v0.7, 2013-12-03, [v0.7](https://github.com/winlinvip/simple-rtmp-server/releases/tag/0.7) released. 17605 lines.</strong>
* v0.7, 2013-12-01, support dead-loop detect for forwarder and transcoder.
* v0.7, 2013-12-01, support all ffmpeg filters and params.
* v0.7, 2013-11-30, support live stream transcoder by ffmpeg.
* v0.7, 2013-11-30, support --with/without -ffmpeg, build ffmpeg-2.1.
* v0.7, 2013-11-30, add ffmpeg-2.1, x264-core138, lame-3.99.5, libaacplus-2.0.2.
* <strong>v0.6, 2013-11-29, [v0.6](https://github.com/winlinvip/simple-rtmp-server/releases/tag/0.6) released. 16094 lines.</strong>
* v0.6, 2013-11-29, add performance summary, 1800 clients, 900Mbps, CPU 90.2%, 41MB.
* v0.6, 2013-11-29, support forward stream to other edge server.
* v0.6, 2013-11-29, support forward stream to other origin server.
* v0.6, 2013-11-28, fix memory leak bug, aac decode bug.
* v0.6, 2013-11-27, support --with or --without -hls and -ssl options.
* v0.6, 2013-11-27, support AAC 44100HZ sample rate for iphone, adjust the timestamp.
* <strong>v0.5, 2013-11-26, [v0.5](https://github.com/winlinvip/simple-rtmp-server/releases/tag/0.5) released. 14449 lines.</strong>
* v0.5, 2013-11-24, support HLS(m3u8), fragment and window.
* v0.5, 2013-11-24, support record to ts file for HLS.
* v0.5, 2013-11-21, add ts_info tool to demux ts file.
* v0.5, 2013-11-16, add rtmp players(OSMF/jwplayer5/jwplayer6).
* <strong>v0.4, 2013-11-10, [v0.4](https://github.com/winlinvip/simple-rtmp-server/releases/tag/0.4) released. 12500 lines.</strong>
* v0.4, 2013-11-10, support config and reload the pithy print.
* v0.4, 2013-11-09, support reload config(vhost and its detail).
* v0.4, 2013-11-09, support reload config(listen and chunk_size) by SIGHUP(1).
* v0.4, 2013-11-09, support longtime(>4.6hours) publish/play.
* v0.4, 2013-11-09, support config the chunk_size.
* v0.4, 2013-11-09, support pause for live stream.
* <strong>v0.3, 2013-11-04, [v0.3](https://github.com/winlinvip/simple-rtmp-server/releases/tag/0.3) released. 11773 lines.</strong>
* v0.3, 2013-11-04, support refer/play-refer/publish-refer.
* v0.3, 2013-11-04, support vhosts specified config.
* v0.3, 2013-11-02, support listen multiple ports.
* v0.3, 2013-11-02, support config file in nginx-conf style.
* v0.3, 2013-10-29, support pithy print log message specified by stage.
* v0.3, 2013-10-28, support librtmp without extended-timestamp in 0xCX chunk packet.
* v0.3, 2013-10-27, support cache last gop for client fast startup.
* <strong>v0.2, 2013-10-25, [v0.2](https://github.com/winlinvip/simple-rtmp-server/releases/tag/0.2) released. 10125 lines.</strong>
* v0.2, 2013-10-25, support flash publish.
* v0.2, 2013-10-25, support h264/avc codec by rtmp complex handshake.
* v0.2, 2013-10-24, support time jitter detect and correct algorithm
* v0.2, 2013-10-24, support decode codec type to cache the h264/avc sequence header.
* <strong>v0.1, 2013-10-23, [v0.1](https://github.com/winlinvip/simple-rtmp-server/releases/tag/0.1) released. 8287 lines.</strong>
* v0.1, 2013-10-23, support basic amf0 codec, simplify the api using c-style api.
* v0.1, 2013-10-23, support shared ptr msg for zero memory copy.
* v0.1, 2013-10-22, support vp6 codec with rtmp protocol specified simple handshake.
* v0.1, 2013-10-20, support multiple flash client play live streaming.
* v0.1, 2013-10-20, support FMLE/FFMPEG publish live streaming.
* v0.1, 2013-10-18, support rtmp message2chunk protocol(send\_message).
* v0.1, 2013-10-17, support rtmp chunk2message protocol(recv\_message).

## Performance

Performance benchmark history, on virtual box:

* 2013-11-28, SRS 0.5.0,   1.8k(1800)clients, 90%CPU, 41MB. [benchmark](https://github.com/winlinvip/simple-rtmp-server/commit/023e23bc8261bec15a70a7ae932098fb4f82b679)
* 2014-07-12, SRS 0.9.156, 1.8k(1800)clients, 68%CPU, 38MB. [benchmark](https://github.com/winlinvip/simple-rtmp-server/commit/e2d273f4939348374bf9644df9d54c4293b39c1a)
* 2014-07-12, SRS 0.9.156, 2.7k(2700)clients, 89%CPU, 61MB. [benchmark](https://github.com/winlinvip/simple-rtmp-server/commit/6d12280b7cc54c465b1caf8b1402149e77c4c7d9)
* 2014-11-11, SRS 1.0.5,   2.7k(2700)clients, 85%CPU, 66MB. (1.0 equals 2.0.12)
* 2014-11-12, SRS 2.0.14,  2.7k(2700)clients, 69%CPU, 59MB.
* 2014-11-12, SRS 2.0.14,  3.5k(3500)clients, 95%CPU, 78MB.
* 2014-11-13, SRS 2.0.15,  6.0k(6000)clients, 82%CPU, 203MB. (500 publishers).
* 2014-11-22, SRS 2.0.30,  7.5k(7500)clients, 87%CPU, 320MB. 
* 2014-12-01, SRS 2.0.41,  7.5k(7500)clients, 87%CPU, 320MB. (1500 publishers).

Latest benchmark(2014-07-12):

1.  300 connections,  150Mbps, 500kbps, CPU 5.7%, MEM 9208KB.
1.  600 connections,  300Mbps, 500kbps, CPU 18.3%, MEM 13MB.
1.  900 connections,  450Mbps, 500kbps, CPU 27.9%, MEM 20MB.
1. 1200 connections,  600Mbps, 500kbps, CPU 43.9%, MEM 26MB.
1. 1500 connections,  750Mbps, 500kbps, CPU 55.2%, MEM 32MB.
1. 1800 connections,  900Mbps, 500kbps, CPU 68.8%, MEM 38MB.
1. 2100 connections, 1050Mbps, 500kbps, CPU 75.7%, MEM 46MB.
1. 2400 connections, 1200Mbps, 500kbps, CPU 83.7%, MEM 54MB.
1. 2700 connections, 1350Mbps, 500kbps, CPU 89.9%, MEM 61MB.

<pre>
[winlin@dev6 srs]$ dstat
----total-cpu-usage---- -dsk/total- ---net/lo-- ---paging-- ---system--
usr sys idl wai hiq siq| read  writ| recv  send|  in   out | int   csw 
 29  17  39   0   0  15|   0  5325B| 163M  163M|   0     0 |4331  3386 
 30  16  38   0   0  16|   0  5325B| 160M  160M|   0     0 |4252  3332 
 30  15  37   0   0  17|   0  7646B| 169M  169M|   0     0 |4015  2886 
 30  17  36   0   0  17|   0  1638B| 197M  197M|   0     0 |4021  3037 
 31  17  35   0   0  17|   0   410B| 204M  204M|   0     0 |4181  3243 
 33  17  32   0   0  18|   0  2185B| 191M  191M|   0     0 |4305  3592 
 31  15  36   0   0  18|   0  1229B| 127M  127M|   0     0 |4446  3822 
 34  18  30   0   0  18|   0     0 | 231M  231M|   0     0 |4461  3691 
 32  17  33   0   0  18|   0   410B| 169M  169M|   0     0 |4518  3788 
</pre>

* See also: [Performance for x86/x64 Test Guide](https://github.com/winlinvip/simple-rtmp-server/wiki/v1_CN_Performance)
* See also: [Performance for RaspberryPi](https://github.com/winlinvip/simple-rtmp-server/wiki/v1_CN_RaspberryPi)

## Architecture

SRS always use the most simple architecture to support complex transaction.
* System arch: the system structure and arch.
* Modularity arch: the main modularity of SRS.
* Stream arch: the stream dispatch arch of SRS.
* RTMP cluster arch: the RTMP origin and edge cluster arch.
* Multiple processes arch (by wenjie): the multiple process of SRS.
* CLI arch: the cli arch for SRS, api to manage SRS.
* Bandwidth specification: the bandwidth test specification of SRS.

### System Architecture

<pre>
+------------------------------------------------------+
|             SRS(Simple RTMP Server)                  |
+---------------+---------------+-----------+----------+
|   API/hook    |   Transcoder  |    HLS    |   RTMP   |
|  http-parser  |  FFMPEG/x264  |  NGINX/ts | protocol |
+---------------+---------------+-----------+----------+
|              Network(state-threads)                  |
+------------------------------------------------------+
|      All Linux(RHEL,CentOS,Ubuntu,Fedora...)         |
+------------------------------------------------------+
</pre>

### Modularity Architecture

<pre>
+------------------------------------------------------+
|             Main(srs/bandwidth/librtmp)              |
+------------------------------------------------------+
|           App(Server/Client application)             |
+------------------------------------------------------+
|               RTMP(Protocol stack)                   |
+------------------------------------------------------+
|      Kernel(depends on Core, provides error/log)     |
+------------------------------------------------------+
|         Core(depends only on system apis)            |
+------------------------------------------------------+
</pre>

### Stream Architecture

<pre>
                   +---------+              +----------+
                   + Publish +              +  Deliver |
                   +---|-----+              +----|-----+
+----------------------+-------------------------+----------------+
|     Input            | SRS(Simple RTMP Server) |     Output     |
+----------------------+-------------------------+----------------+
|    Encoder(1)        |   +-> RTMP protocol ----+-> Flash Player |
|  (FMLE,FFMPEG, -rtmp-+->-+-> HLS/NGINX --------+-> m3u8 player  |
|  Flash,XSPLIT,       |   +-> Fowarder ---------+-> RTMP Server  |
|  ......)             |   +-> Transcoder -------+-> RTMP Server  |
|                      |   +-> DVR --------------+-> FILE         |
|                      |   +-> BandwidthTest ----+-> Flash/StLoad |
+----------------------+                         |                |
|  MediaSource(2)      |                         |                |
|  (RTSP,FILE,         |                         |                |
|   HTTP,HLS,    ------+->-- Ingester ----(rtmp)-+-> SRS          |
|   Device,            |                         |                |
|   ......)            |                         |                |
+----------------------+-------------------------+----------------+

Remark:
(1) Encoder: encoder must push RTMP stream to SRS server.
(2) MediaSource: any media source, which can be ingest by ffmpeg.
(3) Ingester: SRS will fork a process to run ffmpeg(or your application) 
to ingest any input to rtmp, push to SRS.
</pre>

### [HDS/HLS origin backup](https://github.com/winlinvip/simple-rtmp-server/wiki/v1_CN_RTMP-ATC)

<pre>
                        +----------+        +----------+
               +--ATC->-+  server  +--ATC->-+ packager +-+   +---------+
+----------+   | RTMP   +----------+ RTMP   +----------+ |   | Reverse |    +-------+
| encoder  +->-+                                         +->-+  Proxy  +-->-+  CDN  +
+----------+   |        +----------+        +----------+ |   | (nginx) |    +-------+
               +--ATC->-+  server  +--ATC->-+ packager +-+   +---------+
                 RTMP   +----------+ RTMP   +----------+
</pre>

### [RTMP cluster(origin/edge) Architecture](https://github.com/winlinvip/simple-rtmp-server/wiki/v1_CN_Edge)

Remark: cluster over edge, see [Edge](https://github.com/winlinvip/simple-rtmp-server/wiki/v1_CN_Edge)
Remark: cluster over forward, see [Forward](https://github.com/winlinvip/simple-rtmp-server/wiki/v1_CN_Forward)

<pre>
+---------+       +-----------------+     +-----------------------+ 
+ Encoder +--+-->-+  SRS(RTMP Edge) +--->-+     (RTMP Origin)     | 
+---------+  |    +-----------------+     |   SRS/FMS/NGINX-RTMP  |
             |                            |    Red5/HELIX/CRTMP   |
             +-------------------------->-+         ......        |
                                          +-----------------------+ 
Schema#1: Any RTMP encoder push RTMP stream to RTMP (origin/edge)server,
    where SRS RTMP Edge server will forward stream to origin.


+-------------+    +-----------------+      +--------------------+
| RTMP Origin +-->-+  SRS(RTMP Edge) +--+->-+  Client(RTMP/HLS)  |
+-------------+    +-----------------+  |   |  Flash/IOS/Android |
                                        |   +--------------------+
                                        |
                                        |   +-----------------+
                                        +->-+  SRS(RTMP Edge) +
                                            +-----------------+
Schema#2: SRS RTMP Edge server pull stream from origin (or upstream SRS 
    RTMP Edge server), then delivery to Client.
</pre>

### (plan) SRS Multiple processes Architecture(design by wenjie)

<pre>
                 +---------------+              +--------+
                 | upnode server |              + client +
                 +-------+-------+              +---+----+
            -------------+------------network-------+---------
                         |                          |
 +--------+         +----+-----------+         +----+----------+
 | master +--fork->-+ back source(1) +-->-pull-+ stream 1-N(2) +
 +---+----+         +----------------+         +-------+-------+
     |                                                 |
     +-------------------------------------fork--->-----+
     |                           +-------------+
     +-------------------fork-->-+ http/vod(3) |
                                 +-------------+
Remark:
(1) back source process: create by master process, get stream from 
    upnode server if edge, create stream if origin, serve the stream 
    process.
(2) stream process: create by master process, get stream from back
    source process, serve the client.
(3) the embeded mininum http server, also provides vod service. for
    http server, it provides http api, hls(live/vod) delivery. for
    vod server, it slice the file to hls(m3u8/ts).
Remark:
(a) This multiple processes architecture is design by wenjie, it's a
    very simple and powerful multiple process architecture, for the
    master no need to pass between stream process.
(b) The CLI architecture is similar to this, instead, cli process
    will collect informations from all stream process, master process
    only send signals to child processes.
(c) Maybe multiple thread is ok? By winlin.
</pre>

### Bandwidth Test Workflow

<pre>
   +------------+                    +----------+
   |  Client    |                    |  Server  |
   +-----+------+                    +-----+----+
         |                                 |
         |   connect vhost------------->   |
         |   &lt;-----------result(success)   |
         |                                 |
         |   &lt;----------call(start play)   |
         |   result(playing)---------->    |
         |   &lt;-------------data(playing)   |
         |   &lt;-----------call(stop play)   |
         |   result(stopped)---------->    |
         |                                 |
         |   &lt;-------call(start publish)   |
         |   result(publishing)------->    |
         |   data(publishing)--------->    |
         |   &lt;--------call(stop publish)   |
         |   result(stopped)(1)------->    |
         |                                 |
         |   &lt;--------------------report   |
         |   final(2)----------------->    |
         |           &lt;END>                 |
         
@See: class SrsBandwidth comments.
</pre>

Beijing, 2013.10<br/>
Winlin

<|MERGE_RESOLUTION|>--- conflicted
+++ resolved
@@ -485,7 +485,7 @@
 * 2013-10-17, Created.<br/>
 
 ## History
-<<<<<<< HEAD
+* v2.0, 2014-12-02, merge [#239](https://github.com/winlinvip/simple-rtmp-server/pull/239), traverse the token before response connect. 2.0.45.
 * v2.0, 2014-12-02, srs-librtmp support hijack io apis for st-load. 2.0.42.
 * v2.0, 2014-12-01, for [#237](https://github.com/winlinvip/simple-rtmp-server/issues/237), refine syscall for recv, supports 1.5k clients. 2.0.41.
 * v2.0, 2014-11-30, add qtcreate project file trunk/src/qt/srs/srs-qt.pro. 2.0.39.
@@ -514,16 +514,6 @@
 * v2.0, 2014-10-19, fix [#184](https://github.com/winlinvip/simple-rtmp-server/issues/184), support AnnexB in RTMP body for HLS. 2.0.2
 * v2.0, 2014-10-18, remove supports for OSX(darwin). 2.0.1.
 * v2.0, 2014-10-16, revert github srs README to English. 2.0.0.
-=======
-* v1.0, 2014-12-02, hotfix [#239](https://github.com/winlinvip/simple-rtmp-server/pull/239), traverse the token before response connect. 1.0.10.
-* v1.0, 2014-11-25, update PRIMARY, AUTHORS, CONTRIBUTORS of SRS. 1.0.8.
-* v1.0, 2014-11-18, all wiki translated to English. 1.0.7.
-* v1.0, 2014-11-13, hotfix [#200](https://github.com/winlinvip/simple-rtmp-server/issues/200), deadloop when read/write 0 and ETIME. 1.0.6.
-* v1.0, 2014-11-06, use number for macro VERSION_MAJOR, VERSION_MINOR and VERSION_REVISION. 1.0.5.
-* v1.0, 2014-10-24, hotfix [#186](https://github.com/winlinvip/simple-rtmp-server/issues/186), drop connect args when not object. 1.0.3.
-* v1.0, 2014-10-24, rename wiki/xxx to wiki/v1_CN_xxx. 1.0.2.
-* v1.0, 2014-10-19, hotfix [#183](https://github.com/winlinvip/simple-rtmp-server/issues/183), donot support AnnexB when decoding RTMP body for HLS. 1.0.1.
->>>>>>> 9bda56cb
 * <strong>v1.0, 2014-10-09, [1.0 beta(1.0.0)](https://github.com/winlinvip/simple-rtmp-server/releases/tag/1.0.beta) released. 59316 lines.</strong>
 * v1.0, 2014-10-08, fix [#151](https://github.com/winlinvip/simple-rtmp-server/issues/151), always reap ts whatever audio or video packet. 0.9.223.
 * v1.0, 2014-10-08, fix [#162](https://github.com/winlinvip/simple-rtmp-server/issues/162), failed if no epoll. 0.9.222.
