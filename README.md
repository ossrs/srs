# SRS(Simple Realtime Server)

![](http://ossrs.net/gif/v1/sls.gif?site=github.com&path=/srs/develop)
[![](https://circleci.com/gh/ossrs/srs/tree/develop.svg?style=svg&circle-token=1ef1d5b5b0cde6c8c282ed856a18199f9e8f85a9)](https://circleci.com/gh/ossrs/srs/tree/develop)
[![](https://codecov.io/gh/ossrs/srs/branch/develop/graph/badge.svg)](https://codecov.io/gh/ossrs/srs/branch/develop)
[![](https://cloud.githubusercontent.com/assets/2777660/22814959/c51cbe72-ef92-11e6-81cc-32b657b285d5.png)](https://github.com/ossrs/srs/wiki/v1_CN_Contact#wechat)

SRS/4.0，[Leo][release4]，是一个流媒体集群，支持RTMP/HLS/WebRTC/SRT/GB28181，高效、稳定、易用，简单而快乐。<br/>
SRS is a RTMP/HLS/WebRTC/SRT/GB28181 streaming cluster, high efficiency, stable and simple.

> Remark: Although SRS is licenced under [MIT][LICENSE], but there are some depended libraries which are distributed using their own licenses, please read [License Mixing][LicenseMixing].

<a name="product"></a>
## Usage

Recommend to run SRS by [docker][docker-srs4]:

```bash
docker run --rm -p 1935:1935 -p 1985:1985 -p 8080:8080 \
    ossrs/srs:v4.0.76

# Or, for developers in China to speedup.
docker run --rm -p 1935:1935 -p 1985:1985 -p 8080:8080 \
    registry.cn-hangzhou.aliyuncs.com/ossrs/srs:v4.0.76

# For macOS to enable WebRTC, other OS please see #307.
docker run --rm -p 1935:1935 -p 1985:1985 -p 8080:8080 \
    --env CANDIDATE=$(ifconfig en0 inet| grep 'inet '|awk '{print $2}') -p 8000:8000/udp \
    registry.cn-hangzhou.aliyuncs.com/ossrs/srs:v4.0.76
```

> Note: All [tags](https://github.com/ossrs/srs/tags) are available, such as 
> `ossrs/srs:v3.0-r3` for tag [v3.0-r3](https://github.com/ossrs/srs/releases/tag/v3.0-r3), 
> please check at [here](https://cr.console.aliyun.com/repository/cn-hangzhou/ossrs/srs/images) 
> or [there](https://hub.docker.com/r/ossrs/srs/tags).

> To enable WebRTC, user MUST set the env `CANDIDATE`, see [#307](https://github.com/ossrs/srs/issues/307#issue-76908382).

If it works, open [http://localhost:8080/](http://localhost:8080/) to check it, then publish 
[stream](https://github.com/ossrs/srs/blob/3.0release/trunk/doc/source.200kbps.768x320.flv) by:

```bash
ffmpeg -re -i doc/source.200kbps.768x320.flv -c copy \
    -f flv rtmp://localhost/live/livestream

# Or by FFmpeg docker
docker run --rm --network=host registry.cn-hangzhou.aliyuncs.com/ossrs/srs:encoder \
  ffmpeg -re -i ./doc/source.200kbps.768x320.flv -c copy \
      -f flv -y rtmp://localhost/live/livestream
```

> Note: If WebRTC enabled, you can publish by [H5](http://localhost:8080/players/rtc_publisher.html?autostart=true).

Play the following streams by players:

* VLC(RTMP): rtmp://localhost/live/livestream
* H5(HTTP-FLV): [http://localhost:8080/live/livestream.flv](http://localhost:8080/players/srs_player.html?autostart=true&stream=livestream.flv&port=8080&schema=http)
* H5(HLS): [http://localhost:8080/live/livestream.m3u8](http://localhost:8080/players/srs_player.html?autostart=true&stream=livestream.m3u8&port=8080&schema=http)
* H5(WebRTC): [webrtc://localhost/live/livestream](http://localhost:8080/players/rtc_player.html?autostart=true)

> The online demos and players are available on [ossrs.net](https://ossrs.net).

Strongly recommend reading bellow wikis:

* How to deliver RTMP streaming?([CN][v1_CN_SampleRTMP], [EN][v1_EN_SampleRTMP])
* How to build RTMP Edge-Cluster?([CN][v3_CN_SampleRTMPCluster], [EN][v3_EN_SampleRTMPCluster])
* How to build RTMP Origin-Cluster?([CN][v3_CN_SampleOriginCluster], [EN][v3_EN_SampleOriginCluster])
* How to deliver HTTP-FLV streaming?([CN][v3_CN_SampleHttpFlv], [EN][v3_EN_SampleHttpFlv])
* How to deliver HLS streaming?([CN][v3_CN_SampleHLS], [EN][v3_EN_SampleHLS])
* How to deliver low-latency streaming?([CN][v3_CN_SampleRealtime], [EN][v3_EN_SampleRealtime])
* Usage: How to play WebRTC from SRS? [#307](https://github.com/ossrs/srs/issues/307)
* Usage: How to publish WebRTC to SRS? [#307](https://github.com/ossrs/srs/issues/307)

It's also very easy to build from source:

**>>> Step 1:** Get SRS.

```
git clone https://gitee.com/winlinvip/srs.oschina.git srs &&
cd srs/trunk && git remote set-url origin https://github.com/ossrs/srs.git && 
git checkout develop && git pull
```

> Note: We use [mirrors(gitee)](#mirrors) here, but it's also ok to directly clone by `git clone https://github.com/ossrs/srs.git && cd srs/trunk`

**>>> Step 2:** Build SRS.

```
./configure && make
```

> Remark: Recommend to use Centos7 64bits, please read wiki([CN][v3_CN_Build],[EN][v3_EN_Build]).

> Note: You can also build SRS in docker, please read [docker][docker-dev].

**>>> Step 3:** Run SRS 

```
./objs/srs -c conf/srs.conf
```

<a name="srs-30-wiki"></a>
<a name="wiki"></a>
Other documents:

* Usage: How to publish GB28181 to SRS? [#1500](https://github.com/ossrs/srs/issues/1500#issuecomment-606695679)
* Usage: How to delivery DASH(Experimental)?([CN][v3_CN_SampleDASH], [EN][v3_EN_SampleDASH])
* Usage: How to transode RTMP stream by FFMPEG?([CN][v2_CN_SampleFFMPEG], [EN][v2_EN_SampleFFMPEG])
* Usage: How to delivery HTTP FLV Live Streaming Cluster?([CN][v3_CN_SampleHttpFlvCluster], [EN][v3_EN_SampleHttpFlvCluster])
* Usage: How to ingest file/stream/device to RTMP?([CN][v1_CN_SampleIngest], [EN][v1_EN_SampleIngest])
* Usage: How to forward stream to other servers?([CN][v3_CN_SampleForward], [EN][v3_EN_SampleForward])
* Usage: How to improve edge performance for multiple CPUs? ([CN][v3_CN_REUSEPORT], [EN][v3_EN_REUSEPORT])
* Usage: How to file a bug or contact us? ([CN][v1_CN_Contact], [EN][v1_EN_Contact])
* [SRS 4.0 English Wiki][v4_EN_Home]
* [SRS 4.0 Chinese Wiki][v4_CN_Home]

## Features

- [x] Using coroutine by ST, it's really simple and stupid enough.
- [x] Support cluster which consists of origin ([CN][v1_CN_DeliveryRTMP],[EN][v1_EN_DeliveryRTMP]) and edge([CN][v3_CN_Edge], [EN][v3_EN_Edge]) server and uses RTMP as default transport protocol.
- [x] Origin server supports remuxing RTMP to HTTP-FLV([CN][v3_CN_SampleHttpFlv], [EN][v3_EN_SampleHttpFlv]) and HLS([CN][v3_CN_DeliveryHLS], [EN][v3_EN_DeliveryHLS]).
- [x] Edge server supports remuxing RTMP to HTTP-FLV([CN][v3_CN_SampleHttpFlv], [EN][v3_EN_SampleHttpFlv]). As for HLS([CN][v3_CN_DeliveryHLS], [EN][v3_EN_DeliveryHLS]) edge server, recomment to use HTTP edge server, such as [NGINX](http://nginx.org/).
- [x] Support HLS with audio-only([CN][v3_CN_DeliveryHLS2], [EN][v3_EN_DeliveryHLS2]), which need to build the timestamp from AAC samples, so we enhanced it please read [#547][bug #547].
- [x] Support HLS with mp3(h.264+mp3) audio codec, please read [bug #301][bug #301].
- [x] Support transmux RTMP to HTTP-FLV/MP3/AAC/TS, please read wiki([CN][v2_CN_DeliveryHttpStream], [EN][v2_CN_DeliveryHttpStream]).
- [x] Support ingesting([CN][v1_CN_Ingest], [EN][v1_EN_Ingest]) other protocols to SRS by FFMPEG.
- [x] Support RTMP long time(>4.6hours) publishing/playing, with the timestamp corrected.
- [x] Support publishing h264 raw stream([CN][v3_CN_SrsLibrtmp2], [EN][v3_EN_SrsLibrtmp2]) by srs-librtmp([CN][v3_CN_SrsLibrtmp], [EN][v3_EN_SrsLibrtmp]).
- [x] Support publishing aac adts raw stream([CN][v3_CN_SrsLibrtmp3], [EN][v3_EN_SrsLibrtmp3]) by srs-librtmp([CN][v3_CN_SrsLibrtmp], [EN][v3_EN_SrsLibrtmp]).
- [x] Support native HTTP server([CN][v3_CN_SampleHTTP], [EN][v3_EN_SampleHTTP]) for http api and http live streaming.
- [x] Support HTTP CORS for js in http api and http live streaming.
- [x] Support HTTP API([CN][v3_CN_HTTPApi], [EN][v3_EN_HTTPApi]) for system management.
- [x] Support HTTP callback([CN][v3_CN_HTTPCallback], [EN][v3_EN_HTTPCallback]) for authentication and integration.
- [x] Support DVR([CN][v3_CN_DVR], [EN][v3_EN_DVR]) to record live streaming to FLV file.
- [x] Support DVR control module like NGINX-RTMP, please read [#459][bug #459].
- [x] Support EXEC like NGINX-RTMP, please read [bug #367][bug #367].
- [x] Support security strategy including allow/deny publish/play IP([CN][v2_CN_Security], [EN][v2_EN_Security]).
- [x] Support low latency(0.1s+) transport model, please read [bug #257][bug #257].
- [x] Support gop-cache([CN][v3_CN_LowLatency2], [EN][v3_EN_LowLatency2]) for player fast startup.
- [x] Support Vhost([CN][v1_CN_RtmpUrlVhost], [EN][v1_EN_RtmpUrlVhost]) and \_\_defaultVhost\_\_.
- [x] Support reloading([CN][v1_CN_Reload], [EN][v1_EN_Reload]) to apply changes of config.
- [x] Support listening at multiple ports.
- [x] Support forwarding([CN][v3_CN_Forward], [EN][v3_EN_Forward]) to other RTMP servers.
- [x] Support transcoding([CN][v3_CN_FFMPEG], [EN][v3_EN_FFMPEG]) by FFMPEG.
- [x] All wikis are writen in [Chinese][v3_CN_Home] and [English][v3_EN_Home]. 
- [x] Enhanced json, replace NXJSON(LGPL) with json-parser(BSD), read [#904][bug #904].
- [x] Support valgrind and latest ARM by patching ST, read [ST#1](https://github.com/ossrs/state-threads/issues/1) and [ST#2](https://github.com/ossrs/state-threads/issues/2).
- [x] Support traceable and session-based log([CN][v1_CN_SrsLog], [EN][v1_EN_SrsLog]).
- [x] High performance([CN][v1_CN_Performance], [EN][v1_EN_Performance]) RTMP/HTTP-FLV, 6000+ connections.
- [x] Enhanced complex error code with description and stack, read [#913][bug #913].
- [x] Enhanced RTMP url  which supports vhost in stream, read [#1059][bug #1059].
- [x] Support origin cluster, please read [#464][bug #464], [RTMP 302][bug #92].
- [x] Support listen at IPv4 and IPv6, read [#460][bug #460].
- [x] Improve test coverage for core/kernel/protocol/service.
- [x] Support docker by [srs-docker](https://github.com/ossrs/srs-docker).
- [x] Support multiple processes by ReusePort([CN][v3_CN_REUSEPORT], [EN][v3_EN_REUSEPORT]), [#775][bug #775].
- [x] Support a simple [mgmt console][console], please read [srs-ngb][srs-ngb].
- [x] [Experimental] Support playing stream by WebRTC, [#307][bug #307].
- [x] [Experimental] Support publishing stream by WebRTC, [#307][bug #307].
- [x] [Experimental] Support mux RTP/RTCP/DTLS/SRTP on one port for WebRTC, [#307][bug #307].
- [x] [Experimental] Support client address changing for WebRTC, [#307][bug #307].
- [x] [Experimental] Support transcode RTMP/AAC to WebRTC/Opus, [#307][bug #307].
- [x] [Experimental] Enhance HTTP Stream Server for HTTP-FLV, HTTPS, HLS etc. [#1657][bug #1657].
- [x] [Experimental] Support push stream by GB28181, [#1500][bug #1500].
- [x] [Experimental] Support DVR in MP4 format, read [#738][bug #738].
- [x] [Experimental] Support MPEG-DASH, the future live streaming protocol, read [#299][bug #299].
- [x] [Experimental] Support pushing MPEG-TS over UDP, please read [bug #250][bug #250].
- [x] [Experimental] Support pushing RTSP, please read [bug #133][bug #133].
- [x] [Experimental] Support pushing FLV over HTTP POST, please read wiki([CN][v2_CN_Streamer2], [EN][v2_EN_Streamer2]).
- [x] [Experimental] Support HTTP RAW API, please read [#459][bug #459], [#470][bug #470], [#319][bug #319].
- [x] [Experimental] Support SRT server, read [#1147][bug #1147].
- [x] [Deprecated] Support RTMP client library: srs-librtmp([CN][v3_CN_SrsLibrtmp], [EN][v3_EN_SrsLibrtmp])
- [x] [Deprecated] Support Adobe HDS(f4m), please read wiki([CN][v2_CN_DeliveryHDS], [EN][v2_EN_DeliveryHDS]) and [#1535][bug #1535].
- [x] [Deprecated] Support bandwidth testing([CN][v1_CN_BandwidthTestTool], [EN][v1_EN_BandwidthTestTool]), please read [#1535][bug #1535].
- [x] [Deprecated] Support Adobe FMS/AMS token traverse([CN][v3_CN_DRM2], [EN][v3_EN_DRM2]) authentication, please read [#1535][bug #1535].
- [ ] Enhanced forwarding with vhost and variables, [#1342][bug #1342].
- [ ] Support DVR to Cloud Storage, [#1193][bug #1193].
- [ ] Support transmux RTC to RTMP, [#2093][bug #2093].
- [ ] Support H.265 over RTMP and HLS, [#465][bug #465].
- [ ] Support IETF-QUIC for WebRTC Cluster, [#2091][bug #2091].
- [ ] Improve RTC performance to 5K by multiple threading, [#2188][bug #2188].
- [ ] Support source cleanup for idle streams, [#413][bug #413].
- [ ] Support change user to run SRS, [#1111][bug #1111].
- [ ] Support HLS variant, [#463][bug #463].

> Remark: About the milestone and product plan, please read ([CN][v1_CN_Product], [EN][v1_EN_Product]) wiki.

<a name="history"></a>
<a name="change-logs"></a>

## V5 changes

* v5.0, 2021-03-17, Live: Refine edge to follow client and HTTP/302. 5.0.1
* v5.0, 2021-03-15, Init SRS/5. 5.0.0

## V4 changes

<<<<<<< HEAD
=======
* v4.0, 2021-03-09, DTLS: Fix ARQ bug, use openssl timeout. 4.0.84
* v4.0, 2021-03-08, DTLS: Fix dead loop by duplicated Alert message. 4.0.83
* v4.0, 2021-03-08, Fix bug when client DTLS is passive. 4.0.82
* v4.0, 2021-03-03, Fix [#2106][bug #2106], [#2011][bug #2011], RTMP/AAC transcode to Opus bug. 4.0.81
* v4.0, 2021-03-02, Refine build script for FFmpeg and SRTP. 4.0.80
* v4.0, 2021-03-02, Upgrade libsrtp from 2.0.0 to 2.3.0, with source code. 4.0.79
* v4.0, 2021-03-01, Upgrade openssl from 1.1.0e to 1.1.1b, with source code. 4.0.78
>>>>>>> 25145b94
* v4.0, 2021-03-01, Enable Object Cache and Zero Copy Nack by default. 4.0.77
* v4.0, 2021-02-28, RTC: Support high performance [Zero Copy NACK](https://github.com/ossrs/srs/commit/36ea67359e55c94ab044cee4b6a4ec901a83a287#commitcomment-47654868). 4.0.76
* v4.0, 2021-02-27, RTC: Support [Object Cache Pool](https://github.com/ossrs/srs/commit/14bfc98122bba369572417c19ebb2a61b373fc45#commitcomment-47655008) for performance. 4.0.75
* v4.0, 2021-02-12, RTC: Support [High Resolution(about 25ms) Timer](https://github.com/ossrs/srs/commit/c5d2027f9af77fc2d34a6b6ca941c0f0fbdd10c4#commitcomment-47655747). 4.0.72
* v4.0, 2021-02-10, RTC: [Improve performance about 700+](https://github.com/ossrs/srs/commit/b431ad738c39f34a5a0a39e81beb7854223db761#commitcomment-47655935) streams. 4.0.71
* v4.0, 2021-02-04, At least wait 1ms when <1ms, to avoid epoll_wait spin loop. 4.0.66
* v4.0, 2021-01-31, Enable -std=c++11 by default. 4.0.65
* v4.0, 2021-01-25, Enable --nasm and --srtp-asm by default for performance. 4.0.64
* v4.0, 2021-01-20, Support HTTP-FLV and HLS for srs-player by H5. 4.0.63
* v4.0, 2021-01-08, HTML5 video tag resolution adaptive. 4.0.59
* v4.0, 2021-01-08, Fix memory leak and bugs for RTC. 4.0.58
* v4.0, 2021-01-06, Merge #2109, Refine srs_string_split.
* v4.0, 2021-01-06, Merge #2109, Fix bugs for GB28181.
* v4.0, 2020-12-24, Support disable CherryPy. 4.0.57
* v4.0, 2020-11-12, For [#1998][bug #1998], Support Firefox, use PT in offer. 4.0.55
* v4.0, 2020-11-11, For [#1508][bug #1508], Transform http header name to upper camel case. 4.0.54
* v4.0, 2020-11-06, For [#1657][bug #1657], Read cached data first in SSL. 4.0.48
* v4.0, 2020-11-06, For [#1657][bug #1657-3], support HTTPS Streaming(HTTPS-FLV, etc). 4.0.47
* v4.0, 2020-11-06, For [#1657][bug #1657-2], support HTTPS API. 4.0.46
* v4.0, 2020-11-03, For [#1657][bug #1657-1], support HTTPS client, for http-callback. 4.0.45
* v4.0, 2020-10-31, Support gdb/srs.py to stat coroutines. 4.0.44
* v4.0, 2020-09-19, RTC: Extract resource manager. Use any UDP packet to keep alive. 4.0.43
* v4.0, 2020-09-09, RTC: Refine NACK RTT and efficiency. 4.0.42
* v4.0, 2020-09-08, Refine PLI/NACK/DTLS logs. 4.0.41
* v4.0, 2020-08-30, Fix serval bugs for RTC. Refine context API. 4.0.40
* v4.0, 2020-08-18, RTC: DTLS support ARQ, covered with utest. 4.0.39
* v4.0, 2020-08-06, RTC: Refine error check. 4.0.37
* v4.0, 2020-07-25, RTC: Support multiple address for client. 4.0.36
* v4.0, 2020-07-11, Refine log context with random string. 4.0.35
* v4.0, 2020-07-04, Fix some bugs for RTC. 4.0.34
* v4.0, 2020-07-03, Merge [#1830][bug #1830] to fix bugs in GB28181. 4.0.33
* v4.0, 2020-06-24, Support static link c++ libraries. 4.0.32
* v4.0, 2020-06-23, Change log cid from int to string. 4.0.31
* v4.0, 2020-06-13, GB28181 with JitterBuffer support. 4.0.30
* v4.0, 2020-06-03, Support enable C++11. 4.0.29
* v4.0, 2020-05-31, Remove [srs-librtmp](https://github.com/ossrs/srs/issues/1535#issuecomment-633907655). 4.0.28
* v4.0, 2020-05-21, For [#307][bug #307], disable GSO and sendmmsg. 4.0.27
* v4.0, 2020-05-14, For [#307][bug #307], refine core structure, RTMP base on frame, RTC base on RTP. 4.0.26
* v4.0, 2020-05-11, For [#307][bug #307], refine RTC publisher structure. 4.0.25
* v4.0, 2020-04-30, For [#307][bug #307], support publish RTC with passing opus. 4.0.24
* v4.0, 2020-04-14, For [#307][bug #307], support sendmmsg, GSO and reuseport. 4.0.23
* v4.0, 2020-04-05, For [#307][bug #307], SRTP ASM only works with openssl-1.0, auto detect it. 4.0.22
* v4.0, 2020-04-04, Merge RTC and GB28181, with bugs fixed. 4.0.21
* v4.0, 2020-04-04, For [#307][bug #307], refine RTC latency from 600ms to 200ms. 4.0.20
* v4.0, 2020-04-03, For [#307][bug #307], build SRTP with openssl to improve performance. 4.0.19
* v4.0, 2020-03-31, For [#1500][bug #1500], support push stream by GB28181. 4.0.18
* v4.0, 2020-03-31, Play stream by WebRTC on iOS/Android/PC browser. 4.0.17
* v4.0, 2020-03-28, Support multiple OS/Platform build cache. 4.0.16
* v4.0, 2020-03-28, For [#1250][bug #1250], support macOS, OSX, MacbookPro, Apple Darwin.
* v4.0, 2020-03-22, Welcome maintainers [Runner365](https://github.com/runner365), [John](https://github.com/xiaozhihong) and [B.P.Y(Bepartofyou)](https://github.com/Bepartofyou). 4.0.15
* v4.0, 2020-03-22, For [#307][bug #307], support play with WebRTC. 4.0.14
* v4.0, 2020-03-13, For [#1636][bug #1636], fix bug for mux AAC to ADTS, never overwrite by RTMP sampling rate. 4.0.13
* v4.0, 2020-03-07, For [#1612][bug #1612], fix crash bug for RTSP. 4.0.12
* v4.0, 2020-03-07, For [#1631][bug #1631], support sei_filter for SRT. 4.0.11
* v4.0, 2020-03-01, For [#1621][bug #1621], support mix_correct for aggregate aac for SRT. 4.0.10
* v4.0, 2020-02-25, For [#1615][bug #1615], support default app(live) for vmix SRT. 4.0.9
* v4.0, 2020-02-21, For [#1598][bug #1598], support SLB health checking by TCP. 4.0.8
* v4.0, 2020-02-19, For [#1579][bug #1579], support rolling update of k8s. 4.0.7
* v4.0, 2020-02-18, For [#1579][bug #1579], support start/final wait for gracefully quit. 4.0.6
* v4.0, 2020-02-18, For [#1579][bug #1579], support gracefully quit and force to. 4.0.5
* v4.0, 2020-02-13, SRT supports detail config for [DynamicEncoding](https://github.com/runner365/srt_encoder). 4.0.4
* v4.0, 2020-02-04, Update project code. 4.0.3
* v4.0, 2020-01-26, Allow use libsrt.so for SRT is MPL license. 4.0.2
* v4.0, 2020-01-24, Fix [#1147][bug #1147], support SRT(Secure Reliable Transport). 4.0.1

## V3 changes

* v3.0, 2021-03-05, Refine usage to docker by default. 3.0.158
* v3.0, 2021-01-07, Change id from int to string for the statistics. 3.0.157
* <strong>v3.0, 2021-01-02, [3.0 release3(3.0.156)][r3.0r3] released. 122736 lines.</strong>
* v3.0, 2020-12-26, For RTMP edge/forward, pass vhost in tcUrl, not in stream. 3.0.156
* v3.0, 2020-12-17, Fix [#1694][bug #1694], Support DVR 2GB+ MP4 file. 3.0.155
* v3.0, 2020-12-17, Fix [#1548][bug #1548], Add edts in MP4 for Windows10. 3.0.154
* <strong>v3.0, 2020-10-31, [3.0 release2(3.0.153)][r3.0r2] released. 122663 lines.</strong>
* v3.0, 2020-10-31, Fix [#509][bug #509], Always malloc stack on heap. 3.0.153
* v3.0, 2020-10-31, Remove some global elements for debugging. 3.0.152
* v3.0, 2020-10-31, Use global _srs_server for debugging. 3.0.151
* v3.0, 2020-10-31, Refine source cid, track previous one. 3.0.150
* v3.0, 2020-10-25, Add hls.realtime.conf for low-latency HLS. 3.0.149
* v3.0, 2020-10-24, Refine script and startup logs. 3.0.148
* v3.0, 2020-10-23, Allow FFmpeg if exists at /usr/local/bin/ffmpeg. 3.0.147
* v3.0, 2020-10-23, Refine build script, use libssl in docker. 3.0.146
* v3.0, 2020-10-14, Fix [#1987][bug #1987], Fix Kbps resample bug. 3.0.145
* <strong>v3.0, 2020-10-10, [3.0 release1(3.0.144)][r3.0r1] released. 122674 lines.</strong>
* v3.0, 2020-10-10, Fix [#1780][bug #1780], build fail on Ubuntu20(focal). 3.0.144
* v3.0, 2020-09-14, Prevent stop ingest for multiple times. 3.0.143
* v3.0, 2020-09-10, RTC: Change SO_REUSEPORT fail to warning. 3.0.142
* <strong>v3.0, 2020-06-27, [3.0 release0(3.0.141)][r3.0r0] released. 122674 lines.</strong>
* v3.0, 2020-03-30, For [#1672][bug #1672], fix dvr close file failed bug. 3.0.140
* <strong>v3.0, 2020-03-29, [3.0 beta4(3.0.139)][r3.0b4] released. 122674 lines.</strong>
* v3.0, 2020-03-28, Support multiple OS/Platform build cache. 3.0.139
* v3.0, 2020-03-28, For [#1250][bug #1250], support macOS, OSX, MacbookPro, Apple Darwin. 3.0.138
* v3.0, 2020-03-21, For [#1629][bug #1629], fix kickoff FLV client bug. 3.0.137
* v3.0, 2020-03-21, For [#1619][bug #1619], configure without utest by default. 3.0.136
* v3.0, 2020-03-21, For [#1651][bug #1651], fix return pnwrite of srs_write_large_iovs. 3.0.135
* <strong>v3.0, 2020-03-18, [3.0 beta3(3.0.134)][r3.0b3] released. 122509 lines.</strong>
* v3.0, 2020-03-12, For [#1635][bug #1635], inotify watch ConfigMap for reload. 3.0.134
* v3.0, 2020-03-12, For [#1635][bug #1635], support auto reaload config by inotify. 3.0.129
* v3.0, 2020-03-12, For [#1630][bug #1630], disable cache for stream changing, and drop dup header. 3.0.128
* v3.0, 2020-03-12, For [#1594][bug #1594], detect and disable daemon for docker. 3.0.127
* v3.0, 2020-03-12, For [#1634][bug #1634], always check status in thread loop. 3.0.126
* v3.0, 2020-03-11, For [#1634][bug #1634], refactor output with datetime for ingest/encoder/exec. 3.0.125
* v3.0, 2020-03-11, For [#1634][bug #1634], fix quit by accident SIGTERM while killing FFMPEG. 3.0.124
* <strong>v3.0, 2020-03-05, [3.0 beta2(3.0.123)][r3.0b2] released. 122170 lines.</strong>
* v3.0, 2020-02-21, For [#1598][bug #1598], support SLB health checking by TCP. 3.0.123
* v3.0, 2020-02-21, Fix bug for librtmp client ipv4/ipv6 socket. 3.0.122
* v3.0, 2020-02-18, For [#1579][bug #1579], support start/final wait for gracefully quit. 3.0.121
* v3.0, 2020-02-18, For [#1579][bug #1579], support force gracefully quit. 3.0.120
* v3.0, 2020-02-18, For [#1579][bug #1579], support gracefully quit. 3.0.119
* v3.0, 2020-02-17, For [#1601][bug #1601], flush async on_dvr/on_hls events before stop. 3.0.118
* <strong>v3.0, 2020-02-14, [3.0 beta1(3.0.117)][r3.0b1] released. 121964 lines.</strong>
* v3.0, 2020-02-14, For [#1595][bug #1595], migrating streaming from ossrs.net to r.ossrs.net. 3.0.117
* v3.0, 2020-02-05, For [#665][bug #665], fix HTTP-FLV reloading bug. 3.0.116
* v3.0, 2020-02-05, For [#1592][bug #1592], fix terminal echo off by redirect process stdin. 3.0.115
* v3.0, 2020-02-04, For [#1186][bug #1186], refactor security check. 3.0.114
* v3.0, 2020-02-04, Fix [#939][bug #939], response right A/V flag in FLV header. 3.0.113
* v3.0, 2020-02-04, For [#939][bug #939], always enable fast FLV streaming.
* <strong>v3.0, 2020-02-02, [3.0 beta0(3.0.112)][r3.0b0] released. 121709 lines.</strong>
* v3.0, 2020-01-29, Support isolate version file. 3.0.112
* v3.0, 2020-01-29, Fix [#1206][bug #1206], dispose ingester while server quiting. 3.0.111
* v3.0, 2020-01-28, Fix [#1230][bug #1230], racing condition in source fetch or create. 3.0.110
* v3.0, 2020-01-27, Fix [#1303][bug #1303], do not dispatch previous meta when not publishing. 3.0.109
* v3.0, 2020-01-26, Allow use libst.so for ST is MPL license.
* v3.0, 2020-01-26, Fix [#607][bug #607], set RTMP identifying recursive depth to 3.
* v3.0, 2020-01-25, Fix [#878][bug #878], remove deprecated #EXT-X-ALLOW-CACHE for HLS. 3.0.108
* v3.0, 2020-01-25, Fix [#703][bug #703], drop video data util sps/pps. 3.0.107
* v3.0, 2020-01-25, Fix [#1108][bug #1108], reap DVR tmp file when unpublish. 3.0.106
* <strong>v3.0, 2020-01-21, [3.0 alpha9(3.0.105)][r3.0a9] released. 121577 lines.</strong>
* v3.0, 2020-01-21, Fix [#1221][bug #1221], remove complex configure options. 3.0.104
* v3.0, 2020-01-21, Fix [#1547][bug #1547], support crossbuild for ARM/MIPS.
* v3.0, 2020-01-21, For [#1547][bug #1547], support setting cc/cxx/ar/ld/randlib tools. 3.0.103
* v3.0, 2020-01-19, For [#1580][bug #1580], fix cid range problem. 3.0.102
* v3.0, 2020-01-19, For [#1070][bug #1070], define FLV CodecID for [AV1][bug #1070] and [opus][bug #307]. 3.0.101
* v3.0, 2020-01-16, For [#1575][bug #1575], correct RTMP redirect as tcUrl, add redirect2 as RTMP URL. 3.0.100
* v3.0, 2020-01-15, For [#1509][bug #1509], decrease the fast vector init size from 64KB to 64B. 3.0.99
* v3.0, 2020-01-15, For [#1509][bug #1509], release coroutine when source is idle. 3.0.98
* <strong>v3.0, 2020-01-10, [3.0 alpha8(3.0.97)][r3.0a8] released. 121555 lines.</strong>
* v3.0, 2020-01-09, For [#1042][bug #1042], improve test coverage for service. 3.0.97
* v3.0, 2020-01-08, Merge [#1554][bug #1554], support logrotate copytruncate. 3.0.96
* v3.0, 2020-01-05, Always use string instance to avoid crash risk. 3.0.95
* v3.0, 2020-01-05, For [#460][bug #460], fix ipv6 hostport parsing bug. 3.0.94
* v3.0, 2020-01-05, For [#460][bug #460], fix ipv6 intranet address filter bug. 3.0.93
* v3.0, 2020-01-05, For [#1543][bug #1543], use getpeername to retrieve client ip. 3.0.92
* v3.0, 2020-01-02, For [#1042][bug #1042], improve test coverage for config. 3.0.91
* v3.0, 2019-12-30, Fix mp4 security issue, check buffer when required size is variable.
* <strong>v3.0, 2019-12-29, [3.0 alpha7(3.0.90)][r3.0a7] released. 116356 lines.</strong>
* v3.0, 2019-12-29, For [#1255][bug #1255], support vhost/domain in query string for HTTP streaming. 3.0.90
* v3.0, 2019-12-29, For [#299][bug #299], increase dash segment size for avsync issue. 3.0.89
* v3.0, 2019-12-27, For [#299][bug #299], fix some bugs in dash, it works now. 3.0.88
* v3.0, 2019-12-27, For [#1544][bug #1544], fix memory leaking for complex error. 3.0.87
* v3.0, 2019-12-27, Add links for flv.js, hls.js and dash.js.
* v3.0, 2019-12-26, For [#1105][bug #1105], http server support mp4 range.
* v3.0, 2019-12-26, For [#1105][bug #1105], dvr mp4 supports playing on Chrome/Safari/Firefox. 3.0.86
* <strong>v3.0, 2019-12-26, [3.0 alpha6(3.0.85)][r3.0a6] released. 116056 lines.</strong>
* v3.0, 2019-12-26, For [#1488][bug #1488], pass client ip to http callback. 3.0.85
* v3.0, 2019-12-25, For [#1537][bug #1537], [#1282][bug #1282], support aarch64 for armv8. 3.0.84
* v3.0, 2019-12-25, For [#1538][bug #1538], fresh chunk allow fmt=0 or fmt=1. 3.0.83
* v3.0, 2019-12-25, Remove FFMPEG and NGINX, please use [srs-docker](https://github.com/ossrs/srs-docker) instead. 3.0.82
* v3.0, 2019-12-25, For [#1537][bug #1537], remove cross-build, not used patches, directly build st.
* v3.0, 2019-12-24, For [#1508][bug #1508], support chunk length and content in multiple parts.
* v3.0, 2019-12-23, Merge SRS2 for running srs-librtmp on Windows. 3.0.80
* v3.0, 2019-12-23, For [#1535][bug #1535], deprecate Adobe FMS/AMS edge token traversing([CN][v3_CN_DRM2], [EN][v3_EN_DRM2]) authentication. 3.0.79
* v3.0, 2019-12-23, For [#1535][bug #1535], deprecate BWT(bandwidth testing)([CN][v1_CN_BandwidthTestTool], [EN][v1_EN_BandwidthTestTool]). 3.0.78
* v3.0, 2019-12-23, For [#1535][bug #1535], deprecate Adobe HDS(f4m)([CN][v2_CN_DeliveryHDS], [EN][v2_EN_DeliveryHDS]). 3.0.77
* v3.0, 2019-12-20, Fix [#1508][bug #1508], http-client support read chunked response. 3.0.76
* v3.0, 2019-12-20, For [#1508][bug #1508], refactor srs_is_digital, support all zeros.
* <strong>v3.0, 2019-12-19, [3.0 alpha5(3.0.75)][r3.0a5] released. 115362 lines.</strong>
* v3.0, 2019-12-19, Refine the RTMP iovs cache increasing to much faster.
* v3.0, 2019-12-19, Fix [#1524][bug #1524], memory leak for amf0 strict array. 3.0.75
* v3.0, 2019-12-19, Fix random build failed bug for modules.
* v3.0, 2019-12-19, Fix [#1520][bug #1520] and [#1223][bug #1223], bug for origin cluster 3+ servers. 3.0.74
* v3.0, 2019-12-18, For [#1042][bug #1042], add test for RAW AVC protocol.
* v3.0, 2019-12-18, Detect whether flash enabled for srs-player. 3.0.73
* v3.0, 2019-12-17, Fix HTTP CORS bug when sending response for OPTIONS. 3.0.72
* v3.0, 2019-12-17, Enhance HTTP response write for final_request.
* v3.0, 2019-12-17, Refactor HTTP stream to disconnect client when unpublish.
* v3.0, 2019-12-17, Fix HTTP-FLV and VOD-FLV conflicting bug.
* v3.0, 2019-12-17, Refactor HttpResponseWriter.write, default to single text mode.
* v3.0, 2019-12-16, For [#1042][bug #1042], add test for HTTP protocol.
* <strong>v3.0, 2019-12-13, [3.0 alpha4(3.0.71)][r3.0a4] released. 112928 lines.</strong>
* v3.0, 2019-12-12, For [#547][bug #547], [#1506][bug #1506], default hls_dts_directly to on. 3.0.71
* v3.0, 2019-12-12, SrsPacket supports converting to message, so can be sent by one API.
* v3.0, 2019-12-11, For [#1042][bug #1042], cover RTMP client/server protocol.
* v3.0, 2019-12-11, Fix [#1445][bug #1445], limit the createStream recursive depth. 3.0.70
* v3.0, 2019-12-11, For [#1042][bug #1042], cover RTMP handshake protocol.
* v3.0, 2019-12-11, Fix [#1229][bug #1229], fix the security risk in logger. 3.0.69
* v3.0, 2019-12-11, For [#1229][bug #1229], fix the security risk in HDS. 3.0.69
* v3.0, 2019-12-05, Fix [#1506][bug #1506], support directly turn FLV timestamp to TS DTS. 3.0.68
* <strong>v3.0, 2019-11-30, [3.0 alpha3(3.0.67)][r3.0a3] released. 110864 lines.</strong>
* v3.0, 2019-12-01, Fix [#1501][bug #1501], use request coworker for origin cluster. 3.0.67
* <strong>v3.0, 2019-11-30, [3.0 alpha2(3.0.66)][r3.0a2] released. 110831 lines.</strong>
* v3.0, 2019-11-30, Fix [#1501][bug #1501], use request coworker for origin cluster. 3.0.66
* v3.0, 2019-11-30, Random tid for docker. 3.0.65
* v3.0, 2019-11-30, Refine debug info for edge. 3.0.64
* v3.0, 2019-10-30, Cover protocol stack RTMP. 3.0.63
* v3.0, 2019-10-23, Cover JSON codec. 3.0.62
* v3.0, 2019-10-13, Use http://ossrs.net as homepage.
* v3.0, 2019-10-10, Cover AMF0 codec. 3.0.61
* <strong>v3.0, 2019-10-07, [3.0 alpha1(3.0.60)][r3.0a1] released. 107962 lines.</strong>
* v3.0, 2019-10-06, Support log rotate by init.d command. 3.0.60
* v3.0, 2019-10-06, We prefer ipv4, only use ipv6 if ipv4 is disabled. 3.0.59
* v3.0, 2019-10-05, Support systemctl service for CentOS7. 3.0.58
* v3.0, 2019-10-04, Disable SO_REUSEPORT if not supported. 3.0.57
* <strong>v3.0, 2019-10-04, [3.0 alpha0(3.0.56)][r3.0a0] released. 107946 lines.</strong>
* v3.0, 2019-10-04, Support go-oryx rtmplb with [proxy protocol](https://github.com/ossrs/go-oryx/wiki/RtmpProxy). 3.0.56
* v3.0, 2019-10-03, Fix [#775][bug #775], Support SO_REUSEPORT to improve edge performance. 3.0.54
* v3.0, 2019-10-03, For [#467][bug #467], Remove KAFKA producer. 3.0.53
* v3.0, 2019-05-14, Covert Kernel File reader/writer. 3.0.52
* v3.0, 2019-04-30, Refine typo in files. 3.0.51
* v3.0, 2019-04-25, Upgrade http-parser from 2.1 to 2.9.2 and cover it. 3.0.50
* v3.0, 2019-04-22, Refine in time unit. 3.0.49
* v3.0, 2019-04-07, Cover ST Coroutine and time unit. 3.0.48
* v3.0, 2019-04-06, Merge [#1304][bug #1304], Fix ST coroutine pull error. 3.0.47
* v3.0, 2019-04-05, Merge [#1339][bug #1339], Support HTTP-FLV params. 3.0.46
* v3.0, 2018-11-11, Merge [#1261][bug #1261], Support `_definst_` for Wowza. 3.0.44
* v3.0, 2018-08-26, SRS [console](https://github.com/ossrs/srs-ngb) support both [Chinese](http://ossrs.net:1985/console/ng_index.html) and [English](http://ossrs.net:1985/console/en_index.html).
* v3.0, 2018-08-25, Fix [#1093][bug #1093], Support HLS encryption. 3.0.42
* v3.0, 2018-08-25, Fix [#1051][bug #1051], Drop ts when republishing stream. 3.0.41
* v3.0, 2018-08-12, For [#1202][bug #1202], Support edge/forward to Aliyun CDN. 3.0.40
* v3.0, 2018-08-11, For [#910][bug #910], Support HTTP FLV with HTTP callback. 3.0.39
* v3.0, 2018-08-05, Refine HTTP-FLV latency, support realtime mode.3.0.38
* v3.0, 2018-08-05, Fix [#1087][bug #1087], Ignore iface without address. 3.0.37
* v3.0, 2018-08-04, For [#1110][bug #1110], Support params in http callback. 3.0.36
* v3.0, 2018-08-02, Always use vhost in stream query, the unify uri. 3.0.35
* v3.0, 2018-08-02, For [#1031][bug #1031], SRS edge support douyu.com. 3.0.34
* v3.0, 2018-07-22, Replace hex to string to match MIT license. 3.0.33
* v3.0, 2018-07-22, Replace base64 to match MIT license. 3.0.32
* v3.0, 2018-07-22, Replace crc32 IEEE and MPEG by pycrc to match MIT license. 3.0.31
* v3.0, 2018-07-21, Replace crc32 IEEE by golang to match MIT license. 3.0.30
* v3.0, 2018-02-16, Fix [#464][bug #464], support RTMP origin cluster. 3.0.29
* v3.0, 2018-02-13, Fix [#1057][bug #1057], switch to simple handshake. 3.0.28
* v3.0, 2018-02-13, Fix [#1059][bug #1059], merge from 2.0, supports url with vhost in stream. 3.0.27
* v3.0, 2018-01-01, Fix [#913][bug #913], support complex error. 3.0.26
* v3.0, 2017-06-04, Fix [#299][bug #299], support experimental MPEG-DASH. 3.0.25
* v3.0, 2017-05-30, Fix [#821][bug #821], support MP4 file parser. 3.0.24
* v3.0, 2017-05-30, Fix [#904][bug #904], replace NXJSON(LGPL) with json-parser(BSD). 3.0.23
* v3.0, 2017-04-16, Fix [#547][bug #547], support HLS audio in TS. 3.0.22
* v3.0, 2017-03-26, Fix [#820][bug #820], extract service for modules. 3.0.21
* v3.0, 2017-03-02, Fix [#786][bug #786], simply don't reuse object. 3.0.20
* v3.0, 2017-03-01, For [#110][bug #110], refine thread object. 3.0.19
* v3.0, 2017-02-12, Fix [#301][bug #301], user must config the codec in right way for HLS. 3.0.18
* v3.0, 2017-02-07, fix [#738][bug #738], support DVR general mp4. 3.0.17
* v3.0, 2017-01-19, for [#742][bug #742], refine source, meta and origin hub. 3.0.16
* v3.0, 2017-01-17, for [#742][bug #742], refine source, timeout, live cycle. 3.0.15
* v3.0, 2017-01-11, fix [#735][bug #735], config transform refer_publish invalid. 3.0.14
* v3.0, 2017-01-06, for [#730][bug #730], support config in/out ack size. 3.0.13
* v3.0, 2017-01-06, for [#711][bug #711], support perfile for transcode. 3.0.12
* v3.0, 2017-01-05, Fix [#727][bug #727], patch ST for valgrind and ARM. 3.0.11
* v3.0, 2017-01-05, for [#324][bug #324], always enable hstrs. 3.0.10
* v3.0, 2016-12-15, fix [#717][bug #717], [#691][bug #691], http api/static/stream support cors. 3.0.9
* v3.0, 2016-12-08, Fix [#105][bug #105], support log rotate signal SIGUSR1. 3.0.8
* v3.0, 2016-12-07, fix typo and refine grammar. 3.0.7
* v3.0, 2015-10-20, fix [#502][bug #502], support snapshot with http-callback or transcoder. 3.0.5
* v3.0, 2015-09-19, support amf0 and json to convert with each other.
* v3.0, 2015-09-19, json objects support dumps to string.
* v3.0, 2015-09-14, fix [#459][bug #459], support dvr raw api. 3.0.4
* v3.0, 2015-09-14, fix [#459][bug #459], dvr support apply filter for ng-control dvr module.
* v3.0, 2015-09-14, fix [#319][bug #319], http raw api support update global and vhost. 3.0.3
* v3.0, 2015-08-31, fix [#319][bug #319], http raw api support query global and vhost.
* v3.0, 2015-08-28, fix [#471][bug #471], api response the width and height. 3.0.2
* v3.0, 2015-08-25, fix [#367][bug #367], support nginx-rtmp exec. 3.0.1

## V2 changes

* <strong>v2.0, 2020-01-25, [2.0 release8(2.0.272)][r2.0r8] released. 87292 lines.</strong>
* v2.0, 2020-01-08, Merge [#1554][bug #1554], support logrotate copytruncate. 2.0.272
* v2.0, 2020-01-05, Merge [#1551][bug #1551], fix memory leak in RTSP stack. 2.0.270
* v2.0, 2019-12-26, For [#1488][bug #1488], pass client ip to http callback. 2.0.269
* v2.0, 2019-12-23, Fix [srs-librtmp #22](https://github.com/ossrs/srs-librtmp/issues/22), parse vhost splited by single seperator. 2.0.268
* v2.0, 2019-12-23, Fix [srs-librtmp #25](https://github.com/ossrs/srs-librtmp/issues/25), build srs-librtmp on windows. 2.0.267
* v2.0, 2019-12-13, Support openssl versions greater than 1.1.0. 2.0.266
* <strong>v2.0, 2019-11-29, [2.0 release7(2.0.265)][r2.0r7] released. 86994 lines.</strong>
* v2.0, 2019-11-29, For [srs-docker](https://github.com/ossrs/srs-docker/tree/master/2.0), install Cherrypy without sudo. 2.0.265
* v2.0, 2019-04-06, For [#1304][bug #1304], Default HSTRS to on. 2.0.264
* <strong>v2.0, 2019-04-05, [2.0 release6(2.0.263)][r2.0r6] released. 86994 lines.</strong>
* v2.0, 2019-04-05, Merge [#1312][bug #1312], Fix GCC7 build error, this statement may fall through. 2.0.263
* v2.0, 2019-04-05, Merge [#1339][bug #1339], Support HTTP-FLV params. 2.0.262
* v2.0, 2018-12-01, Merge [#1274][bug #1274], Upgrade to FFMPEG 4.1 and X264 157. 2.0.261
* v2.0, 2018-11-11, Merge [#1261][bug #1261], Support `_definst_` for Wowza. 2.0.260
* v2.0, 2018-11-11, Merge [#1263][bug #1263], Fix string trim bug. 2.0.259
* <strong>v2.0, 2018-10-28, [2.0 release5(2.0.258)][r2.0r5] released. 86916 lines.</strong>
* v2.0, 2018-10-28, Fix [#1250][bug #1250], Support build on OSX10.14 Mojave. 2.0.258
* v2.0, 2018-10-08, Merge [#1236][bug #1236], Fix sleep bug in us. 2.0.257
* v2.0, 2018-10-08, Merge [#1237][bug #1237], Support param for transcoder. 2.0.256
* <strong>v2.0, 2018-08-12, [2.0 release4(2.0.255)][r2.0r4] released. 86915 lines.</strong>
* v2.0, 2018-08-12, For [#1202][bug #1202], Support edge/forward to Aliyun CDN. 2.0.255 
* v2.0, 2018-08-11, For [#910][bug #910], Support HTTP FLV with HTTP callback. 2.0.254
* v2.0, 2018-08-11, For [#1110][bug #1110], Refine params in http callback. 2.0.253
* v2.0, 2018-08-05, Refine HTTP-FLV latency, support realtime mode. 2.0.252
* v2.0, 2018-08-04, For [#1110][bug #1110], Support params in http callback. 2.0.251
* v2.0, 2018-08-02, For [#1031][bug #1031], SRS edge support douyu.com. 2.0.250
* v2.0, 2018-07-21, Merge [#1119][bug #1119], fix memory leak. 2.0.249
* <strong>v2.0, 2018-07-18, [2.0 release3(2.0.248)][r2.0r3] released. 86775 lines.</strong>
* v2.0, 2018-07-17, Merge [#1176][bug #1176], fix scaned issues. 2.0.248
* v2.0, 2018-02-28, Merge [#1077][bug #1077], fix crash for edge HLS. 2.0.247
* v2.0, 2018-02-13, Fix [#1059][bug #1059], support vhost in stream parameters. 2.0.246
* v2.0, 2018-01-07, Merge [#1045][bug #1045], fix [#1044][bug #1044], TCP connection alive detection. 2.0.245
* v2.0, 2018-01-04, Merge [#1039][bug #1039], fix bug of init.d script.
* v2.0, 2018-01-01, Merge [#1033][bug #1033], allow user to add some specific flags. 2.0.244
* <strong>v2.0, 2017-06-10, [2.0 release2(2.0.243)][r2.0r2] released. 86670 lines.</strong>
* v2.0, 2017-05-29, Merge [#899][bug #899] to fix [#893][bug #893], ts PES ext length. 2.0.243
* v2.0, 2017-05-01, Fix [#865][bug #865], shouldn't remove ts/m3u8 when hls_dispose disabled. 2.0.242
* v2.0, 2017-04-30, Fix [#636][bug #636], FD leak for requesting empty HTTP stream. 2.0.241
* v2.0, 2017-04-23, Fix [#851][bug #851], HTTP API support number of video frames for FPS. 2.0.240
* <strong>v2.0, 2017-04-18, [2.0 release1(2.0.239)][r2.0r1] released. 86515 lines.</strong>
* v2.0, 2017-04-18, Fix [#848][bug #848], crash at HTTP fast buffer grow. 2.0.239
* v2.0, 2017-04-15, Fix [#844][bug #844], support Haivision encoder. 2.0.238
* v2.0, 2017-04-15, Merge [#846][bug #846], fix fd leak for FLV stream caster. 2.0.237
* v2.0, 2017-04-15, Merge [#841][bug #841], avoid the duplicated sps/pps in ts. 2.0.236
* v2.0, 2017-04-09, Fix [#834][bug #834], crash for TS context corrupt. 2.0.235
* <strong>v2.0, 2017-03-03, [2.0 release0(2.0.234)][r2.0r0] released. 86373 lines.</strong>
* v2.0, 2017-02-25, for [#730][bug #730], remove the test code. 2.0.234
* v2.0, 2017-02-09, fix [#503][bug #503] disable utilities when reload a source. 2.0.233
* v2.0, 2017-01-22, for [#752][bug #752] release the io then free it for kbps. 2.0.232
* v2.0, 2017-01-18, fix [#750][bug #750] use specific error code for dns resolve. 2.0.231
* <strong>v2.0, 2017-01-18, [2.0 beta4(2.0.230)][r2.0b4] released. 86334 lines.</strong>
* v2.0, 2017-01-18, fix [#749][bug #749], timestamp overflow for ATC. 2.0.230
* v2.0, 2017-01-11, fix [#740][bug #740], convert ts aac audio private stream 1 to common. 2.0.229
* v2.0, 2017-01-11, fix [#588][bug #588], kbps interface error. 2.0.228
* v2.0, 2017-01-11, fix [#736][bug #736], recovery the hls dispose. 2.0.227
* v2.0, 2017-01-10, refine hls html5 video template.
* v2.0, 2017-01-10, fix [#635][bug #635], hls support NonIDR(open gop). 2.0.226
* v2.0, 2017-01-06, for [#730][bug #730], reset ack follow flash player rules. 2.0.225
* v2.0, 2016-12-15, for [#513][bug #513], remove hls ram from srs2 to srs3+. 2.0.224
* <strong>v2.0, 2016-12-13, [2.0 beta3(2.0.223)][r2.0b3] released. 86685 lines.</strong>
* v2.0, 2016-12-13, fix [#713][bug #713], disable the source cleanup. 2.0.223
* v2.0, 2016-12-13, fix [#713][bug #713], refine source to avoid critical fetch and create. 2.0.222
* <strong>v2.0, 2016-11-09, [2.0 beta2(2.0.221)][r2.0b2] released. 86691 lines.</strong>
* v2.0, 2016-11-05, fix [#654][bug #654], crash when source cleanup for edge. 2.0.221
* v2.0, 2016-10-26, fix [#666][bug #666], crash when source cleanup for http-flv. 2.0.220
* v2.0, 2016-10-10, fix [#661][bug #661], close fd after thread stopped. 2.0.219
* v2.0, 2016-09-23, support asprocess for oryx. 2.0.218
* v2.0, 2016-09-23, support change work_dir for oryx.
* v2.0, 2016-09-15, fix [#640][bug #640], typo for rtmp type. 2.0.217
* v2.0, 2016-09-12, fix fast stream error bug. 2.0.216
* <strong>v2.0, 2016-09-09, [2.0 beta1(2.0.215)][r2.0b1] released. 89941 lines.</strong>
* v2.0, 2016-09-09, refine librtmp comments about NALUs. 2.0.215
* v2.0, 2016-09-05, fix memory leak at source. 2.0.214
* v2.0, 2016-09-05, fix memory leak at handshake. 2.0.213
* v2.0, 2016-09-04, support valgrind for [patched st](https://github.com/ossrs/state-threads/issues/2).
* v2.0, 2016-09-03, support all arm for [patched st](https://github.com/ossrs/state-threads/issues/1). 2.0.212
* v2.0, 2016-09-01, workaround [#511][bug #511] the fly stfd in close. 2.0.211
* v2.0, 2016-08-30, comment the pcr.
* v2.0, 2016-08-18, fix [srs-librtmp#4](https://github.com/ossrs/srs-librtmp/issues/4) filter frame.
* v2.0, 2016-08-10, fix socket timeout for librtmp.
* v2.0, 2016-08-08, fix the crash by srs_info log.
* <strong>v2.0, 2016-08-06, [2.0 beta0(2.0.210)][r2.0b0] released. 89704 lines.</strong>
* v2.0, 2016-05-17, fix the sps pps parse bug.
* v2.0, 2016-01-13, fix http reader bug, support infinite chunked. 2.0.209
* v2.0, 2016-01-09, merge [#559][pr #559] fix memory leak bug. 2.0.208
* v2.0, 2016-01-09, merge [#558][pr #558] add tcUrl for on_publish.
* v2.0, 2016-01-05, add keyword XCORE for coredump to identify the version. 2.0.207
* <strong>v2.0, 2015-12-23, [2.0 alpha3(2.0.205)][r2.0a3] released. 89544 lines.</strong>
* v2.0, 2015-12-22, for [#509][bug #509] always alloc big object at heap. 2.0.205
* v2.0, 2015-12-22, for [#418][bug #418] ignore null connect props to make RED5 happy. 2.0.204
* v2.0, 2015-12-22, for [#546][bug #546] thread terminate normally dispose bug. 2.0.203
* v2.0, 2015-12-22, for [#541][bug #541] failed when chunk size too small. 2.0.202
* v2.0, 2015-12-15, default hls_on_error to continue. 2.0.201
* v2.0, 2015-11-16, for [#518][bug #518] fix fd leak bug when fork. 2.0.200
* v2.0, 2015-11-05, for [#511][bug #511] fix bug for restart thread. 2.0.199
* v2.0, 2015-11-02, for [#515][bug #515] use srs_freepa and SrsAutoFreeA for array. 2.0.198
* v2.0, 2015-10-28, for [ExoPlayer #828][exo #828], remove duration for live.
* v2.0, 2015-10-28, for [ExoPlayer #828][exo #828], add av tag in flv header. 2.0.197
* v2.0, 2015-10-27, for [#512][bug #512] partial hotfix the hls pure audio. 2.0.196
* <strong>v2.0, 2015-10-08, [2.0 alpha2(2.0.195)][r2.0a2] released. 89358 lines.</strong>
* v2.0, 2015-10-04, for [#448][bug #448] fix the bug of response of http hooks. 2.0.195
* v2.0, 2015-10-01, for [#497][bug #497] response error when client not found to kickoff. 2.0.194
* v2.0, 2015-10-01, for [#495][bug #495] decrease the srs-librtmp size. 2.0.193
* v2.0, 2015-09-23, for [#485][bug #485] error when arm glibc 2.15+ or not i386/x86_64/amd64. 2.0.192
* v2.0, 2015-09-23, for [#485][bug #485] srs for respberrypi and cubieboard. 2.0.191
* v2.0, 2015-09-21, fix [#484][bug #484] hotfix the openssl build script 2.0.190
* <strong>v2.0, 2015-09-14, [2.0 alpha1(2.0.189)][r2.0a1] released. 89269 lines.</strong>
* v2.0, 2015-09-14, fix [#474][bug #474] config to donot parse width/height from sps. 2.0.189
* v2.0, 2015-09-14, for [#474][bug #474] always release publish for source.
* v2.0, 2015-09-14, for [#458][bug #458] http hooks use source thread cid. 2.0.188
* v2.0, 2015-09-14, for [#475][bug #475] fix http hooks crash for st context switch. 2.0.187
* v2.0, 2015-09-09, support reload utc_time. 2.0.186
* <strong>v2.0, 2015-08-23, [2.0 alpha0(2.0.185)][r2.0a0] released. 89022 lines.</strong>
* v2.0, 2015-08-22, HTTP API support JSONP by specifies the query string callback=xxx.
* v2.0, 2015-08-20, fix [#380][bug #380], srs-librtmp send sequence header when sps or pps changed.
* v2.0, 2015-08-18, close [#454][bug #454], support obs restart publish. 2.0.184
* v2.0, 2015-08-14, use reduce_sequence_header for stream control.
* v2.0, 2015-08-14, use send_min_interval for stream control. 2.0.183
* v2.0, 2015-08-12, enable the SRS_PERF_TCP_NODELAY and add config tcp_nodelay. 2.0.182
* v2.0, 2015-08-11, for [#442][bug #442] support kickoff connected client. 2.0.181
* v2.0, 2015-07-21, for [#169][bug #169] support default values for transcode. 2.0.180
* v2.0, 2015-07-21, fix [#435][bug #435] add pageUrl for HTTP callback on_play.
* v2.0, 2015-07-20, refine the hls, ignore packet when no sequence header. 2.0.179
* v2.0, 2015-07-16, for [#441][bug #441] use 30s timeout for first msg. 2.0.178
* v2.0, 2015-07-14, refine hls disable the time jitter, support not mix monotonically increase. 2.0.177
* v2.0, 2015-07-01, fix [#433][bug #433] fix the sps parse bug. 2.0.176
* v2.0, 2015-06-10, fix [#425][bug #425] refine the time jitter, correct (-inf,-250)+(250,+inf) to 10ms. 2.0.175
* v2.0, 2015-06-10, fix [#424][bug #424] fix aggregate timestamp bug. 2.0.174
* v2.0, 2015-06-06, fix [#421][bug #421] drop video for unkown RTMP header.
* v2.0, 2015-06-05, fix [#420][bug #420] remove ts for hls ram mode.
* v2.0, 2015-05-30, fix [#209][bug #209] cleanup hls when stop and timeout. 2.0.173.
* v2.0, 2015-05-29, fix [#409][bug #409] support pure video hls. 2.0.172.
* v2.0, 2015-05-28, support [srs-dolphin][srs-dolphin], the multiple-process SRS.
* v2.0, 2015-05-24, fix [#404][bug #404] register handler then start http thread. 2.0.167.
* v2.0, 2015-05-23, refine the thread, protocol, kbps code. 2.0.166
* v2.0, 2015-05-23, fix [#391][bug #391] copy request for async call.
* v2.0, 2015-05-22, fix [#397][bug #397] the USER_HZ maybe not 100. 2.0.165
* v2.0, 2015-05-22, for [#400][bug #400], parse when got entire http header, by feilong. 2.0.164.
* v2.0, 2015-05-19, merge from bravo system, add the rtmfp to bms(commercial srs). 2.0.163.
* v2.0, 2015-05-10, support push flv stream over HTTP POST to SRS.
* v2.0, 2015-04-20, support ingest hls live stream to RTMP.
* v2.0, 2015-04-15, for [#383][bug #383], support mix_correct algorithm. 2.0.161.
* v2.0, 2015-04-13, for [#381][bug #381], support reap hls/ts by gop or not. 2.0.160.
* v2.0, 2015-04-10, enhanced on_hls_notify, support HTTP GET when reap ts.
* v2.0, 2015-04-10, refine the hls deviation for floor algorithm.
* v2.0, 2015-04-08, for [#375][bug #375], fix hls bug, keep cc continous between ts files. 2.0.159.
* v2.0, 2015-04-04, for [#304][bug #304], rewrite annexb mux for ts, refer to apple sample. 2.0.157.
* v2.0, 2015-04-03, enhanced avc decode, parse the sps get width+height. 2.0.156.
* v2.0, 2015-04-03, for [#372][bug #372], support transform vhost of edge 2.0.155.
* v2.0, 2015-03-30, for [#366][bug #366], config hls to disable cleanup of ts. 2.0.154.
* v2.0, 2015-03-31, support server cycle handler. 2.0.153.
* v2.0, 2015-03-31, support on_hls for http hooks. 2.0.152.
* v2.0, 2015-03-31, enhanced hls, support deviation for duration. 2.0.151.
* v2.0, 2015-03-30, for [#351][bug #351], support config the m3u8/ts path for hls. 2.0.149.
* v2.0, 2015-03-17, for [#155][bug #155], osx(darwin) support demo with nginx and ffmpeg. 2.0.143.
* v2.0, 2015-03-15, start [2.0release branch][branch2], 80773 lines.
* v2.0, 2015-03-14, fix [#324][bug #324], support hstrs(http stream trigger rtmp source) edge mode. 2.0.140.
* v2.0, 2015-03-14, for [#324][bug #324], support hstrs(http stream trigger rtmp source) origin mode. 2.0.139.
* v2.0, 2015-03-12, fix [#328][bug #328], support adobe hds. 2.0.138.
* v2.0, 2015-03-10, fix [#155][bug #155], support osx(darwin) for mac pro. 2.0.137.
* v2.0, 2015-03-08, fix [#316][bug #316], http api provides stream/vhost/srs/server bytes, codec and count. 2.0.136.
* v2.0, 2015-03-08, fix [#310][bug #310], refine aac LC, support aac HE/HEv2. 2.0.134.
* v2.0, 2015-03-06, for [#322][bug #322], fix http-flv stream bug, support multiple streams. 2.0.133.
* v2.0, 2015-03-06, refine http request parse. 2.0.132.
* v2.0, 2015-03-01, for [#179][bug #179], revert dvr http api. 2.0.128.
* v2.0, 2015-02-24, for [#304][bug #304], fix hls bug, write pts/dts error. 2.0.124
* v2.0, 2015-02-19, refine dvr, append file when dvr file exists. 2.0.122.
* v2.0, 2015-02-19, refine pithy print to more easyer to use. 2.0.121.
* v2.0, 2015-02-18, fix [#133][bug #133], support push rtsp to srs. 2.0.120.
* v2.0, 2015-02-17, the join maybe failed, should use a variable to ensure thread terminated. 2.0.119.
* v2.0, 2015-02-15, for [#304][bug #304], support config default acodec/vcodec. 2.0.118.
* v2.0, 2015-02-15, for [#304][bug #304], rewrite hls/ts code, support h.264+mp3 for hls. 2.0.117.
* v2.0, 2015-02-12, for [#304][bug #304], use stringstream to generate m3u8, add hls_td_ratio. 2.0.116.
* v2.0, 2015-02-11, dev code ZhouGuowen for 2.0.115.
* v2.0, 2015-02-10, for [#311][bug #311], set pcr_base to dts. 2.0.114.
* v2.0, 2015-02-10, fix [the bug][p21] of ibmf format which decoded in annexb.
* v2.0, 2015-02-10, for [#310][bug #310], downcast aac SSR to LC. 2.0.113
* v2.0, 2015-02-03, fix [#136][bug #136], support hls without io(in ram). 2.0.112
* v2.0, 2015-01-31, for [#250][bug #250], support push MPEGTS over UDP to SRS. 2.0.111
* v2.0, 2015-01-29, build libfdk-aac in ffmpeg. 2.0.108
* v2.0, 2015-01-25, for [#301][bug #301], hls support h.264+mp3, ok for vlc. 2.0.107
* v2.0, 2015-01-25, for [#301][bug #301], http ts stream support h.264+mp3. 2.0.106
* v2.0, 2015-01-25, hotfix [#268][bug #268], refine the pcr start at 0, dts/pts plus delay. 2.0.105
* v2.0, 2015-01-25, hotfix [#151][bug #151], refine pcr=dts-800ms and use dts/pts directly. 2.0.104
* v2.0, 2015-01-23, hotfix [#151][bug #151], use absolutely overflow to make jwplayer happy. 2.0.103
* v2.0, 2015-01-22, for [#293][bug #293], support http live ts stream. 2.0.101.
* v2.0, 2015-01-19, for [#293][bug #293], support http live flv/aac/mp3 stream with fast cache. 2.0.100.
* v2.0, 2015-01-18, for [#293][bug #293], support rtmp remux to http flv live stream. 2.0.99.
* v2.0, 2015-01-17, fix [#277][bug #277], refine http server refer to go http-framework. 2.0.98
* v2.0, 2015-01-17, for [#277][bug #277], refine http api refer to go http-framework. 2.0.97
* v2.0, 2015-01-17, hotfix [#290][bug #290], use iformat only for rtmp input. 2.0.95
* v2.0, 2015-01-08, hotfix [#281][bug #281], fix hls bug ignore type-9 send aud. 2.0.93
* v2.0, 2015-01-03, fix [#274][bug #274], http-callback support on_dvr when reap a dvr file. 2.0.89
* v2.0, 2015-01-03, hotfix to remove the pageUrl for http callback. 2.0.88
* v2.0, 2015-01-03, fix [#179][bug #179], dvr support custom filepath by variables. 2.0.87
* v2.0, 2015-01-02, fix [#211][bug #211], support security allow/deny publish/play all/ip. 2.0.86
* v2.0, 2015-01-02, hotfix [#207][bug #207], trim the last 0 of log. 2.0.85
* v2.0, 2014-01-02, fix [#158][bug #158], http-callback check http status code ok(200). 2.0.84
* v2.0, 2015-01-02, hotfix [#216][bug #216], http-callback post in application/json content-type. 2.0.83
* v2.0, 2014-01-02, fix [#263][bug #263], srs-librtmp flv read tag should init size. 2.0.82
* v2.0, 2015-01-01, hotfix [#270][bug #270], memory leak for http client post. 2.0.81
* v2.0, 2014-12-12, fix [#266][bug #266], aac profile is object id plus one. 2.0.80
* v2.0, 2014-12-29, hotfix [#267][bug #267], the forward dest ep should use server. 2.0.79
* v2.0, 2014-12-29, hotfix [#268][bug #268], the hls pcr is negative when startup. 2.0.78
* v2.0, 2014-12-22, hotfix [#264][bug #264], ignore NALU when sequence header to make HLS happy. 2.0.76
* v2.0, 2014-12-20, hotfix [#264][bug #264], support disconnect publish connect when hls error. 2.0.75
* v2.0, 2014-12-12, fix [#257][bug #257], support 0.1s+ latency. 2.0.70
* v2.0, 2014-12-08, update wiki for mr([EN][v3_EN_LowLatency#merged-read], [CN][v3_CN_LowLatency#merged-read]) and mw([EN][v3_EN_LowLatency#merged-write], [CN][v3_CN_LowLatency#merged-write]).
* v2.0, 2014-12-07, fix [#251][bug #251], 10k+ clients, use queue cond wait and fast vector. 2.0.67
* v2.0, 2014-12-05, fix [#251][bug #251], 9k+ clients, use fast cache for msgs queue. 2.0.57
* v2.0, 2014-12-04, fix [#241][bug #241], add mw(merged-write) config. 2.0.53
* v2.0, 2014-12-04, for [#241][bug #241], support mr(merged-read) config and reload. 2.0.52.
* v2.0, 2014-12-04, enable [#241][bug #241] and [#248][bug #248], +25% performance, 2.5k publisher. 2.0.50
* v2.0, 2014-12-04, fix [#248][bug #248], improve about 15% performance for fast buffer. 2.0.49
* v2.0, 2014-12-03, fix [#244][bug #244], conn thread use cond to wait for recv thread error. 2.0.47.
* v2.0, 2014-12-02, merge [#239][p23], traverse the token before response connect. 2.0.45.
* v2.0, 2014-12-02, srs-librtmp support hijack io apis for st-load. 2.0.42.
* v2.0, 2014-12-01, for [#237][bug #237], refine syscall for recv, supports 1.5k clients. 2.0.41.
* v2.0, 2014-11-30, add qtcreate project file trunk/src/qt/srs/srs-qt.pro. 2.0.39.
* v2.0, 2014-11-29, fix [#235][bug #235], refine handshake, replace union with template method. 2.0.38.
* v2.0, 2014-11-28, fix [#215][bug #215], add srs_rtmp_dump tool. 2.0.37.
* v2.0, 2014-11-25, update PRIMARY, AUTHORS, CONTRIBUTORS rule. 2.0.32.
* v2.0, 2014-11-24, fix [#212][bug #212], support publish aac adts raw stream. 2.0.31.
* v2.0, 2014-11-22, fix [#217][bug #217], remove timeout recv, support 7.5k+ 250kbps clients. 2.0.30.
* v2.0, 2014-11-21, srs-librtmp add rtmp prefix for rtmp/utils/human apis. 2.0.29.
* v2.0, 2014-11-21, refine examples of srs-librtmp, add srs_print_rtmp_packet. 2.0.28.
* v2.0, 2014-11-20, fix [#212][bug #212], support publish audio raw frames. 2.0.27
* v2.0, 2014-11-19, fix [#213][bug #213], support compile [srs-librtmp on windows](https://github.com/winlinvip/srs.librtmp), [bug #213][bug #213]. 2.0.26
* v2.0, 2014-11-18, all wiki translated to English. 2.0.23.
* v2.0, 2014-11-15, fix [#204][bug #204], srs-librtmp drop duplicated sps/pps(sequence header). 2.0.22.
* v2.0, 2014-11-15, fix [#203][bug #203], srs-librtmp drop any video before sps/pps(sequence header). 2.0.21.
* v2.0, 2014-11-15, fix [#202][bug #202], fix memory leak of h.264 raw packet send in srs-librtmp. 2.0.20.
* v2.0, 2014-11-13, fix [#200][bug #200], deadloop when read/write 0 and ETIME. 2.0.16.
* v2.0, 2014-11-13, fix [#194][bug #194], writev multiple msgs, support 6k+ 250kbps clients. 2.0.15.
* v2.0, 2014-11-12, fix [#194][bug #194], optmized st for timeout recv. pulse to 500ms. 2.0.14.
* v2.0, 2014-11-11, fix [#195][bug #195], remove the confuse code st_usleep(0). 2.0.13.
* v2.0, 2014-11-08, fix [#191][bug #191], configure --export-librtmp-project and --export-librtmp-single. 2.0.11.
* v2.0, 2014-11-08, fix [#66][bug #66], srs-librtmp support write h264 raw packet. 2.0.9.
* v2.0, 2014-10-25, fix [#185][bug #185], AMF0 support 0x0B the date type codec. 2.0.7.
* v2.0, 2014-10-24, fix [#186][bug #186], hotfix for bug #186, drop connect args when not object. 2.0.6.
* v2.0, 2014-10-24, rename wiki/xxx to wiki/v1_CN_xxx. 2.0.3.
* v2.0, 2014-10-19, fix [#184][bug #184], support AnnexB in RTMP body for HLS. 2.0.2
* v2.0, 2014-10-18, remove supports for OSX(darwin). 2.0.1.
* v2.0, 2014-10-16, revert github srs README to English. 2.0.0.

## V1 changes

* <strong>v1.0, 2014-12-05, [1.0 release(1.0.10)][r1.0r0] released. 59391 lines.</strong>
* <strong>v1.0, 2014-10-09, [1.0 beta(1.0.0)][r1.0b0] released. 59316 lines.</strong>
* v1.0, 2014-10-08, fix [#151][bug #151], always reap ts whatever audio or video packet. 0.9.223.
* v1.0, 2014-10-08, fix [#162][bug #162], failed if no epoll. 0.9.222.
* v1.0, 2014-09-30, fix [#180][bug #180], crash for multiple edge publishing the same stream. 0.9.220.
* v1.0, 2014-09-26, fix hls bug, refine config and log, according to clion of jetbrains. 0.9.216. 
* v1.0, 2014-09-25, fix [#177][bug #177], dvr segment add config dvr_wait_keyframe. 0.9.213.
* v1.0, 2014-08-28, fix [#167][bug #167], add openssl includes to utest. 0.9.209.
* v1.0, 2014-08-27, max connections is 32756, for st use mmap default. 0.9.209
* v1.0, 2014-08-24, fix [#150][bug #150], forward should forward the sequence header when retry. 0.9.208.
* v1.0, 2014-08-22, for [#165][bug #165], refine dh wrapper, ensure public key is 128bytes. 0.9.206.
* v1.0, 2014-08-19, for [#160][bug #160], support forward/edge to flussonic, disable debug_srs_upnode to make flussonic happy. 0.9.201.
* v1.0, 2014-08-17, for [#155][bug #155], refine for osx, with ssl/http, disable statistics. 0.9.198.
* v1.0, 2014-08-06, fix [#148][bug #148], simplify the RTMP handshake key generation. 0.9.191.
* v1.0, 2014-08-06, fix [#147][bug #147], support identify the srs edge. 0.9.190.
* <strong>v1.0, 2014-08-03, [1.0 mainline7(0.9.189)][r1.0a7] released. 57432 lines.</strong>
* v1.0, 2014-08-03, fix [#79][bug #79], fix the reload remove edge assert bug. 0.9.189.
* v1.0, 2014-08-03, fix [#57][bug #57], use lock(acquire/release publish) to avoid duplicated publishing. 0.9.188.
* v1.0, 2014-08-03, fix [#85][bug #85], fix the segment-dvr sequence header missing. 0.9.187.
* v1.0, 2014-08-03, fix [#145][bug #145], refine ffmpeg log, check abitrate for libaacplus. 0.9.186.
* v1.0, 2014-08-03, fix [#143][bug #143], fix retrieve sys stat bug for all linux. 0.9.185.
* v1.0, 2014-08-02, fix [#138][bug #138], fix http hooks bug, regression bug. 0.9.184.
* v1.0, 2014-08-02, fix [#142][bug #142], fix tcp stat slow bug, use /proc/net/sockstat instead, refer to 'ss -s'. 0.9.183.
* v1.0, 2014-07-31, fix [#141][bug #141], support tun0(vpn network device) ip retrieve. 0.9.179.
* v1.0, 2014-07-27, support partially build on OSX(Darwin). 0.9.177
* v1.0, 2014-07-27, api connections add udp, add disk iops. 0.9.176
* v1.0, 2014-07-26, complete config utest. 0.9.173
* v1.0, 2014-07-26, fix [#124][bug #124], gop cache support disable video in publishing. 0.9.171.
* v1.0, 2014-07-23, fix [#121][bug #121], srs_info detail log compile failed. 0.9.168.
* v1.0, 2014-07-19, fix [#119][bug #119], use iformat and oformat for ffmpeg transcode. 0.9.163.
* <strong>v1.0, 2014-07-13, [1.0 mainline6(0.9.160)][r1.0a6] released. 50029 lines.</strong>
* v1.0, 2014-07-13, refine the bandwidth check/test, add as/js library, use srs-librtmp for linux tool. 0.9.159
* v1.0, 2014-07-12, complete rtmp stack utest. 0.9.156
* v1.0, 2014-07-06, fix [#81][bug #81], fix HLS codec info, IOS ok. 0.9.153.
* v1.0, 2014-07-06, fix [#103][bug #103], support all aac sample rate. 0.9.150.
* v1.0, 2014-07-05, complete kernel utest. 0.9.149
* v1.0, 2014-06-30, fix [#111][bug #111], always use 31bits timestamp. 0.9.143.
* v1.0, 2014-06-28, response the call message with null. 0.9.137
* v1.0, 2014-06-28, fix [#110][bug #110], thread start segment fault, thread cycle stop destroy thread. 0.9.136
* v1.0, 2014-06-27, fix [#109][bug #109], fix the system jump time, adjust system startup time. 0.9.135
* <strong>v1.0, 2014-06-27, [1.0 mainline5(0.9.134)][r1.0a5] released. 41573 lines.</strong>
* v1.0, 2014-06-27, SRS online 30days with RTMP/HLS.
* v1.0, 2014-06-25, fix [#108][bug #108], support config time jitter for encoder non-monotonical stream. 0.9.133
* v1.0, 2014-06-23, support report summaries in heartbeat. 0.9.132
* v1.0, 2014-06-22, performance refine, support [3k+][v1_CN_Performance#performancereport4k] connections(270kbps). 0.9.130
* v1.0, 2014-06-21, support edge [token traverse][v3_CN_DRM#tokentraverse], fix [#104][bug #104]. 0.9.129
* v1.0, 2014-06-19, add connections count to api summaries. 0.9.127
* v1.0, 2014-06-19, add srs bytes and kbps to api summaries. 0.9.126
* v1.0, 2014-06-18, add network bytes to api summaries. 0.9.125
* v1.0, 2014-06-14, fix [#98][bug #98], workaround for librtmp ping(fmt=1,cid=2 fresh stream). 0.9.124
* v1.0, 2014-05-29, support flv inject and flv http streaming with start=bytes. 0.9.122
* <strong>v1.0, 2014-05-28, [1.0 mainline4(0.9.120)][r1.0a4] released. 39200 lines.</strong>
* v1.0, 2014-05-27, fix [#87][bug #87], add source id for full trackable log. 0.9.120
* v1.0, 2014-05-27, fix [#84][bug #84], unpublish when edge disconnect. 0.9.119
* v1.0, 2014-05-27, fix [#89][bug #89], config to /dev/null to disable ffmpeg log. 0.9.117
* v1.0, 2014-05-25, fix [#76][bug #76], allow edge vhost to add or remove. 0.9.114
* v1.0, 2014-05-24, Johnny contribute [ossrs.net](http://ossrs.net). karthikeyan start to translate wiki to English.
* v1.0, 2014-05-22, fix [#78][bug #78], st joinable thread must be stop by other threads, 0.9.113
* v1.0, 2014-05-22, support amf0 StrictArray(0x0a). 0.9.111.
* v1.0, 2014-05-22, support flv parser, add amf0 to librtmp. 0.9.110
* v1.0, 2014-05-22, fix [#74][bug #74], add tcUrl for http callback on_connect, 0.9.109
* v1.0, 2014-05-19, support http heartbeat, 0.9.107
* <strong>v1.0, 2014-05-18, [1.0 mainline3(0.9.105)][r1.0a3] released. 37594 lines.</strong>
* v1.0, 2014-05-18, support http api json, to PUT/POST. 0.9.105
* v1.0, 2014-05-17, fix [#72][bug #72], also need stream_id for send_and_free_message. 0.9.101
* v1.0, 2014-05-17, rename struct to class. 0.9.100
* v1.0, 2014-05-14, fix [#67][bug #67] pithy print, stage must has a age. 0.9.98
* v1.0, 2014-05-13, fix mem leak for delete[] SharedPtrMessage array. 0.9.95
* v1.0, 2014-05-12, refine the kbps calc module. 0.9.93
* v1.0, 2014-05-12, fix bug [#64][bug #64]: install_dir=DESTDIR+PREFIX
* v1.0, 2014-05-08, fix [#36][bug #36]: never directly use \*(int32_t\*) for arm.
* v1.0, 2014-05-08, fix [#60][bug #60]: support aggregate message
* v1.0, 2014-05-08, fix [#59][bug #59], edge support FMS origin server. 0.9.92
* v1.0, 2014-05-06, fix [#50][bug #50], ubuntu14 build error.
* v1.0, 2014-05-04, support mips linux.
* v1.0, 2014-04-30, fix bug [#34][bug #34]: convert signal to io thread. 0.9.85
* v1.0, 2014-04-29, refine RTMP protocol completed, to 0.9.81
* <strong>v1.0, 2014-04-28, [1.0 mainline2(0.9.79)][r1.0a2] released. 35255 lines.</strong>
* v1.0, 2014-04-28, support full edge RTMP server. 0.9.79
* v1.0, 2014-04-27, support basic edge(play/publish) RTMP server. 0.9.78
* v1.0, 2014-04-25, add donation page. 0.9.76
* v1.0, 2014-04-21, support android app to start srs for internal edge. 0.9.72
* v1.0, 2014-04-19, support tool over srs-librtmp to ingest flv/rtmp. 0.9.71
* v1.0, 2014-04-17, support dvr(record live to flv file for vod). 0.9.69
* v1.0, 2014-04-11, add speex1.2 to transcode flash encoder stream. 0.9.58
* v1.0, 2014-04-10, support reload ingesters(add/remov/update). 0.9.57
* <strong>v1.0, 2014-04-07, [1.0 mainline(0.9.55)][r1.0a0] released. 30000 lines.</strong>
* v1.0, 2014-04-07, support [ingest][v1_CN_SampleIngest] file/stream/device.
* v1.0, 2014-04-05, support [http api][v3_CN_HTTPApi] and [http server][v2_CN_HTTPServer].
* v1.0, 2014-04-03, implements http framework and api/v1/version.
* v1.0, 2014-03-30, fix bug for st detecting epoll failed, force st to use epoll.
* v1.0, 2014-03-29, add wiki [Performance for RaspberryPi][v1_CN_RaspberryPi].
* v1.0, 2014-03-29, add release binary package for raspberry-pi. 
* v1.0, 2014-03-26, support RTMP ATC for HLS/HDS to support backup(failover).
* v1.0, 2014-03-23, support daemon, default start in daemon.
* v1.0, 2014-03-22, support make install/install-api and uninstall.
* v1.0, 2014-03-22, add ./etc/init.d/srs, refine to support make clean then make.
* v1.0, 2014-03-21, write pid to ./objs/srs.pid.
* v1.0, 2014-03-20, refine hls code, support pure audio HLS.
* v1.0, 2014-03-19, add vn/an for FFMPEG to drop video/audio for radio stream.
* v1.0, 2014-03-19, refine handshake, client support complex handshake, add utest.
* v1.0, 2014-03-16, fix bug on arm of st, the sp change from 20 to 8, for respberry-pi, @see [commit][p22]
* v1.0, 2014-03-16, support ARM([debian armhf, v7cpu][v1_CN_SrsLinuxArm]) with rtmp/ssl/hls/librtmp.
* v1.0, 2014-03-12, finish utest for amf0 codec.
* v1.0, 2014-03-06, add gperftools for mem leak detect, mem/cpu profile.
* v1.0, 2014-03-04, add gest framework for utest, build success.
* v1.0, 2014-03-02, add wiki [srs-librtmp][v3_CN_SrsLibrtmp], [SRS for arm][v1_CN_SrsLinuxArm], [product][v1_CN_Product]
* v1.0, 2014-03-02, srs-librtmp, client publish/play library like librtmp.
* v1.0, 2014-03-01, modularity, extract core/kernel/rtmp/app/main module.
* v1.0, 2014-02-28, support arm build(SRS/ST), add ssl to 3rdparty package.
* v1.0, 2014-02-28, add wiki [BuildArm][v3_CN_Build], [FFMPEG][v3_CN_FFMPEG], [Reload][v1_CN_Reload]
* v1.0, 2014-02-27, add wiki [LowLatency][v3_CN_LowLatency], [HTTPCallback][v3_CN_HTTPCallback], [ServerSideScript][v1_CN_ServerSideScript], [IDE][v2_CN_IDE]
* v1.0, 2014-01-19, add wiki [DeliveryHLS][v3_CN_DeliveryHLS]
* v1.0, 2014-01-12, add wiki [HowToAskQuestion][v1_CN_HowToAskQuestion], [RtmpUrlVhost][v1_CN_RtmpUrlVhost]
* v1.0, 2014-01-11, fix jw/flower player pause bug, which send closeStream actually.
* v1.0, 2014-01-05, add wiki [Build][v3_CN_Build], [Performance][v1_CN_Performance], [Forward][v3_CN_Forward]
* v1.0, 2014-01-01, change listen(512), chunk-size(60000), to improve performance.
* v1.0, 2013-12-27, merge from wenjie, the bandwidth test feature.
* <strong>v0.9, 2013-12-25, [v0.9][r0.9] released. 20926 lines.</strong>
* v0.9, 2013-12-25, fix the bitrate bug(in Bps), use enhanced microphone.
* v0.9, 2013-12-22, demo video meeting or chat(SRS+cherrypy+jquery+bootstrap).
* v0.9, 2013-12-22, merge from wenjie, support banwidth test.
* v0.9, 2013-12-22, merge from wenjie: support set chunk size at vhost level
* v0.9, 2013-12-21, add [players][player] for play and publish.
* v0.9, 2013-12-15, ensure the HLS(ts) is continous when republish stream.
* v0.9, 2013-12-15, fix the hls reload bug, feed it the sequence header.
* v0.9, 2013-12-15, refine protocol, use int64_t timestamp for ts and jitter.
* v0.9, 2013-12-15, support set the live queue length(in seconds), drop when full.
* v0.9, 2013-12-15, fix the forwarder reconnect bug, feed it the sequence header.
* v0.9, 2013-12-15, support reload the hls/forwarder/transcoder.
* v0.9, 2013-12-14, refine the thread model for the retry threads.
* v0.9, 2013-12-10, auto install depends tools/libs on centos/ubuntu.
* <strong>v0.8, 2013-12-08, [v0.8][r0.8] released. 19186 lines.</strong>
* v0.8, 2013-12-08, support [http hooks][v3_CN_HTTPCallback]: on_connect/close/publish/unpublish/play/stop.
* v0.8, 2013-12-08, support multiple http hooks for a event.
* v0.8, 2013-12-07, support http callback hooks, on_connect.
* v0.8, 2013-12-07, support network based cli and json result, add CherryPy 3.2.4.
* v0.8, 2013-12-07, update http/hls/rtmp load test tool [SB][srs-bench], use SRS rtmp sdk.
* v0.8, 2013-12-06, support max_connections, drop if exceed.
* v0.8, 2013-12-05, support log_dir, write ffmpeg log to file.
* v0.8, 2013-12-05, fix the forward/hls/encoder bug.
* <strong>v0.7, 2013-12-03, [v0.7][r0.7] released. 17605 lines.</strong>
* v0.7, 2013-12-01, support dead-loop detect for forwarder and transcoder.
* v0.7, 2013-12-01, support all ffmpeg filters and params.
* v0.7, 2013-11-30, support live stream transcoder by ffmpeg.
* v0.7, 2013-11-30, support --with/without -ffmpeg, build ffmpeg-2.1.
* v0.7, 2013-11-30, add ffmpeg-2.1, x264-core138, lame-3.99.5, libaacplus-2.0.2.
* <strong>v0.6, 2013-11-29, [v0.6][r0.6] released. 16094 lines.</strong>
* v0.6, 2013-11-29, add performance summary, 1800 clients, 900Mbps, CPU 90.2%, 41MB.
* v0.6, 2013-11-29, support forward stream to other edge server.
* v0.6, 2013-11-29, support forward stream to other origin server.
* v0.6, 2013-11-28, fix memory leak bug, aac decode bug.
* v0.6, 2013-11-27, support --with or --without -hls and -ssl options.
* v0.6, 2013-11-27, support AAC 44100HZ sample rate for iphone, adjust the timestamp.
* <strong>v0.5, 2013-11-26, [v0.5][r0.5] released. 14449 lines.</strong>
* v0.5, 2013-11-24, support HLS(m3u8), fragment and window.
* v0.5, 2013-11-24, support record to ts file for HLS.
* v0.5, 2013-11-21, add ts_info tool to demux ts file.
* v0.5, 2013-11-16, add rtmp players(OSMF/jwplayer5/jwplayer6).
* <strong>v0.4, 2013-11-10, [v0.4][r0.4] released. 12500 lines.</strong>
* v0.4, 2013-11-10, support config and reload the pithy print.
* v0.4, 2013-11-09, support reload config(vhost and its detail).
* v0.4, 2013-11-09, support reload config(listen and chunk_size) by SIGHUP(1).
* v0.4, 2013-11-09, support longtime(>4.6hours) publish/play.
* v0.4, 2013-11-09, support config the chunk_size.
* v0.4, 2013-11-09, support pause for live stream.
* <strong>v0.3, 2013-11-04, [v0.3][r0.3] released. 11773 lines.</strong>
* v0.3, 2013-11-04, support refer/play-refer/publish-refer.
* v0.3, 2013-11-04, support vhosts specified config.
* v0.3, 2013-11-02, support listen multiple ports.
* v0.3, 2013-11-02, support config file in nginx-conf style.
* v0.3, 2013-10-29, support pithy print log message specified by stage.
* v0.3, 2013-10-28, support librtmp without extended-timestamp in 0xCX chunk packet.
* v0.3, 2013-10-27, support cache last gop for client fast startup.
* <strong>v0.2, 2013-10-25, [v0.2][r0.2] released. 10125 lines.</strong>
* v0.2, 2013-10-25, support flash publish.
* v0.2, 2013-10-25, support h264/avc codec by rtmp complex handshake.
* v0.2, 2013-10-24, support time jitter detect and correct algorithm
* v0.2, 2013-10-24, support decode codec type to cache the h264/avc sequence header.
* <strong>v0.1, 2013-10-23, [v0.1][r0.1] released. 8287 lines.</strong>
* v0.1, 2013-10-23, support basic amf0 codec, simplify the api using c-style api.
* v0.1, 2013-10-23, support shared ptr msg for zero memory copy.
* v0.1, 2013-10-22, support vp6 codec with rtmp protocol specified simple handshake.
* v0.1, 2013-10-20, support multiple flash client play live streaming.
* v0.1, 2013-10-20, support FMLE/FFMPEG publish live streaming.
* v0.1, 2013-10-18, support rtmp message2chunk protocol(send\_message).
* v0.1, 2013-10-17, support rtmp chunk2message protocol(recv\_message).

## Releases

* 2021-01-02, [Release v3.0-r3][r3.0r3], 3.0 release3, 3.0.156, 122736 lines.
* 2020-10-31, [Release v3.0-r2][r3.0r2], 3.0 release2, 3.0.153, 122663 lines.
* 2020-10-10, [Release v3.0-r1][r3.0r1], 3.0 release1, 3.0.144, 122674 lines.
* 2020-06-27, [Release v3.0-r0][r3.0r0], 3.0 release0, 3.0.141, 122674 lines.
* 2020-03-29, [Release v3.0-b3][r3.0b4], 3.0 beta4, 3.0.139, 122674 lines.
* 2020-03-18, [Release v3.0-b3][r3.0b3], 3.0 beta3, 3.0.134, 122509 lines.
* 2020-03-05, [Release v3.0-b2][r3.0b2], 3.0 beta2, 3.0.123, 122170 lines.
* 2020-02-14, [Release v3.0-b1][r3.0b1], 3.0 beta1, 3.0.117, 121964 lines.
* 2020-02-02, [Release v3.0-b0][r3.0b0], 3.0 beta0, 3.0.112, 121709 lines.
* 2020-01-21, [Release v3.0-a9][r3.0a9], 3.0 alpha9, 3.0.105, 121577 lines.
* 2020-01-10, [Release v3.0-a8][r3.0a8], 3.0 alpha8, 3.0.97, 121555 lines.
* 2019-12-29, [Release v3.0-a7][r3.0a7], 3.0 alpha7, 3.0.90, 116356 lines.
* 2019-12-26, [Release v3.0-a6][r3.0a6], 3.0 alpha6, 3.0.85, 116056 lines.
* 2019-12-19, [Release v3.0-a5][r3.0a5], 3.0 alpha5, 3.0.75, 115362 lines.
* 2019-12-13, [Release v3.0-a4][r3.0a4], 3.0 alpha4, 3.0.71, 112928 lines.
* 2019-11-30, [Release v3.0-a3][r3.0a3], 3.0 alpha3, 3.0.67, 110864 lines.
* 2019-11-30, [Release v3.0-a2][r3.0a2], 3.0 alpha2, 3.0.66, 110831 lines.
* 2019-10-07, [Release v3.0-a1][r3.0a1], 3.0 alpha1, 3.0.60, 107962 lines.
* 2019-10-04, [Release v3.0-a0][r3.0a0], 3.0 alpha0, 3.0.56, 107946 lines.
* 2017-03-03, [Release v2.0-r0][r2.0r0], 2.0 release0, 2.0.234, 86373 lines.
* 2016-11-13, [Release v2.0-b3][r2.0b3], 2.0 beta3, 2.0.223, 86685 lines.
* 2016-11-09, [Release v2.0-b2][r2.0b2], 2.0 beta2, 2.0.221, 86691 lines.
* 2016-09-09, [Release v2.0-b1][r2.0b1], 2.0 beta1, 2.0.215, 89941 lines.
* 2016-08-06, [Release v2.0-b0][r2.0b0], 2.0 beta0, 2.0.210, 89704 lines.
* 2015-12-23, [Release v2.0-a3][r2.0a3], 2.0 alpha3, 2.0.205, 89544 lines.
* 2015-10-08, [Release v2.0-a2][r2.0a2], 2.0 alpha2, 2.0.195, 89358 lines.
* 2015-09-14, [Release v2.0-a1][r2.0a1], 2.0 alpha1, 2.0.189, 89269 lines.
* 2015-08-23, [Release v2.0-a0][r2.0a0], 2.0 alpha0, 2.0.185, 89022 lines.
* 2015-05-23, [Release v1.0-r4][r1.0r4], bug fixed, 1.0.32, 59509 lines.
* 2015-03-19, [Release v1.0-r3][r1.0r3], bug fixed, 1.0.30, 59511 lines.
* 2015-02-12, [Release v1.0-r2][r1.0r2], bug fixed, 1.0.27, 59507 lines.
* 2015-01-15, [Release v1.0-r1][r1.0r1], bug fixed, 1.0.21, 59472 lines.
* 2014-12-05, [Release v1.0-r0][r1.0r0], all bug fixed, 1.0.10, 59391 lines.
* 2014-10-09, [Release v0.9.8][r1.0b0], all bug fixed, 1.0.0, 59316 lines.
* 2014-08-03, [Release v0.9.7][r1.0a7], config utest, all bug fixed. 57432 lines.
* 2014-07-13, [Release v0.9.6][r1.0a6], core/kernel/rtmp utest, refine bandwidth(as/js/srslibrtmp library). 50029 lines.
* 2014-06-27, [Release v0.9.5][r1.0a5], refine perf 3k+ clients, edge token traverse, 30days online. 41573 lines.
* 2014-05-28, [Release v0.9.4][r1.0a4], support heartbeat, tracable log, fix mem leak and bugs. 39200 lines.
* 2014-05-18, [Release v0.9.3][r1.0a3], support mips, fms origin, json(http-api). 37594 lines.
* 2014-04-28, [Release v0.9.2][r1.0a2], support [dvr][v3_CN_DVR], android, [edge][v3_CN_Edge]. 35255 lines.
* 2014-04-07, [Release v0.9.1][r1.0a0], support [arm][v1_CN_SrsLinuxArm], [init.d][v1_CN_LinuxService], http [server][v2_CN_HTTPServer]/[api][v3_CN_HTTPApi], [ingest][v1_CN_SampleIngest]. 30000 lines.
* 2013-12-25, [Release v0.9.0][r0.9], support bandwidth test, player/encoder/chat [demos][v1_CN_SampleDemo]. 20926 lines.
* 2013-12-08, [Release v0.8.0][r0.8], support [http hooks callback][v3_CN_HTTPCallback], update [SB][srs-bench]. 19186 lines.
* 2013-12-03, [Release v0.7.0][r0.7], support [live stream transcoding][v3_CN_FFMPEG]. 17605 lines.
* 2013-11-29, [Release v0.6.0][r0.6], support [forward][v3_CN_Forward] stream to origin/edge. 16094 lines.
* 2013-11-26, [Release v0.5.0][r0.5], support [HLS(m3u8)][v3_CN_DeliveryHLS], fragment and window. 14449 lines.
* 2013-11-10, [Release v0.4.0][r0.4], support [reload][v1_CN_Reload] config, pause, longtime publish/play. 12500 lines.
* 2013-11-04, [Release v0.3.0][r0.3], support [vhost][v1_CN_RtmpUrlVhost], refer, gop cache, listen multiple ports. 11773 lines.
* 2013-10-25, [Release v0.2.0][r0.2], support [rtmp][v1_CN_RTMPHandshake] flash publish, h264, time jitter correct. 10125 lines.
* 2013-10-23, [Release v0.1.0][r0.1], support [rtmp FMLE/FFMPEG publish][v1_CN_DeliveryRTMP], vp6. 8287 lines.
* 2013-10-17, Created.

## Compare

Comparing with other media servers, SRS is much better and stronger, for details please read Product([CN][v1_CN_Compare]/[EN][v1_EN_Compare]).

<a name="stream-delivery"></a>
**Stream Delivery**

|   Feature     |   SRS     |   NGINX   | CRTMPD    | AMS       |   WOWZA   |
|   ----------- |   ------- |   -----   | --------- | --------  |   ------  |
|   RTMP        |   Stable  |   Stable  |   Stable  |   Stable  |   Stable  |
|   HLS         |   Stable  |   Stable  |   X       |   Stable  |   Stable  |
|   HTTP FLV    |   Stable  |   X       |   X       |   X       |   X       |
|   HLS(aonly)  |   Stable  |   X       |   X       |   Stable  |   Stable  |
|   HDS         | Experiment|   X       |   X       |   Stable  |   Stable  |
|   MPEG-DASH   | Experiment|   X       |   X       |   X       |   X       |
|   SRT         | Experiment|   X       |   X       |   X       |   Stable  |
|   HTTP Server |   Stable  |   Stable  |   X       |   X       |   Stable  |

<a name="cluster"></a>
**Cluster**

|   Feature     |   SRS     |   NGINX   | CRTMPD    | AMS       |   WOWZA   |
|   ----------- |   ------- |   -----   | --------- | --------  |   ------  |
|   RTMP Edge   |   Stable  |   X       |   X       |   Stable  |   X       |
|   RTMP Backup |   Stable  |   X       |   X       |   X       |   X       |
|   VHOST       |   Stable  |   X       |   X       |   Stable  |   Stable  |
|   Reload      |   Stable  |   X       |   X       |   X       |   X       |
|   Forward     |   Stable  |   X       |   X       |   X       |   X       |
|   ATC         |   Stable  |   X       |   X       |   X       |   X       |
|   Docker      |   Stable  |   X       |   X       |   X       |   X       |

<a name="stream-service"></a>
**Stream Service**

|   Feature     |   SRS     |   NGINX   | CRTMPD    | AMS       |   WOWZA   |
|   ----------- |   ------- |   -----   | --------- | --------  |   ------  |
|   DVR         |   Stable  |   Stable  |   X       |   X       |   Stable  |
|   DVR API     |   Stable  |   Stable  |   X       |   X       |   X       |
|   DVR MP4     |   Stable  |   X       |   X       |   X       |   X       |
|   EXEC        |   Stable  |   Stable  |   X       |   X       |   X       |
|   Transcode   |   Stable  |   X       |   X       |   X       |   Stable  |
|   HTTP API    |   Stable  |   Stable  |   X       |   X       |   Stable  |
| HTTP RAW API  |   Stable  |   X       |   X       |   X       |   X       |
|   HTTP hooks  |   Stable  |   X       |   X       |   X       |   X       |
|   GopCache    |   Stable  |   X       |   X       |   Stable  |   X       |
|   Security    |   Stable  |   Stable  |   X       |   X       |   Stable  |
| Token Traverse|   Stable  |   X       |   X       |   Stable  |   X       |

<a name="efficiency"></a>
**Efficiency**

|   Feature     |   SRS     |   NGINX   | CRTMPD    | AMS       |   WOWZA   |
|   ----------- |   ------- |   -----   | --------- | --------  |   ------  |
|   Concurrency |   7.5k    |   3k      |   2k      |   2k      |   3k      |
|MultipleProcess| [Stable][v3_CN_ReusePort] |   Stable  |   X       |   X       |   X       |
|   RTMP Latency|   0.1s    |   3s      |   3s      |   3s      |   3s      |
|   HLS Latency |   10s     |   30s     |   X       |   30s     |   30s     |

<a name="stream-caster"></a>
**Stream Caster**

|   Feature     |   SRS     |   NGINX   | CRTMPD    | AMS       |   WOWZA   |
|   ----------- |   ------- |   -----   | --------- | --------  |   ------  |
|   Ingest      |   Stable  |   X       |   X       |   X       |   X       |
|   Push MPEGTS | Experiment|   X       |   X       |   X       |   Stable  |
|   Push RTSP   | Experiment|   X       |   Stable  |   X       |   Stable  |
| Push HTTP FLV | Experiment|   X       |   X       |   X       |   X       |

<a name="debug-system"></a>
**Debug System**

|   Feature     |   SRS     |   NGINX   | CRTMPD    | AMS       |   WOWZA   |
|   ----------- |   ------- |   -----   | --------- | --------  |   ------  |
|   BW check    |   Stable  |   X       |   X       |   X       |   X       |
| Tracable Log  |   Stable  |   X       |   X       |   X       |   X       |

<a name="docs"></a>
**Docs**

|   Feature     |   SRS     |   NGINX   | CRTMPD    | AMS       |   WOWZA   |
|   ----------- |   ------- |   -----   | --------- | --------  |   ------  |
|   Demos       |   Stable  |   X       |   X       |   X       |   X       |
|   WIKI(EN+CN) |   Stable  |  EN only  |   X       |   X       |   Stable  |

<a name="others"></a>
**Others** 

|   Feature     |   SRS     |   NGINX   | CRTMPD    | AMS       |   WOWZA   |
|   ----------- |   ------- |   -----   | --------- | --------  |   ------  |
|   ARM/MIPS    |   Stable  |   Stable  |   X       |   X       |   X       |
| Client Library|   Stable  |   X       |   X       |   X       |   X       |

Remark:

1. Concurrency: We only benchmark the concurrency of single process.
1. MultipleProcess: SRS supports multiple processes by [go-oryx][oryx].
1. HLS aonly: HLS supports audio only mode without video stream.
1. BW check: The bandwidth check feature is used to detect the bandwidth between server and client.
1. Security: The security includes access control, token authentication and referer check.
1. Reload: SRS and Nginx supports reload, but nginx-rtmp doesn't.

## Performance

The performance benchmark data and corelative commits are listed here.

* See also: [Performance for x86/x64 Test Guide][v1_CN_Performance].
* See also: [Performance for RaspberryPi][v1_CN_RaspberryPi].
* For multiple processes performance, read [#775: REUSEPORT][bug #775] or OriginCluster([CN][v3_EN_OriginCluster]/[EN][v3_EN_OriginCluster]) or [go-oryx][oryx].

<a name="play-rtmp-benchmark"></a>
**Play RTMP benchmark**

The data for playing RTMP was benchmarked by [SB][srs-bench]:


|   Update      |    SRS    |    Clients    |     Type      |    CPU    |  Memory   | Commit        |
| ------------- | --------- | ------------- | ------------- | --------- | --------  | ------------  |
|   2014-12-07  |   2.0.67  |   10k(10000)  |   players     |   95%     |   656MB   |   [code][p12] |
|   2014-12-05  |   2.0.57  |   9.0k(9000)  |   players     |   90%     |   468MB   |   [code][p11] |
|   2014-12-05  |   2.0.55  |   8.0k(8000)  |   players     |   89%     |   360MB   |   [code][p10] |
|   2014-11-22  |   2.0.30  |   7.5k(7500)  |   players     |   87%     |   320MB   |   [code][p9]  |
|   2014-11-13  |   2.0.15  |   6.0k(6000)  |   players     |   82%     |   203MB   |   [code][p8]  |
|   2014-11-12  |   2.0.14  |   3.5k(3500)  |   players     |   95%     |   78MB    |   [code][p7]  |
|   2014-11-12  |   2.0.14  |   2.7k(2700)  |   players     |   69%     |   59MB    |   -           |
|   2014-11-11  |   2.0.12  |   2.7k(2700)  |   players     |   85%     |   66MB    |   -           |
|   2014-11-11  |   1.0.5   |   2.7k(2700)  |   players     |   85%     |   66MB    |   -           |
|   2014-07-12  |   0.9.156 |   2.7k(2700)  |   players     |   89%     |   61MB    |   [code][p6]  |
|   2014-07-12  |   0.9.156 |   1.8k(1800)  |   players     |   68%     |   38MB    |   -           |
|   2013-11-28  |   0.5.0   |   1.8k(1800)  |   players     |   90%     |   41M     |   -           |

<a name="publish-rtmp-benchmark"></a>
**Publish RTMP benchmark**

The data for publishing RTMP was benchmarked by [SB][srs-bench]:

|   Update      |    SRS    |    Clients    |     Type      |    CPU    |  Memory   | Commit        |
| ------------- | --------- | ------------- | ------------- | --------- | --------  | ------------  |
|   2014-12-04  |   2.0.52  |   4.0k(4000)  |   publishers  |   80%     |   331MB   |   [code][p5]  |
|   2014-12-04  |   2.0.51  |   2.5k(2500)  |   publishers  |   91%     |   259MB   |   [code][p4]  |
|   2014-12-04  |   2.0.49  |   2.5k(2500)  |   publishers  |   95%     |   404MB   |   [code][p3]  |
|   2014-12-04  |   2.0.49  |   1.4k(1400)  |   publishers  |   68%     |   144MB   |   -           |
|   2014-12-03  |   2.0.48  |   1.4k(1400)  |   publishers  |   95%     |   140MB   |   [code][p2]  |
|   2014-12-03  |   2.0.47  |   1.4k(1400)  |   publishers  |   95%     |   140MB   |   -           |
|   2014-12-03  |   2.0.47  |   1.2k(1200)  |   publishers  |   84%     |   76MB    |   [code][p1]  |
|   2014-12-03  |   2.0.12  |   1.2k(1200)  |   publishers  |   96%     |   43MB    |   -           |
|   2014-12-03  |   1.0.10  |   1.2k(1200)  |   publishers  |   96%     |   43MB    |   -           |

<a name="play-http-flv-benchmark"></a>
**Play HTTP FLV benchmark**

The data for playing HTTP FLV was benchmarked by [SB][srs-bench]:


|   Update      |    SRS    |    Clients    |     Type      |    CPU    |  Memory   | Commit        |
| ------------- | --------- | ------------- | ------------- | --------- | --------  | ------------  |
|   2014-05-25  |   2.0.171 |   6.0k(6000)  |   players     |   84%     |   297MB   |   [code][p20] |
|   2014-05-24  |   2.0.170 |   3.0k(3000)  |   players     |   89%     |   96MB    |   [code][p19] |
|   2014-05-24  |   2.0.169 |   3.0k(3000)  |   players     |   94%     |   188MB   |   [code][p18] |
|   2014-05-24  |   2.0.168 |   2.3k(2300)  |   players     |   92%     |   276MB   |   [code][p17] |
|   2014-05-24  |   2.0.167 |   1.0k(1000)  |   players     |   82%     |   86MB    |   -           |

<a name="latency-benchmark"></a>
**Latency benchmark**

The latency between encoder and player with realtime config([CN][v3_CN_LowLatency], [EN][v3_EN_LowLatency]):
|   

|   Update      |    SRS    |    VP6    |  H.264    |  VP6+MP3  | H.264+MP3 |
| ------------- | --------- | --------- | --------- | --------- | --------  |
|   2014-12-16  |   2.0.72  |   0.1s    |   0.4s    |[0.8s][p15]|[0.6s][p16]|
|   2014-12-12  |   2.0.70  |[0.1s][p13]|[0.4s][p14]|   1.0s    |   0.9s    |
|   2014-12-03  |   1.0.10  |   0.4s    |   0.4s    |   0.9s    |   1.2s    |

> 2018-08-05, [c45f72e](https://github.com/ossrs/srs/commit/c45f72ef7bac9c7cf85b9125fc9e3aafd53f396f), Refine HTTP-FLV latency, support realtime mode. 2.0.252

We used FMLE as encoder for benchmark. The latency of server was 0.1s+, 
and the bottleneck was the encoder. For more information, read 
[bug #257][bug #257-c0].

<a name="hls-overhead"></a>
**HLS overhead**

About the overhead of HLS overhead, we compared FFMPEG and SRS.

| Bitrate   |   Duration    |   FLV(KB)     |   HLS(KB)     |   Overhead    |
| -------   |   --------    |   -------     |   --------    |   ---------   |
| 275kbps   |   600s        |   11144       |   12756       |   14.46%      |
| 260kbps   |   1860s       |   59344       |   68004       |   14.59%      |
| 697kbps   |   60s         |   5116        |   5476        |   7.03%       |
| 565kbps   |   453s        |   31316       |   33544       |   7.11%       |
| 565kbps   |   1813s       |   125224      |   134140      |   7.12%       |
| 861kbps   |   497s        |   52316       |   54924       |   4.98%       |
| 857kbps   |   1862s       |   195008      |   204768      |   5.00%       |
| 1301kbps  |   505s        |   80320       |   83676       |   4.17%       |
| 1312kbps  |   1915s       |   306920      |   319680      |   4.15%       |
| 2707kbps  |   600s        |   198356      |   204560      |   3.12%       |
| 2814kbps  |   1800s       |   618456      |   637660      |   3.10%       |
| 2828kbps  |   60s         |   20716       |   21356       |   3.08%       |
| 2599kbps  |   307s        |   97580       |   100672      |   3.16%       |
| 2640kbps  |   1283s       |   413880      |   426912      |   3.14%       |
| 5254kbps  |   71s         |   45832       |   47056       |   2.67%       |
| 5147kbps  |   370s        |   195040      |   200280      |   2.68%       |
| 5158kbps  |   1327s       |   835664      |   858092      |   2.68%       |

The HLS overhead is calc by: (HLS - FLV) / FLV * 100%.

The overhead should be larger than this benchmark(48kbps audio is best overhead), for we fix the [#512][bug #512].

## Architecture

SRS always use the simplest architecture to solve complex domain problems.

* System arch: the system structure and arch.
* Modularity arch: the main modularity of SRS.
* Stream arch: the stream dispatch arch of SRS.

## System Architecture

```
+------------------------------------------------------+
|                    Application                       |
|            Origin/Edge/HTTP-FLV/StreamCaster         |
+---------------+---------------+-----------+----------+
|   RAW API/    |     EXEC/     |  DVR/HLS  | FLV/TS/  |
|   API/hook    |   Transcoder  |  HDS/DASH | AMF0/JSON|
+---------------+---------------+-----------+ RTMP/RTSP|
|  http-parser  |  FFMPEG/x264  |  NGINX/ts | protocol |
+---------------+---------------+-----------+----------+
|              Network(state-threads)                  |
+------------------------------------------------------+
|    All Linux/Unix(RHEL,CentOS,Ubuntu,Fedora...)      |
+------------------------------------------------------+
```

## Modularity Architecture

```
+--------------------+---------------------------------+
|   SRS/SRT server   |       Programs in Main          |
+--------------------+-------+-------------------------+
|  App(For SRS)              |      Modules(1)         |
+----------------------------+-------------------------+
|   Protocol Stack(RTMP/HTTP/RTSP/JSON/AMF/Service)    |
+------------------------------------------------------+
|      Kernel(File, Codec, Stream, LB services)        |
+------------------------------------------------------+
|         Core(Macros and very low-level APIs)         |
+------------------------------------------------------+
```

Remark:

1. Modules: SRS supports code-level modularity, read [modules][modules].

## Stream Architecture

```
+---------+              +----------+
| Publish |              |  Deliver |
+---|-----+              +----|-----+
+----------------------+----------------------------+----------------+
|     Input            | SRS(Simple RTMP Server)    |     Output     |
+----------------------+----------------------------+----------------+
|                      |   +-> DASH ----------------+-> DASH player  |
|    Encoder(1)        |   +-> RTMP/HDS  -----------+-> Flash player |
|  (FMLE,FFMPEG, -rtmp-+->-+-> HLS/HTTP ------------+-> M3U8 player  |
|  Flash,XSPLIT,       |   +-> FLV/MP3/Aac/Ts ------+-> HTTP player  |
|  ......)             |   +-> Fowarder ------------+-> RTMP server  |
|                      |   +-> Transcoder ----------+-> RTMP server  |
|                      |   +-> EXEC(5) -------------+-> External app |
|                      |   +-> DVR -----------------+-> FLV file     |
|                      |   +-> BandwidthTest -------+-> Flash        |
+----------------------+                            |                |
|  MediaSource(2)      |                            |                |
|  (RTSP,FILE,         |                            |                |
|   HTTP,HLS,   --pull-+->-- Ingester(3) -(rtmp)----+-> SRS          |
|   Device,            |                            |                |
|   ......)            |                            |                |
+----------------------+                            |                |
|  MediaSource(2)      |                            |                |
|  (RTSP,FILE,         |                            |                |
|   HTTP,HLS,   --push-+->- StreamCaster(4) -(rtmp)-+-> SRS          |
|   Device,            |                            |                |
|   ......)            |                            |                |
+----------------------+                            |                |
|  FFMPEG --push(srt)--+->- SRTModule(5)  ---(rtmp)-+-> SRS          |
+----------------------+----------------------------+----------------+

```

Remark:

1. Encoder: Encoder pushs RTMP stream to SRS.
1. MediaSource: Supports any media source, ingesting by ffmpeg.
1. Ingester: Forks a ffmpeg(or other tools) to ingest as rtmp to SRS, please read [Ingest][v1_CN_Ingest].
1. Streamer: Remuxs other protocols to RTMP, please read [Streamer][v2_CN_Streamer].
1. EXEC: Like NGINX-RTMP, EXEC forks external tools for events, please read [ng-exec][v3_CN_NgExec].
1. SRTModule: A isolate module which run in [hybrid](https://github.com/ossrs/srs/issues/1147#issuecomment-577574883) model.

## AUTHORS

There are two types of people that have contributed to the SRS project:

* Maintainers: Contribute and maintain important features. SRS always remembers and thanks you by writing your names in stream metadata.
* [Contributors][authors]: Submit patches, report bugs, add translations, help answer newbie questions, and generally make SRS much better.

Maintainers of SRS project:

* [Winlin](https://github.com/winlinvip): All areas of streaming server and documents.
* [Wenjie](https://github.com/wenjiegit): The focus of his work is on the [HDS](https://github.com/simple-rtmp-server/srs/wiki/v2_CN_DeliveryHDS) module.
* [Runner365](https://github.com/runner365): The focus of his work is on the [SRT](https://github.com/simple-rtmp-server/srs/wiki/v4_CN_SRTWiki) module.
* [John](https://github.com/xiaozhihong): Focus on [WebRTC](https://github.com/simple-rtmp-server/srs/wiki/v4_CN_RTCWiki) module.
* [B.P.Y(Bepartofyou)](https://github.com/Bepartofyou): Focus on [WebRTC](https://github.com/simple-rtmp-server/srs/wiki/v4_CN_RTCWiki) module.
* [Lixin](https://github.com/xialixin): Focus on [GB28181](https://github.com/ossrs/srs/issues/1500) module.

A big THANK YOU goes to:

* All friends of SRS for [big supports][bigthanks].
* Genes amd Mabbott for creating [st][st]([state-threads][st2]).
* [Michael Talyanksy](https://github.com/michaeltalyansky) for introducing ST to us.

## Mirrors

OSChina: [https://gitee.com/winlinvip/srs.oschina][oschina], the GIT usage([CN][v1_CN_Git], [EN][v1_EN_Git])

```
git clone https://gitee.com/winlinvip/srs.oschina.git srs &&
cd srs && git remote set-url origin https://github.com/ossrs/srs.git && git pull
```

> Remark: For users in China, recomment to use mirror from CSDN or OSChina, because they are much faster.

Gitlab: [https://gitlab.com/winlinvip/srs-gitlab][gitlab], the GIT usage([CN][v1_CN_Git], [EN][v1_EN_Git])

```
git clone https://gitlab.com/winlinvip/srs-gitlab.git srs &&
cd srs && git remote set-url origin https://github.com/ossrs/srs.git && git pull
```

Github: [https://github.com/ossrs/srs][srs], the GIT usage([CN][v1_CN_Git], [EN][v1_EN_Git])

```
git clone https://github.com/ossrs/srs.git
```

| Branch | Cost | Size | CMD |
| --- | --- | --- | --- |
| 3.0release | 2m19.931s | 262MB | git clone -b 3.0release https://gitee.com/winlinvip/srs.oschina.git |
| 3.0release | 0m56.515s | 95MB | git clone -b 3.0release --depth=1 https://gitee.com/winlinvip/srs.oschina.git |
| develop | 2m22.430s | 234MB | git clone -b develop https://gitee.com/winlinvip/srs.oschina.git |
| develop | 0m46.421s | 42MB | git clone -b develop --depth=1 https://gitee.com/winlinvip/srs.oschina.git |
| min | 2m22.865s | 217MB | git clone -b min https://gitee.com/winlinvip/srs.oschina.git |
| min | 0m36.472s | 11MB | git clone -b min --depth=1 https://gitee.com/winlinvip/srs.oschina.git |

## System Requirements

Supported operating systems and hardware:

* All Linux, both 32 and 64 bits
* Other OS, such as Windows, please use [docker][docker-srs4].

Beijing, 2013.10<br/>
Winlin


[p1]: https://github.com/ossrs/srs/commit/787ab674e38734ea8e0678101614fdcd84645dc8
[p2]: https://github.com/ossrs/srs/commit/f35ec2155b1408d528a9f37da7904c9625186bcf
[p3]: https://github.com/ossrs/srs/commit/29324fab469e0f7cef9ad04ffdbce832ac7dd9ff
[p4]: https://github.com/ossrs/srs/commit/f57801eb46c16755b173984b915a4166922df6a6
[p5]: https://github.com/ossrs/srs/commit/5589b13d2e216b91f97afb78ee0c011b2fccf7da
[p6]: https://github.com/ossrs/srs/commit/1ae3e6c64cc5cee90e6050c26968ebc3c18281be
[p7]: https://github.com/ossrs/srs/commit/8acd143a7a152885b815999162660fd4e7a3f247
[p8]: https://github.com/ossrs/srs/commit/cc6aca9ad55342a06440ce7f3b38453776b2b2d1
[p9]: https://github.com/ossrs/srs/commit/58136ec178e3d47db6c90a59875d7e40946936e5
[p10]: https://github.com/ossrs/srs/commit/58136ec178e3d47db6c90a59875d7e40946936e5
[p11]: https://github.com/ossrs/srs/commit/9ee138746f83adc26f0e236ec017f4d68a300004
[p12]: https://github.com/ossrs/srs/commit/1311b6fe6576fd7b9c6d299b0f8f2e8d202f4bf8
[p13]: https://github.com/ossrs/srs/commit/10297fab519811845b549a8af40a6bcbd23411e8
[p14]: https://github.com/ossrs/srs/commit/10297fab519811845b549a8af40a6bcbd23411e8
[p15]: https://github.com/ossrs/srs/commit/0d6b91039d408328caab31a1077d56a809b6bebc
[p16]: https://github.com/ossrs/srs/commit/0d6b91039d408328caab31a1077d56a809b6bebc
[p17]: https://github.com/ossrs/srs/commit/fc995473eb02c7cf64b5b212b456e11f34aa7984
[p18]: https://github.com/ossrs/srs/commit/960341b9b2b9646270ccfd113b4dd784d9826c73
[p19]: https://github.com/ossrs/srs/commit/4df19ba99a4e4d80cd89b304f9298d343497bec9
[p20]: https://github.com/ossrs/srs/commit/d12fc7fcc5b2e9e3c8ee5c7da01d0e41c8f8ca4a
[p21]: https://github.com/ossrs/srs/commit/87519aaae835199e5adb60c0ae2c1cd24939448c
[p22]: https://github.com/ossrs/srs/commit/5a4373d4835758188b9a1f03005cea0b6ddc62aa
[p23]: https://github.com/ossrs/srs/pull/239
[pr #558]: https://github.com/ossrs/srs/pull/558
[pr #559]: https://github.com/ossrs/srs/pull/559

[authors]: https://github.com/ossrs/srs/blob/develop/AUTHORS.txt
[bigthanks]: https://github.com/ossrs/srs/wiki/v1_CN_Product#bigthanks
[st]: https://github.com/winlinvip/state-threads
[st2]: https://github.com/ossrs/state-threads/tree/srs
[state-threads]: https://github.com/ossrs/state-threads/tree/srs
[nginx-rtmp]: https://github.com/arut/nginx-rtmp-module
[http-parser]: https://github.com/joyent/http-parser
[nginx]: http://nginx.org/
[FFMPEG]: http://ffmpeg.org/
[libx264]: http://www.videolan.org/
[srs]: https://github.com/ossrs/srs
[csdn]: https://code.csdn.net/winlinvip/srs-csdn
[oschina]: https://gitee.com/winlinvip/srs.oschina
[srs-dolphin]: https://github.com/ossrs/srs-dolphin
[oryx]: https://github.com/ossrs/go-oryx
[srs-bench]: https://github.com/ossrs/srs-bench
[srs-ngb]: https://github.com/ossrs/srs-ngb
[srs-librtmp]: https://github.com/ossrs/srs-librtmp
[gitlab]: https://gitlab.com/winlinvip/srs-gitlab
[console]: http://ossrs.net:1985/console
[player]: http://ossrs.net/players/srs_player.html
[modules]: https://github.com/ossrs/srs/blob/develop/trunk/modules/readme.txt
[docker-srs3]: https://github.com/ossrs/srs-docker/tree/v3#usage
[docker-srs4]: https://github.com/ossrs/srs-docker/tree/v4#usage
[docker-dev]: https://github.com/ossrs/srs-docker/tree/dev#usage

[v1_CN_Git]: https://github.com/ossrs/srs/wiki/v1_CN_Git
[v1_EN_Git]: https://github.com/ossrs/srs/wiki/v1_EN_Git
[v1_CN_SampleRTMP]: https://github.com/ossrs/srs/wiki/v1_CN_SampleRTMP
[v1_EN_SampleRTMP]: https://github.com/ossrs/srs/wiki/v1_EN_SampleRTMP
[v3_CN_SampleRTMPCluster]: https://github.com/ossrs/srs/wiki/v3_CN_SampleRTMPCluster
[v3_EN_SampleRTMPCluster]: https://github.com/ossrs/srs/wiki/v3_EN_SampleRTMPCluster
[v3_CN_SampleOriginCluster]: https://github.com/ossrs/srs/wiki/v3_CN_SampleOriginCluster
[v3_EN_SampleOriginCluster]: https://github.com/ossrs/srs/wiki/v3_EN_SampleOriginCluster
[v3_CN_SampleHLS]: https://github.com/ossrs/srs/wiki/v3_CN_SampleHLS
[v3_EN_SampleHLS]: https://github.com/ossrs/srs/wiki/v3_EN_SampleHLS
[v3_CN_SampleTranscode2HLS]: https://github.com/ossrs/srs/wiki/v3_CN_SampleTranscode2HLS
[v3_EN_SampleTranscode2HLS]: https://github.com/ossrs/srs/wiki/v3_EN_SampleTranscode2HLS
[v2_CN_SampleFFMPEG]: https://github.com/ossrs/srs/wiki/v2_CN_SampleFFMPEG
[v2_EN_SampleFFMPEG]: https://github.com/ossrs/srs/wiki/v2_EN_SampleFFMPEG
[v3_CN_SampleForward]: https://github.com/ossrs/srs/wiki/v3_CN_SampleForward
[v3_EN_SampleForward]: https://github.com/ossrs/srs/wiki/v3_EN_SampleForward
[v3_CN_SampleRealtime]: https://github.com/ossrs/srs/wiki/v3_CN_SampleRealtime
[v3_EN_SampleRealtime]: https://github.com/ossrs/srs/wiki/v3_EN_SampleRealtime
[v1_CN_SampleARM]: https://github.com/ossrs/srs/wiki/v1_CN_SampleARM
[v1_EN_SampleARM]: https://github.com/ossrs/srs/wiki/v1_EN_SampleARM
[v1_CN_SampleIngest]: https://github.com/ossrs/srs/wiki/v1_CN_SampleIngest
[v1_EN_SampleIngest]: https://github.com/ossrs/srs/wiki/v1_EN_SampleIngest
[v3_CN_SampleHTTP]: https://github.com/ossrs/srs/wiki/v3_CN_SampleHTTP
[v3_EN_SampleHTTP]: https://github.com/ossrs/srs/wiki/v3_EN_SampleHTTP
[v1_CN_SampleDemo]: https://github.com/ossrs/srs/wiki/v1_CN_SampleDemo
[v1_EN_SampleDemo]: https://github.com/ossrs/srs/wiki/v1_EN_SampleDemo
[v3_CN_OriginCluster]: https://github.com/ossrs/srs/wiki/v3_CN_OriginCluster
[v3_EN_OriginCluster]: https://github.com/ossrs/srs/wiki/v3_EN_OriginCluster
[v3_CN_SrsLibrtmp2]: https://github.com/ossrs/srs/wiki/v3_CN_SrsLibrtmp#publish-h264-raw-data
[v3_EN_SrsLibrtmp2]: https://github.com/ossrs/srs/wiki/v3_EN_SrsLibrtmp#publish-h264-raw-data
[v3_CN_REUSEPORT]: https://github.com/ossrs/srs/wiki/v3_CN_REUSEPORT
[v3_EN_REUSEPORT]: https://github.com/ossrs/srs/wiki/v3_EN_REUSEPORT
[v1_CN_Sample]: https://github.com/ossrs/srs/wiki/v1_CN_Sample
[v1_EN_Sample]: https://github.com/ossrs/srs/wiki/v1_EN_Sample
[v1_CN_Product]: https://github.com/ossrs/srs/wiki/v1_CN_Product
[v1_EN_Product]: https://github.com/ossrs/srs/wiki/v1_EN_Product
[v1-wiki-cn]: https://github.com/ossrs/srs/wiki/v1_CN_Home
[v1-wiki-en]: https://github.com/ossrs/srs/wiki/v1_EN_Home
[v2-wiki-cn]: https://github.com/ossrs/srs/wiki/v2_CN_Home
[v2-wiki-en]: https://github.com/ossrs/srs/wiki/v2_EN_Home
[v1_CN_Home]: https://github.com/ossrs/srs/wiki/v1_CN_Home
[v1_EN_Home]: https://github.com/ossrs/srs/wiki/v1_EN_Home
[v2_CN_Home]: https://github.com/ossrs/srs/wiki/v2_CN_Home
[v2_EN_Home]: https://github.com/ossrs/srs/wiki/v2_EN_Home
[v3_CN_Home]: https://github.com/ossrs/srs/wiki/v3_CN_Home
[v3_EN_Home]: https://github.com/ossrs/srs/wiki/v3_EN_Home
[v4_CN_Home]: https://github.com/ossrs/srs/wiki/v4_CN_Home
[v4_EN_Home]: https://github.com/ossrs/srs/wiki/v4_EN_Home
[donation0]: http://winlinvip.github.io/srs.release/donation/index.html
[donation1]: http://ossrs.net/srs.release/donation/index.html
[donation2]: http://ossrs.net/srs.release/donation/paypal.html
[donations]: https://github.com/ossrs/srs/blob/develop/DONATIONS.txt

[v1_CN_Compare]: https://github.com/ossrs/srs/wiki/v1_CN_Compare
[v1_EN_Compare]: https://github.com/ossrs/srs/wiki/v1_EN_Compare
[v3_CN_Build]: https://github.com/ossrs/srs/wiki/v3_CN_Build
[v3_EN_Build]: https://github.com/ossrs/srs/wiki/v3_EN_Build
[v1_CN_Performance]: https://github.com/ossrs/srs/wiki/v1_CN_Performance
[v1_EN_Performance]: https://github.com/ossrs/srs/wiki/v1_EN_Performance
[v1_CN_DeliveryRTMP]: https://github.com/ossrs/srs/wiki/v1_CN_DeliveryRTMP
[v1_EN_DeliveryRTMP]: https://github.com/ossrs/srs/wiki/v1_EN_DeliveryRTMP
[v3_CN_Edge]: https://github.com/ossrs/srs/wiki/v3_CN_Edge
[v3_EN_Edge]: https://github.com/ossrs/srs/wiki/v3_EN_Edge
[v1_CN_RtmpUrlVhost]: https://github.com/ossrs/srs/wiki/v1_CN_RtmpUrlVhost
[v1_EN_RtmpUrlVhost]: https://github.com/ossrs/srs/wiki/v1_EN_RtmpUrlVhost
[v1_CN_RTMPHandshake]: https://github.com/ossrs/srs/wiki/v1_CN_RTMPHandshake
[v1_EN_RTMPHandshake]: https://github.com/ossrs/srs/wiki/v1_EN_RTMPHandshake
[v2_CN_HTTPServer]: https://github.com/ossrs/srs/wiki/v2_CN_HTTPServer
[v2_EN_HTTPServer]: https://github.com/ossrs/srs/wiki/v2_EN_HTTPServer
[v3_CN_DeliveryHLS]: https://github.com/ossrs/srs/wiki/v3_CN_DeliveryHLS
[v3_EN_DeliveryHLS]: https://github.com/ossrs/srs/wiki/v3_EN_DeliveryHLS
[v3_CN_DeliveryHLS2]: https://github.com/ossrs/srs/wiki/v3_CN_DeliveryHLS#hlsaudioonly
[v3_EN_DeliveryHLS2]: https://github.com/ossrs/srs/wiki/v3_EN_DeliveryHLS#hlsaudioonly
[v1_CN_Reload]: https://github.com/ossrs/srs/wiki/v1_CN_Reload
[v1_EN_Reload]: https://github.com/ossrs/srs/wiki/v1_EN_Reload
[v3_CN_LowLatency2]: https://github.com/ossrs/srs/wiki/v3_CN_LowLatency#gop-cache
[v3_EN_LowLatency2]: https://github.com/ossrs/srs/wiki/v3_EN_LowLatency#gop-cache
[v3_CN_Forward]: https://github.com/ossrs/srs/wiki/v3_CN_Forward
[v3_EN_Forward]: https://github.com/ossrs/srs/wiki/v3_EN_Forward
[v3_CN_FFMPEG]: https://github.com/ossrs/srs/wiki/v3_CN_FFMPEG
[v3_EN_FFMPEG]: https://github.com/ossrs/srs/wiki/v3_EN_FFMPEG
[v3_CN_HTTPCallback]: https://github.com/ossrs/srs/wiki/v3_CN_HTTPCallback
[v3_EN_HTTPCallback]: https://github.com/ossrs/srs/wiki/v3_EN_HTTPCallback
[v1_CN_BandwidthTestTool]: https://github.com/ossrs/srs/wiki/v1_CN_BandwidthTestTool
[v1_EN_BandwidthTestTool]: https://github.com/ossrs/srs/wiki/v1_EN_BandwidthTestTool
[v1_CN_SampleDemo]: https://github.com/ossrs/srs/wiki/v1_CN_SampleDemo
[v1_EN_SampleDemo]: https://github.com/ossrs/srs/wiki/v1_EN_SampleDemo
[v3_CN_SrsLibrtmp]: https://github.com/ossrs/srs/wiki/v3_CN_SrsLibrtmp
[v3_EN_SrsLibrtmp]: https://github.com/ossrs/srs/wiki/v3_EN_SrsLibrtmp
[v1_CN_SrsLinuxArm]: https://github.com/ossrs/srs/wiki/v1_CN_SrsLinuxArm
[v1_EN_SrsLinuxArm]: https://github.com/ossrs/srs/wiki/v1_EN_SrsLinuxArm
[v1_CN_LinuxService]: https://github.com/ossrs/srs/wiki/v1_CN_LinuxService
[v1_EN_LinuxService]: https://github.com/ossrs/srs/wiki/v1_EN_LinuxService
[v3_CN_RTMP-ATC]: https://github.com/ossrs/srs/wiki/v3_CN_RTMP-ATC
[v3_EN_RTMP-ATC]: https://github.com/ossrs/srs/wiki/v3_EN_RTMP-ATC
[v3_CN_HTTPApi]: https://github.com/ossrs/srs/wiki/v3_CN_HTTPApi
[v3_EN_HTTPApi]: https://github.com/ossrs/srs/wiki/v3_EN_HTTPApi
[v1_CN_Ingest]: https://github.com/ossrs/srs/wiki/v1_CN_Ingest
[v1_EN_Ingest]: https://github.com/ossrs/srs/wiki/v1_EN_Ingest
[v3_CN_DVR]: https://github.com/ossrs/srs/wiki/v3_CN_DVR
[v3_EN_DVR]: https://github.com/ossrs/srs/wiki/v3_EN_DVR
[v1_CN_SrsLog]: https://github.com/ossrs/srs/wiki/v1_CN_SrsLog
[v1_EN_SrsLog]: https://github.com/ossrs/srs/wiki/v1_EN_SrsLog
[v3_CN_DRM2]: https://github.com/ossrs/srs/wiki/v3_CN_DRM#tokentraverse
[v3_EN_DRM2]: https://github.com/ossrs/srs/wiki/v3_EN_DRM#tokentraverse
[v3_CN_SampleHTTP]: https://github.com/ossrs/srs/wiki/v3_CN_SampleHTTP
[v3_EN_SampleHTTP]: https://github.com/ossrs/srs/wiki/v3_EN_SampleHTTP
[v2_CN_FlvVodStream]: https://github.com/ossrs/srs/wiki/v2_CN_FlvVodStream
[v2_EN_FlvVodStream]: https://github.com/ossrs/srs/wiki/v2_EN_FlvVodStream
[v3_CN_SrsLibrtmp2]: https://github.com/ossrs/srs/wiki/v3_CN_SrsLibrtmp#publish-h264-raw-data
[v3_EN_SrsLibrtmp2]: https://github.com/ossrs/srs/wiki/v3_EN_SrsLibrtmp#publish-h264-raw-data
[v3_CN_SrsLibrtmp3]: https://github.com/ossrs/srs/wiki/v3_CN_SrsLibrtmp#publish-audio-raw-stream
[v3_EN_SrsLibrtmp3]: https://github.com/ossrs/srs/wiki/v3_EN_SrsLibrtmp#publish-audio-raw-stream
[v2_CN_Security]: https://github.com/ossrs/srs/wiki/v2_CN_Security
[v2_EN_Security]: https://github.com/ossrs/srs/wiki/v2_EN_Security
[v2_CN_DeliveryHttpStream]: https://github.com/ossrs/srs/wiki/v2_CN_DeliveryHttpStream
[v2_EN_DeliveryHttpStream]: https://github.com/ossrs/srs/wiki/v2_EN_DeliveryHttpStream
[v2_CN_DeliveryHDS]: https://github.com/ossrs/srs/wiki/v2_CN_DeliveryHDS
[v2_EN_DeliveryHDS]: https://github.com/ossrs/srs/wiki/v2_EN_DeliveryHDS
[v2_CN_Streamer]: https://github.com/ossrs/srs/wiki/v2_CN_Streamer
[v2_EN_Streamer]: https://github.com/ossrs/srs/wiki/v2_EN_Streamer
[v2_CN_Streamer2]: https://github.com/ossrs/srs/wiki/v2_CN_Streamer#push-http-flv-to-srs
[v2_EN_Streamer2]: https://github.com/ossrs/srs/wiki/v2_EN_Streamer#push-http-flv-to-srs
[v3_CN_SampleHttpFlv]: https://github.com/ossrs/srs/wiki/v3_CN_SampleHttpFlv
[v3_EN_SampleHttpFlv]: https://github.com/ossrs/srs/wiki/v3_EN_SampleHttpFlv
[v3_CN_SampleHttpFlvCluster]: https://github.com/ossrs/srs/wiki/v3_CN_SampleHttpFlvCluster
[v3_EN_SampleHttpFlvCluster]: https://github.com/ossrs/srs/wiki/v3_EN_SampleHttpFlvCluster
[v3_CN_LowLatency]: https://github.com/ossrs/srs/wiki/v3_CN_LowLatency
[v3_EN_LowLatency]: https://github.com/ossrs/srs/wiki/v3_EN_LowLatency
[v3_EN_LowLatency#merged-read]: https://github.com/ossrs/srs/wiki/v3_EN_LowLatency#merged-read
[v1_CN_Performance#performancereport4k]: https://github.com/ossrs/srs/wiki/v1_CN_Performance#performancereport4k
[v3_CN_DRM#tokentraverse]: https://github.com/ossrs/srs/wiki/v3_CN_DRM#tokentraverse
[v1_CN_RaspberryPi]: https://github.com/ossrs/srs/wiki/v1_CN_RaspberryPi
[v3_CN_SrsLibrtmp]: https://github.com/ossrs/srs/wiki/v3_CN_SrsLibrtmp
[v3_CN_Build]: https://github.com/ossrs/srs/wiki/v3_CN_Build
[v3_CN_LowLatency]: https://github.com/ossrs/srs/wiki/v3_CN_LowLatency
[v1_CN_HowToAskQuestion]: https://github.com/ossrs/srs/wiki/v1_CN_HowToAskQuestion
[v3_CN_Build]: https://github.com/ossrs/srs/wiki/v3_CN_Build
[v1_CN_Performance]: https://github.com/ossrs/srs/wiki/v1_CN_Performance
[v1_CN_RaspberryPi]: https://github.com/ossrs/srs/wiki/v1_CN_RaspberryPi
[v3_CN_LowLatency#merged-read]: https://github.com/ossrs/srs/wiki/v3_CN_LowLatency#merged-read
[v1_CN_Product]: https://github.com/ossrs/srs/wiki/v1_CN_Product
[v1_CN_ServerSideScript]: https://github.com/ossrs/srs/wiki/v1_CN_ServerSideScript
[v3_EN_LowLatency#merged-write]: https://github.com/ossrs/srs/wiki/v3_EN_LowLatency#merged-write
[v2_CN_IDE]: https://github.com/ossrs/srs/wiki/v2_CN_IDE
[v3_CN_LowLatency#merged-write]: https://github.com/ossrs/srs/wiki/v3_CN_LowLatency#merged-write
[v3_CN_NgExec]:https://github.com/ossrs/srs/wiki/v3_CN_NgExec
[v3_EN_NgExec]:https://github.com/ossrs/srs/wiki/v3_EN_NgExec
[v3_CN_ReusePort]:https://github.com/ossrs/srs/wiki/v3_CN_ReusePort
[v3_EN_ReusePort]:https://github.com/ossrs/srs/wiki/v3_EN_ReusePort
[v4_CN_SampleSRT]:https://github.com/ossrs/srs/wiki/v4_CN_SampleSRT
[v4_EN_SampleSRT]:https://github.com/ossrs/srs/wiki/v4_EN_SampleSRT
[v3_CN_SampleDASH]:https://github.com/ossrs/srs/wiki/v3_CN_SampleDASH
[v3_EN_SampleDASH]:https://github.com/ossrs/srs/wiki/v3_EN_SampleDASH

[bug #213]: https://github.com/ossrs/srs/issues/213
[bug #194]: https://github.com/ossrs/srs/issues/194
[bug #182]: https://github.com/ossrs/srs/issues/182
[bug #257]: https://github.com/ossrs/srs/issues/257
[bug #179]: https://github.com/ossrs/srs/issues/179
[bug #224]: https://github.com/ossrs/srs/issues/224
[bug #251]: https://github.com/ossrs/srs/issues/251
[bug #293]: https://github.com/ossrs/srs/issues/293
[bug #250]: https://github.com/ossrs/srs/issues/250
[bug #301]: https://github.com/ossrs/srs/issues/301
[bug #304]: https://github.com/ossrs/srs/issues/304
[bug #133]: https://github.com/ossrs/srs/issues/133
[bug #92]: https://github.com/ossrs/srs/issues/92
[bug #367]: https://github.com/ossrs/srs/issues/367
[bug #471]: https://github.com/ossrs/srs/issues/471
[bug #380]: https://github.com/ossrs/srs/issues/380
[bug #474]: https://github.com/ossrs/srs/issues/474
[bug #484]: https://github.com/ossrs/srs/issues/484
[bug #485]: https://github.com/ossrs/srs/issues/485
[bug #495]: https://github.com/ossrs/srs/issues/495
[bug #497]: https://github.com/ossrs/srs/issues/497
[bug #448]: https://github.com/ossrs/srs/issues/448
[bug #475]: https://github.com/ossrs/srs/issues/475
[bug #458]: https://github.com/ossrs/srs/issues/458
[bug #454]: https://github.com/ossrs/srs/issues/454
[bug #442]: https://github.com/ossrs/srs/issues/442
[bug #169]: https://github.com/ossrs/srs/issues/169
[bug #441]: https://github.com/ossrs/srs/issues/441
[bug #433]: https://github.com/ossrs/srs/issues/433
[bug #425]: https://github.com/ossrs/srs/issues/425
[bug #424]: https://github.com/ossrs/srs/issues/424
[bug #421]: https://github.com/ossrs/srs/issues/421
[bug #435]: https://github.com/ossrs/srs/issues/435
[bug #420]: https://github.com/ossrs/srs/issues/420
[bug #209]: https://github.com/ossrs/srs/issues/209
[bug #409]: https://github.com/ossrs/srs/issues/409
[bug #404]: https://github.com/ossrs/srs/issues/404
[bug #391]: https://github.com/ossrs/srs/issues/391
[bug #397]: https://github.com/ossrs/srs/issues/397
[bug #400]: https://github.com/ossrs/srs/issues/400
[bug #383]: https://github.com/ossrs/srs/issues/383
[bug #381]: https://github.com/ossrs/srs/issues/381
[bug #375]: https://github.com/ossrs/srs/issues/375
[bug #304]: https://github.com/ossrs/srs/issues/304
[bug #372]: https://github.com/ossrs/srs/issues/372
[bug #366]: https://github.com/ossrs/srs/issues/366
[bug #351]: https://github.com/ossrs/srs/issues/351
[bug #155]: https://github.com/ossrs/srs/issues/155
[bug #324]: https://github.com/ossrs/srs/issues/324
[bug #324]: https://github.com/ossrs/srs/issues/324
[bug #328]: https://github.com/ossrs/srs/issues/328
[bug #155]: https://github.com/ossrs/srs/issues/155
[bug #316]: https://github.com/ossrs/srs/issues/316
[bug #310]: https://github.com/ossrs/srs/issues/310
[bug #322]: https://github.com/ossrs/srs/issues/322
[bug #179]: https://github.com/ossrs/srs/issues/179
[bug #304]: https://github.com/ossrs/srs/issues/304
[bug #133]: https://github.com/ossrs/srs/issues/133
[bug #304]: https://github.com/ossrs/srs/issues/304
[bug #304]: https://github.com/ossrs/srs/issues/304
[bug #304]: https://github.com/ossrs/srs/issues/304
[bug #311]: https://github.com/ossrs/srs/issues/311
[bug #310]: https://github.com/ossrs/srs/issues/310
[bug #136]: https://github.com/ossrs/srs/issues/136
[bug #250]: https://github.com/ossrs/srs/issues/250
[bug #268]: https://github.com/ossrs/srs/issues/268
[bug #151]: https://github.com/ossrs/srs/issues/151
[bug #151]: https://github.com/ossrs/srs/issues/151
[bug #293]: https://github.com/ossrs/srs/issues/293
[bug #293]: https://github.com/ossrs/srs/issues/293
[bug #293]: https://github.com/ossrs/srs/issues/293
[bug #277]: https://github.com/ossrs/srs/issues/277
[bug #277]: https://github.com/ossrs/srs/issues/277
[bug #290]: https://github.com/ossrs/srs/issues/290
[bug #281]: https://github.com/ossrs/srs/issues/281
[bug #274]: https://github.com/ossrs/srs/issues/274
[bug #179]: https://github.com/ossrs/srs/issues/179
[bug #211]: https://github.com/ossrs/srs/issues/211
[bug #207]: https://github.com/ossrs/srs/issues/207
[bug #158]: https://github.com/ossrs/srs/issues/158
[bug #216]: https://github.com/ossrs/srs/issues/216
[bug #263]: https://github.com/ossrs/srs/issues/263
[bug #270]: https://github.com/ossrs/srs/issues/270
[bug #266]: https://github.com/ossrs/srs/issues/266
[bug #267]: https://github.com/ossrs/srs/issues/267
[bug #268]: https://github.com/ossrs/srs/issues/268
[bug #264]: https://github.com/ossrs/srs/issues/264
[bug #264]: https://github.com/ossrs/srs/issues/264
[bug #257]: https://github.com/ossrs/srs/issues/257
[bug #251]: https://github.com/ossrs/srs/issues/251
[bug #251]: https://github.com/ossrs/srs/issues/251
[bug #241]: https://github.com/ossrs/srs/issues/241
[bug #241]: https://github.com/ossrs/srs/issues/241
[bug #241]: https://github.com/ossrs/srs/issues/241
[bug #248]: https://github.com/ossrs/srs/issues/248
[bug #244]: https://github.com/ossrs/srs/issues/244
[bug #237]: https://github.com/ossrs/srs/issues/237
[bug #235]: https://github.com/ossrs/srs/issues/235
[bug #215]: https://github.com/ossrs/srs/issues/215
[bug #212]: https://github.com/ossrs/srs/issues/212
[bug #217]: https://github.com/ossrs/srs/issues/217
[bug #212]: https://github.com/ossrs/srs/issues/212
[bug #213]: https://github.com/ossrs/srs/issues/213
[bug #204]: https://github.com/ossrs/srs/issues/204
[bug #203]: https://github.com/ossrs/srs/issues/203
[bug #202]: https://github.com/ossrs/srs/issues/202
[bug #200]: https://github.com/ossrs/srs/issues/200
[bug #194]: https://github.com/ossrs/srs/issues/194
[bug #194]: https://github.com/ossrs/srs/issues/194
[bug #195]: https://github.com/ossrs/srs/issues/195
[bug #191]: https://github.com/ossrs/srs/issues/191
[bug #66]: https://github.com/ossrs/srs/issues/66
[bug #185]: https://github.com/ossrs/srs/issues/185
[bug #186]: https://github.com/ossrs/srs/issues/186
[bug #184]: https://github.com/ossrs/srs/issues/184
[bug #151]: https://github.com/ossrs/srs/issues/151
[bug #162]: https://github.com/ossrs/srs/issues/162
[bug #180]: https://github.com/ossrs/srs/issues/180
[bug #177]: https://github.com/ossrs/srs/issues/177
[bug #167]: https://github.com/ossrs/srs/issues/167
[bug #150]: https://github.com/ossrs/srs/issues/150
[bug #165]: https://github.com/ossrs/srs/issues/165
[bug #160]: https://github.com/ossrs/srs/issues/160
[bug #155]: https://github.com/ossrs/srs/issues/155
[bug #148]: https://github.com/ossrs/srs/issues/148
[bug #147]: https://github.com/ossrs/srs/issues/147
[bug #79]: https://github.com/ossrs/srs/issues/79
[bug #57]: https://github.com/ossrs/srs/issues/57
[bug #85]: https://github.com/ossrs/srs/issues/85
[bug #145]: https://github.com/ossrs/srs/issues/145
[bug #143]: https://github.com/ossrs/srs/issues/143
[bug #138]: https://github.com/ossrs/srs/issues/138
[bug #142]: https://github.com/ossrs/srs/issues/142
[bug #141]: https://github.com/ossrs/srs/issues/141
[bug #124]: https://github.com/ossrs/srs/issues/124
[bug #121]: https://github.com/ossrs/srs/issues/121
[bug #119]: https://github.com/ossrs/srs/issues/119
[bug #81]: https://github.com/ossrs/srs/issues/81
[bug #103]: https://github.com/ossrs/srs/issues/103
[bug #111]: https://github.com/ossrs/srs/issues/111
[bug #110]: https://github.com/ossrs/srs/issues/110
[bug #109]: https://github.com/ossrs/srs/issues/109
[bug #108]: https://github.com/ossrs/srs/issues/108
[bug #98]: https://github.com/ossrs/srs/issues/98
[bug #87]: https://github.com/ossrs/srs/issues/87
[bug #84]: https://github.com/ossrs/srs/issues/84
[bug #89]: https://github.com/ossrs/srs/issues/89
[bug #76]: https://github.com/ossrs/srs/issues/76
[bug #78]: https://github.com/ossrs/srs/issues/78
[bug #74]: https://github.com/ossrs/srs/issues/74
[bug #72]: https://github.com/ossrs/srs/issues/72
[bug #67]: https://github.com/ossrs/srs/issues/67
[bug #64]: https://github.com/ossrs/srs/issues/64
[bug #36]: https://github.com/ossrs/srs/issues/36
[bug #60]: https://github.com/ossrs/srs/issues/60
[bug #59]: https://github.com/ossrs/srs/issues/59
[bug #50]: https://github.com/ossrs/srs/issues/50
[bug #34]: https://github.com/ossrs/srs/issues/34
[bug #257-c0]: https://github.com/ossrs/srs/issues/257#issuecomment-66864413
[bug #109]: https://github.com/ossrs/srs/issues/109
[bug #108]: https://github.com/ossrs/srs/issues/108
[bug #104]: https://github.com/ossrs/srs/issues/104
[bug #98]: https://github.com/ossrs/srs/issues/98
[bug #87]: https://github.com/ossrs/srs/issues/87
[bug #84]: https://github.com/ossrs/srs/issues/84
[bug #89]: https://github.com/ossrs/srs/issues/89
[bug #76]: https://github.com/ossrs/srs/issues/76
[bug #78]: https://github.com/ossrs/srs/issues/78
[bug #74]: https://github.com/ossrs/srs/issues/74
[bug #72]: https://github.com/ossrs/srs/issues/72
[bug #67]: https://github.com/ossrs/srs/issues/67
[bug #64]: https://github.com/ossrs/srs/issues/64
[bug #36]: https://github.com/ossrs/srs/issues/36
[bug #60]: https://github.com/ossrs/srs/issues/60
[bug #59]: https://github.com/ossrs/srs/issues/59
[bug #50]: https://github.com/ossrs/srs/issues/50
[bug #34]: https://github.com/ossrs/srs/issues/34
[bug #367]: https://github.com/ossrs/srs/issues/367
[bug #319]: https://github.com/ossrs/srs/issues/319
[bug #367]: https://github.com/ossrs/srs/issues/367
[bug #459]: https://github.com/ossrs/srs/issues/459
[bug #470]: https://github.com/ossrs/srs/issues/470
[bug #319]: https://github.com/ossrs/srs/issues/319
[bug #467]: https://github.com/ossrs/srs/issues/467
[bug #464]: https://github.com/ossrs/srs/issues/464
[bug #465]: https://github.com/ossrs/srs/issues/465
[bug #299]: https://github.com/ossrs/srs/issues/299
[bug #92]: https://github.com/ossrs/srs/issues/92
[bug #299]: https://github.com/ossrs/srs/issues/299
[bug #466]: https://github.com/ossrs/srs/issues/466
[bug #468]: https://github.com/ossrs/srs/issues/468
[bug #502]: https://github.com/ossrs/srs/issues/502
[bug #467]: https://github.com/ossrs/srs/issues/467
[bug #512]: https://github.com/ossrs/srs/issues/512
[bug #515]: https://github.com/ossrs/srs/issues/515
[bug #511]: https://github.com/ossrs/srs/issues/511
[bug #518]: https://github.com/ossrs/srs/issues/518
[bug #541]: https://github.com/ossrs/srs/issues/541
[bug #546]: https://github.com/ossrs/srs/issues/546
[bug #418]: https://github.com/ossrs/srs/issues/418
[bug #509]: https://github.com/ossrs/srs/issues/509
[bug #511]: https://github.com/ossrs/srs/issues/511
[bug #717]: https://github.com/ossrs/srs/issues/717
[bug #691]: https://github.com/ossrs/srs/issues/691
[bug #711]: https://github.com/ossrs/srs/issues/711
[bug #640]: https://github.com/ossrs/srs/issues/640
[bug #661]: https://github.com/ossrs/srs/issues/661
[bug #666]: https://github.com/ossrs/srs/issues/666
[bug #654]: https://github.com/ossrs/srs/issues/654
[bug #713]: https://github.com/ossrs/srs/issues/713
[bug #513]: https://github.com/ossrs/srs/issues/513
[bug #730]: https://github.com/ossrs/srs/issues/730
[bug #635]: https://github.com/ossrs/srs/issues/635
[bug #736]: https://github.com/ossrs/srs/issues/736
[bug #588]: https://github.com/ossrs/srs/issues/588
[bug #740]: https://github.com/ossrs/srs/issues/740
[bug #749]: https://github.com/ossrs/srs/issues/749
[bug #750]: https://github.com/ossrs/srs/issues/750
[bug #752]: https://github.com/ossrs/srs/issues/752
[bug #503]: https://github.com/ossrs/srs/issues/503
[bug #834]: https://github.com/ossrs/srs/issues/834
[bug #841]: https://github.com/ossrs/srs/issues/841
[bug #846]: https://github.com/ossrs/srs/issues/846
[bug #844]: https://github.com/ossrs/srs/issues/844
[bug #848]: https://github.com/ossrs/srs/issues/848
[bug #851]: https://github.com/ossrs/srs/issues/851
[bug #636]: https://github.com/ossrs/srs/issues/636
[bug #865]: https://github.com/ossrs/srs/issues/865
[bug #893]: https://github.com/ossrs/srs/issues/893
[bug #899]: https://github.com/ossrs/srs/issues/899
[bug #1033]: https://github.com/ossrs/srs/issues/1033
[bug #1039]: https://github.com/ossrs/srs/issues/1039
[bug #1044]: https://github.com/ossrs/srs/issues/1044
[bug #1045]: https://github.com/ossrs/srs/issues/1045
[bug #1059]: https://github.com/ossrs/srs/issues/1059
[bug #1077]: https://github.com/ossrs/srs/issues/1077
[bug #1176]: https://github.com/ossrs/srs/issues/1176
[bug #1119]: https://github.com/ossrs/srs/issues/1119
[bug #1031]: https://github.com/ossrs/srs/issues/1031
[bug #1110]: https://github.com/ossrs/srs/issues/1110
[bug #910]: https://github.com/ossrs/srs/issues/910
[bug #1202]: https://github.com/ossrs/srs/issues/1202
[bug #1237]: https://github.com/ossrs/srs/issues/1237
[bug #1236]: https://github.com/ossrs/srs/issues/1236
[bug #1250]: https://github.com/ossrs/srs/issues/1250
[bug #1263]: https://github.com/ossrs/srs/issues/1263
[bug #1261]: https://github.com/ossrs/srs/issues/1261
[bug #1274]: https://github.com/ossrs/srs/pull/1274
[bug #1339]: https://github.com/ossrs/srs/pull/1339
[bug #1312]: https://github.com/ossrs/srs/pull/1312
[bug #1304]: https://github.com/ossrs/srs/pull/1304
[bug #1524]: https://github.com/ossrs/srs/issues/1524
[bug #1488]: https://github.com/ossrs/srs/issues/1488
[bug #1551]: https://github.com/ossrs/srs/pull/1551
[bug #1554]: https://github.com/ossrs/srs/pull/1554
[bug #1672]: https://github.com/ossrs/srs/issues/1672
[bug #xxxxxxxxxx]: https://github.com/ossrs/srs/issues/xxxxxxxxxx

[bug #735]: https://github.com/ossrs/srs/issues/735
[bug #742]: https://github.com/ossrs/srs/issues/742
[bug #738]: https://github.com/ossrs/srs/issues/738
[bug #786]: https://github.com/ossrs/srs/issues/786
[bug #820]: https://github.com/ossrs/srs/issues/820
[bug #547]: https://github.com/ossrs/srs/issues/547
[bug #904]: https://github.com/ossrs/srs/issues/904
[bug #821]: https://github.com/ossrs/srs/issues/821
[bug #913]: https://github.com/ossrs/srs/issues/913
[bug #460]: https://github.com/ossrs/srs/issues/460
[bug #775]: https://github.com/ossrs/srs/issues/775
[bug #1057]: https://github.com/ossrs/srs/issues/1057
[bug #105]: https://github.com/ossrs/srs/issues/105
[bug #727]: https://github.com/ossrs/srs/issues/727
[bug #1087]: https://github.com/ossrs/srs/issues/1087
[bug #1051]: https://github.com/ossrs/srs/issues/1051
[bug #1093]: https://github.com/ossrs/srs/issues/1093
[bug #1501]: https://github.com/ossrs/srs/issues/1501
[bug #1229]: https://github.com/ossrs/srs/issues/1229
[bug #1042]: https://github.com/ossrs/srs/issues/1042
[bug #1445]: https://github.com/ossrs/srs/issues/1445
[bug #1506]: https://github.com/ossrs/srs/issues/1506
[bug #1520]: https://github.com/ossrs/srs/issues/1520
[bug #1223]: https://github.com/ossrs/srs/issues/1223
[bug #1508]: https://github.com/ossrs/srs/issues/1508
[bug #1535]: https://github.com/ossrs/srs/issues/1535
[bug #1537]: https://github.com/ossrs/srs/issues/1537
[bug #1538]: https://github.com/ossrs/srs/issues/1538
[bug #1282]: https://github.com/ossrs/srs/issues/1282
[bug #1105]: https://github.com/ossrs/srs/issues/1105
[bug #1544]: https://github.com/ossrs/srs/issues/1544
[bug #1255]: https://github.com/ossrs/srs/issues/1255
[bug #1543]: https://github.com/ossrs/srs/issues/1543
[bug #1509]: https://github.com/ossrs/srs/issues/1509
[bug #1575]: https://github.com/ossrs/srs/issues/1575
[bug #307]: https://github.com/ossrs/srs/issues/307
[bug #1070]: https://github.com/ossrs/srs/issues/1070
[bug #1580]: https://github.com/ossrs/srs/issues/1580
[bug #1547]: https://github.com/ossrs/srs/issues/1547
[bug #1221]: https://github.com/ossrs/srs/issues/1221
[bug #1111]: https://github.com/ossrs/srs/issues/1111
[bug #463]: https://github.com/ossrs/srs/issues/463
[bug #1147]: https://github.com/ossrs/srs/issues/1147
[bug #1108]: https://github.com/ossrs/srs/issues/1108
[bug #703]: https://github.com/ossrs/srs/issues/703
[bug #878]: https://github.com/ossrs/srs/issues/878
[bug #607]: https://github.com/ossrs/srs/issues/607
[bug #1303]: https://github.com/ossrs/srs/issues/1303
[bug #1230]: https://github.com/ossrs/srs/issues/1230
[bug #1206]: https://github.com/ossrs/srs/issues/1206
[bug #939]: https://github.com/ossrs/srs/issues/939
[bug #1186]: https://github.com/ossrs/srs/issues/1186
[bug #1592]: https://github.com/ossrs/srs/issues/1592
[bug #665]: https://github.com/ossrs/srs/issues/665
[bug #1595]: https://github.com/ossrs/srs/issues/1595
[bug #1601]: https://github.com/ossrs/srs/issues/1601
[bug #1579]: https://github.com/ossrs/srs/issues/1579
[bug #1598]: https://github.com/ossrs/srs/issues/1598
[bug #1615]: https://github.com/ossrs/srs/issues/1615
[bug #1621]: https://github.com/ossrs/srs/issues/1621
[bug #1634]: https://github.com/ossrs/srs/issues/1634
[bug #1594]: https://github.com/ossrs/srs/issues/1594
[bug #1630]: https://github.com/ossrs/srs/issues/1630
[bug #1635]: https://github.com/ossrs/srs/issues/1635
[bug #1651]: https://github.com/ossrs/srs/issues/1651
[bug #1619]: https://github.com/ossrs/srs/issues/1619
[bug #1629]: https://github.com/ossrs/srs/issues/1629
[bug #1780]: https://github.com/ossrs/srs/issues/1780
[bug #1987]: https://github.com/ossrs/srs/issues/1987
[bug #1548]: https://github.com/ossrs/srs/issues/1548
[bug #1694]: https://github.com/ossrs/srs/issues/1694
[bug #413]: https://github.com/ossrs/srs/issues/413
[bug #2091]: https://github.com/ossrs/srs/issues/2091
[bug #1342]: https://github.com/ossrs/srs/issues/1342
[bug #2093]: https://github.com/ossrs/srs/issues/2093
[bug #2188]: https://github.com/ossrs/srs/issues/2188
[bug #1193]: https://github.com/ossrs/srs/issues/1193
[bug #yyyyyyyyyyyyy]: https://github.com/ossrs/srs/issues/yyyyyyyyyyyyy

[bug #1631]: https://github.com/ossrs/srs/issues/1631
[bug #1612]: https://github.com/ossrs/srs/issues/1612
[bug #1636]: https://github.com/ossrs/srs/issues/1636
[bug #1657]: https://github.com/ossrs/srs/issues/1657
[bug #1830]: https://github.com/ossrs/srs/issues/1830
[bug #1657-1]: https://github.com/ossrs/srs/issues/1657#issuecomment-720889906
[bug #1657-2]: https://github.com/ossrs/srs/issues/1657#issuecomment-722904004
[bug #1657-3]: https://github.com/ossrs/srs/issues/1657#issuecomment-722971676
[bug #1998]: https://github.com/ossrs/srs/issues/1998
[bug #2106]: https://github.com/ossrs/srs/issues/2106
[bug #2011]: https://github.com/ossrs/srs/issues/2011
[bug #zzzzzzzzzzzzz]: https://github.com/ossrs/srs/issues/zzzzzzzzzzzzz

[exo #828]: https://github.com/google/ExoPlayer/pull/828

[r3.0r3]: https://github.com/ossrs/srs/releases/tag/v3.0-r3
[r3.0r2]: https://github.com/ossrs/srs/releases/tag/v3.0-r2
[r3.0r1]: https://github.com/ossrs/srs/releases/tag/v3.0-r1
[r3.0r0]: https://github.com/ossrs/srs/releases/tag/v3.0-r0
[r3.0b4]: https://github.com/ossrs/srs/releases/tag/v3.0-b4
[r3.0b3]: https://github.com/ossrs/srs/releases/tag/v3.0-b3
[r3.0b2]: https://github.com/ossrs/srs/releases/tag/v3.0-b2
[r3.0b1]: https://github.com/ossrs/srs/releases/tag/v3.0-b1
[r3.0b0]: https://github.com/ossrs/srs/releases/tag/v3.0-b0
[r3.0a9]: https://github.com/ossrs/srs/releases/tag/v3.0-a9
[r3.0a8]: https://github.com/ossrs/srs/releases/tag/v3.0-a8
[r3.0a7]: https://github.com/ossrs/srs/releases/tag/v3.0-a7
[r3.0a6]: https://github.com/ossrs/srs/releases/tag/v3.0-a6
[r3.0a5]: https://github.com/ossrs/srs/releases/tag/v3.0-a5
[r3.0a4]: https://github.com/ossrs/srs/releases/tag/v3.0-a4
[r3.0a3]: https://github.com/ossrs/srs/releases/tag/v3.0-a3
[r3.0a2]: https://github.com/ossrs/srs/releases/tag/v3.0-a2
[r3.0a1]: https://github.com/ossrs/srs/releases/tag/v3.0-a1
[r3.0a0]: https://github.com/ossrs/srs/releases/tag/v3.0-a0
[r2.0r8]: https://github.com/ossrs/srs/releases/tag/v2.0-r8
[r2.0r7]: https://github.com/ossrs/srs/releases/tag/v2.0-r7
[r2.0r6]: https://github.com/ossrs/srs/releases/tag/v2.0-r6
[r2.0r5]: https://github.com/ossrs/srs/releases/tag/v2.0-r5
[r2.0r4]: https://github.com/ossrs/srs/releases/tag/v2.0-r4
[r2.0r3]: https://github.com/ossrs/srs/releases/tag/v2.0-r3
[r2.0r2]: https://github.com/ossrs/srs/releases/tag/v2.0-r2
[r2.0r1]: https://github.com/ossrs/srs/releases/tag/v2.0-r1
[r2.0r0]: https://github.com/ossrs/srs/releases/tag/v2.0-r0
[r2.0b4]: https://github.com/ossrs/srs/releases/tag/v2.0-b4
[r2.0b3]: https://github.com/ossrs/srs/releases/tag/v2.0-b3
[r2.0b2]: https://github.com/ossrs/srs/releases/tag/v2.0-b2
[r2.0b1]: https://github.com/ossrs/srs/releases/tag/v2.0-b1
[r2.0b0]: https://github.com/ossrs/srs/releases/tag/v2.0-b0
[r2.0a3]: https://github.com/ossrs/srs/releases/tag/v2.0-a3
[r2.0a2]: https://github.com/ossrs/srs/releases/tag/v2.0-a2
[r2.0a1]: https://github.com/ossrs/srs/releases/tag/v2.0-a1
[r2.0a0]: https://github.com/ossrs/srs/releases/tag/v2.0-a0
[r1.0r4]: https://github.com/ossrs/srs/releases/tag/v1.0-r4
[r1.0r3]: https://github.com/ossrs/srs/releases/tag/v1.0-r3
[r1.0r2]: https://github.com/ossrs/srs/releases/tag/v1.0-r2
[r1.0r1]: https://github.com/ossrs/srs/releases/tag/v1.0-r1
[r1.0r0]: https://github.com/ossrs/srs/releases/tag/v1.0-r0
[r1.0b0]: https://github.com/ossrs/srs/releases/tag/v0.9.8
[r1.0a7]: https://github.com/ossrs/srs/releases/tag/v0.9.7
[r1.0a6]: https://github.com/ossrs/srs/releases/tag/v0.9.6
[r1.0a5]: https://github.com/ossrs/srs/releases/tag/v0.9.5
[r1.0a4]: https://github.com/ossrs/srs/releases/tag/v0.9.4
[r1.0a3]: https://github.com/ossrs/srs/releases/tag/v0.9.3
[r1.0a2]: https://github.com/ossrs/srs/releases/tag/v0.9.2
[r1.0a0]: https://github.com/ossrs/srs/releases/tag/v0.9.1
[r0.9]: https://github.com/ossrs/srs/releases/tag/v0.9.0
[r0.8]: https://github.com/ossrs/srs/releases/tag/v0.8.0
[r0.7]: https://github.com/ossrs/srs/releases/tag/v0.7.0
[r0.6]: https://github.com/ossrs/srs/releases/tag/v0.6.0
[r0.5]: https://github.com/ossrs/srs/releases/tag/v0.5.0
[r0.4]: https://github.com/ossrs/srs/releases/tag/v0.4.0
[r0.3]: https://github.com/ossrs/srs/releases/tag/v0.3.0
[r0.2]: https://github.com/ossrs/srs/releases/tag/v0.2.0
[r0.1]: https://github.com/ossrs/srs/releases/tag/v0.1.0


[contact]: https://github.com/ossrs/srs/wiki/v1_CN_Contact
[v1_CN_Contact]: https://github.com/ossrs/srs/wiki/v1_CN_Contact
[v1_EN_Contact]: https://github.com/ossrs/srs/wiki/v1_EN_Contact
[more0]: http://winlinvip.github.io/srs.release/releases/
[more1]: http://ossrs.net/srs.release/releases/

[LICENSE]: https://github.com/ossrs/srs/blob/develop/LICENSE
[LicenseMixing]: https://github.com/ossrs/srs/wiki/LicenseMixing

[srs_CN]: https://github.com/ossrs/srs/wiki/v3_CN_Home
[srs_EN]: https://github.com/ossrs/srs/wiki/v3_EN_Home
[branch1]: https://github.com/ossrs/srs/tree/1.0release
[branch2]: https://github.com/ossrs/srs/tree/2.0release
[release2]: https://github.com/ossrs/srs/wiki/v1_CN_Product#release20
[release3]: https://github.com/ossrs/srs/wiki/v1_CN_Product#release30
[release4]: https://github.com/ossrs/srs/wiki/v1_CN_Product#release40<|MERGE_RESOLUTION|>--- conflicted
+++ resolved
@@ -195,8 +195,6 @@
 
 ## V4 changes
 
-<<<<<<< HEAD
-=======
 * v4.0, 2021-03-09, DTLS: Fix ARQ bug, use openssl timeout. 4.0.84
 * v4.0, 2021-03-08, DTLS: Fix dead loop by duplicated Alert message. 4.0.83
 * v4.0, 2021-03-08, Fix bug when client DTLS is passive. 4.0.82
@@ -204,7 +202,6 @@
 * v4.0, 2021-03-02, Refine build script for FFmpeg and SRTP. 4.0.80
 * v4.0, 2021-03-02, Upgrade libsrtp from 2.0.0 to 2.3.0, with source code. 4.0.79
 * v4.0, 2021-03-01, Upgrade openssl from 1.1.0e to 1.1.1b, with source code. 4.0.78
->>>>>>> 25145b94
 * v4.0, 2021-03-01, Enable Object Cache and Zero Copy Nack by default. 4.0.77
 * v4.0, 2021-02-28, RTC: Support high performance [Zero Copy NACK](https://github.com/ossrs/srs/commit/36ea67359e55c94ab044cee4b6a4ec901a83a287#commitcomment-47654868). 4.0.76
 * v4.0, 2021-02-27, RTC: Support [Object Cache Pool](https://github.com/ossrs/srs/commit/14bfc98122bba369572417c19ebb2a61b373fc45#commitcomment-47655008) for performance. 4.0.75
