--- conflicted
+++ resolved
@@ -510,7 +510,6 @@
 
 ## History
 
-<<<<<<< HEAD
 * v2.0, 2015-01-08, hotfix [#281](https://github.com/winlinvip/simple-rtmp-server/issues/281), fix hls bug ignore type-9 send aud. 2.0.93
 * v2.0, 2015-01-03, fix [#274](https://github.com/winlinvip/simple-rtmp-server/issues/274), http-callback support on_dvr when reap a dvr file. 2.0.89
 * v2.0, 2015-01-03, hotfix to remove the pageUrl for http callback. 2.0.88
@@ -565,10 +564,7 @@
 * v2.0, 2014-10-18, remove supports for OSX(darwin). 2.0.1.
 * v2.0, 2014-10-16, revert github srs README to English. 2.0.0.
 
-* <strong>v1.0, 2015-01-15, [1.0r1 release(1.0.20)](https://github.com/winlinvip/simple-rtmp-server/releases/tag/1.0r1) released. 59472 lines.</strong>
-=======
 * <strong>v1.0, 2015-01-15, [1.0r1 release(1.0.21)](https://github.com/winlinvip/simple-rtmp-server/releases/tag/1.0r1) released. 59472 lines.</strong>
->>>>>>> 98fb5046
 * v1.0, 2015-01-08, hotfix [#281](https://github.com/winlinvip/simple-rtmp-server/issues/281), fix hls bug ignore type-9 send aud. 1.0.20
 * v1.0, 2015-01-03, hotfix to remove the pageUrl for http callback. 1.0.19
 * v1.0, 2015-01-02, hotfix [#207](https://github.com/winlinvip/simple-rtmp-server/issues/207), trim the last 0 of log. 1.0.18
