--- conflicted
+++ resolved
@@ -1,6 +1,5 @@
 # Simple-RTMP-Server
 
-<<<<<<< HEAD
 [![CircleCI](https://circleci.com/gh/ossrs/srs/tree/3.0release.svg?style=svg&circle-token=1ef1d5b5b0cde6c8c282ed856a18199f9e8f85a9)](https://circleci.com/gh/ossrs/srs/tree/3.0release)
 [![codecov](https://codecov.io/gh/ossrs/srs/branch/3.0release/graph/badge.svg)](https://codecov.io/gh/ossrs/srs/branch/3.0release)
 [![Wechat](https://cloud.githubusercontent.com/assets/2777660/22814959/c51cbe72-ef92-11e6-81cc-32b657b285d5.png)](https://github.com/ossrs/srs/wiki/v1_CN_Contact#wechat)
@@ -8,7 +7,7 @@
 
 SRS/3.0, [OuXuli][release3]<br/>
 SRS是一个简单的流媒体直播集群，简单的快乐。<br/>
-SRS is a simple live streaming cluster, a simple joy.
+SRS, created on 2013.10, a simple joy, is a simple live streaming cluster.
 
 Download binaries from github.io: [Centos6-x86_64][centos0], [more...][more0]<br/>
 Download binaries from ossrs.net: [Centos6-x86_64][centos1], [more...][more1]<br/>
@@ -16,9 +15,18 @@
 
 > Remark: SRS3 hasn't been released and it's really unstable, please use stable branches such as [SRS2](https://github.com/ossrs/srs/tree/2.0release) or [SRS1](https://github.com/ossrs/srs/tree/1.0release) instead, unless you can fix bugs and debug it.
 
+> Remark: Although SRS is licenced under [MIT][LICENSE], but there are some depended libraries which are distributed using their own licenses, please read [License Mixing][LicenseMixing].
+
+> Remark: About the milestone and product plan, please read ([CN][v1_CN_Product], [EN][v1_EN_Product]) wiki.
+
+> Remark: The origin-edge cluster is released, while the origin-origin cluster is coming soon.
+
+> Remark: We are working on utest now.
+
+Enjoy it!
+
 ## Content
 
-* [About](#about)
 * [Usage](#usage)
 * [Wiki](#srs-30-wiki)
 * [Features](#features)
@@ -35,79 +43,6 @@
 * [Authors](#authors)
 * [Mirrors](#mirrors)
 * [System Requirements](#system-requirements)
-
-## About
-
-SRS's a simplest, conceptual integrated, industrial-strength live streaming origin cluster.
-=======
-[![CircleCI](https://circleci.com/gh/ossrs/srs/tree/master.svg?style=svg&circle-token=1ef1d5b5b0cde6c8c282ed856a18199f9e8f85a9)](https://circleci.com/gh/ossrs/srs/tree/master)
-[![Wechat](https://cloud.githubusercontent.com/assets/2777660/22814959/c51cbe72-ef92-11e6-81cc-32b657b285d5.png)](https://github.com/ossrs/srs/wiki/v1_CN_Contact#wechat)
-[<img width="52" alt="Skype" src="https://cloud.githubusercontent.com/assets/2777660/24329166/3821a328-1230-11e7-844a-506a5d17dd3d.png">](https://github.com/ossrs/srs/wiki/v1_EN_Contact#skype-or-gitter)
-
-SRS/2.0, [ZhouGuowen][release2]
-
-SRS定位是运营级的互联网直播服务器集群，追求更好的概念完整性和最简单实现的代码。<br/>
-SRS is an industrial-strength live streaming cluster, with the best conceptual integrity and the simplest implementation. 
-
-Download from github.io: [Centos6-x86_64][centos0], [more...][more0]<br/>
-Download from ossrs.net: [Centos6-x86_64][centos1], [more...][more1]<br/>
-Website for SRS/2.0, read SRS 2.0 [Chinese][srs_CN] or [English][srs_EN].
-
-## Why SRS?
-
-1. We completely rewrote HLS following m3u8/ts spec, and HLS support h.264+aac/mp3.
-1. Highly efficient RTMP streaming, supporting 7k+ clients concurrency, vhost based, both origin and edge.
-1. Embedded simplified media HTTP server for HLS, api and HTTP flv/ts/mp3/aac streaming.
-1. Variety input: RTMP, pull by ingest file or stream(HTTP/RTMP/RTSP), push by stream caster 
-RTSP/MPEGTS-over-UDP.
-1. Popular internet delivery: RTMP/HDS for flash, HLS for mobile(IOS/IPad/MAC/Android), HTTP 
-flv/ts/mp3/aac streaming for user prefered.
-1. Enhanced DVR and hstrs: segment/session/append plan, customer path and HTTP callback.
-the hstrs(http stream trigger rtmp source) enable the http-flv stream standby util encoder 
-start publish, similar to rtmp, which will trigger edge to fetch from origin.
-1. Multiple feature: transcode, forward, ingest, http hooks, dvr, hls, rtsp, http streaming, 
-http api, refer, log, bandwith test and srs-librtmp.
-1. Best maintainess: simple arch over state-threads(coroutine), single thread, single process 
-and for linux/osx platform, common server x86-64/i386/arm/mips cpus, rich comments, strictly 
-follows RTMP/HLS/RTSP spec.
-1. Easy to use: both English and Chinese wiki, typically config files in trunk/conf, traceable 
-and session based log, linux service script and install script.
-1. MIT license, open source with product management and evolution.
-
-Enjoy it!
-
-## About
-
-SRS(Simple RTMP Server) over state-threads created on 2013.10.
->>>>>>> eeffb6d3
-
-It's created in 2013.10, by winlin, patched by many developers.
-
-> Remark: Although SRS is licenced under [MIT][LICENSE], but there are some depended libraries
-which are distributed using their own licenses, please read [License Mixing][LicenseMixing].
-
-We always choose the best arch to write simplest code.
-It's easy to use for the English and Chinese wikis.
-The embeded HTTP API and tracable log is useful to integrate.
-
-All features are conceptual integrated.
-The live streaming features include RTMP, HTTP-FLV, HLS, HDS and MPEG-DASH, covering major protocols.
-The transform features include DVR, Transcode, Forward and Ingest, which is powerful and convenient.
-The origin-edge and origin-origin clusters provide strong fault-tolerance and load-balance feature.
-User can run SRS on LINUX and OSX, with CPUs such as X86, X64, ARM and MIPS.
-
-> Remark: The origin-edge cluster is released, while the origin-origin cluster is coming soon.
-
-The goal is industrial-strength live streaming origin cluster.
-The utests will cover full use-scenarios to avoid bugs from new code.
-Complex error logs the stack and message from each level.
-The FT and LB cluster make the servies robust.
-
-> Remark: We are working on utest now.
-
-> Remark: About the milestone and product plan, please read ([CN][v1_CN_Product], [EN][v1_EN_Product]) wiki.
-
-Enjoy it!
 
 <a name="product"></a>
 
