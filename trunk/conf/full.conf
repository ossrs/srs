# all config for srs

#############################################################################################
# RTMP sections
#############################################################################################
# the rtmp listen ports, split by space, each listen entry is <[ip:]port>
# for example, 192.168.1.100:1935 10.10.10.100:1935
# where the ip is optional, default to 0.0.0.0, that is 1935 equals to 0.0.0.0:1935
listen              1935;
# the pid file
# to ensure only one process can use a pid file
# and provides the current running process id, for script,
# for example, init.d script to manage the server.
# default: ./objs/srs.pid
pid                 ./objs/srs.pid;
# the default chunk size is 128, max is 65536,
# some client does not support chunk size change,
# however, most clients support it and it can improve
# performance about 10%.
# default: 60000
chunk_size          60000;
# the log dir for FFMPEG.
# if enabled ffmpeg, each transcoding stream will create a log file.
# /dev/null to disable the log.
# default: ./objs
ff_log_dir          ./objs;
# the log level for FFMPEG.
#       info warning error fatal panic quiet
#       trace debug verbose
# default: info
ff_log_level        info;
# the log tank, console or file.
# if console, print log to console.
# if file, write log to file. requires srs_log_file if log to file.
# default: file.
srs_log_tank        file;
# the log level, for all log tanks.
# can be: verbose, info, trace, warn, error
# default: trace
srs_log_level       trace;
# when srs_log_tank is file, specifies the log file.
# default: ./objs/srs.log
srs_log_file        ./objs/srs.log;
# the max connections.
# if exceed the max connections, server will drop the new connection.
# default: 1000
max_connections     1000;
# whether start as daemon
# @remark: do not support reload.
# default: on
daemon              on;
# whether use utc_time to generate the time struct,
# if off, use localtime() to generate it,
# if on, use gmtime() instead, which use UTC time.
# default: off
utc_time            off;
# config for the pithy print in ms,
# which always print constant message specified by interval,
# whatever the clients in concurrency.
# default: 10000
pithy_print_ms      10000;

# the work dir for server, to chdir(work_dir) when not empty or "./"
# user can config this directory to change the dir.
# @reamrk do not support reload.
# default: ./
work_dir ./;
# whether quit when parent process changed,
# used for supervisor mode(not daemon), srs should always quit when 
# supervisor process exited.
# @remark conflict with daemon, error when both daemon and asprocess are on.
# @reamrk do not support reload.
# default: off
asprocess off;
# Whether client empty IP is ok, for example, health checking by SLB.
# If ok(on), we will ignore this connection without warnings or errors.
# default: on
empty_ip_ok on;

# For gracefully quit, wait for a while then close listeners,
# because K8S notify SRS with SIGQUIT and update Service simultaneously,
# maybe there is some new connections incoming before Service updated.
# @see https://github.com/ossrs/srs/issues/1595#issuecomment-587516567
# default: 2300
grace_start_wait 2300;
# For gracefully quit, final wait for cleanup in milliseconds.
# @see https://github.com/ossrs/srs/issues/1579#issuecomment-587414898
# default: 3200
grace_final_wait 3200;
# Whether force gracefully quit, never fast quit.
# By default, SIGTERM which means fast quit, is sent by K8S, so we need to
# force SRS to treat SIGTERM as gracefully quit for gray release or canary.
# @see https://github.com/ossrs/srs/issues/1579#issuecomment-587475077
# default: off
force_grace_quit off;
# Whether disable daemon for docker.
# If on, it will set daemon to off in docker, even daemon is on.
# default: on
disable_daemon_for_docker on;
# Whether auto reload by watching the config file by inotify.
# default: off
inotify_auto_reload off;
# Whether enable inotify_auto_reload for docker.
# If on, it will set inotify_auto_reload to on in docker, even it's off.
# default: on
auto_reload_for_docker on;

# For tcmalloc, the release rate.
# @see https://gperftools.github.io/gperftools/tcmalloc.html
# @remark Should run configure --with-gperf
# default: 0.8
tcmalloc_release_rate 0.8;

#############################################################################################
# heartbeat/stats sections
#############################################################################################
# heartbeat to api server
# @remark, the ip report to server, is retrieve from system stat,
#       which need the config item stats.network.
heartbeat {
    # whether heartbeat is enabled.
    # default: off
    enabled         off;
    # the interval seconds for heartbeat,
    # recommend 0.3,0.6,0.9,1.2,1.5,1.8,2.1,2.4,2.7,3,...,6,9,12,....
    # default: 9.9
    interval        9.3;
    # when startup, srs will heartbeat to this api.
    # @remark: must be a restful http api url, where SRS will POST with following data:
    #   {
    #       "device_id": "my-srs-device",
    #       "ip": "192.168.1.100"
    #   }
    # default: http://127.0.0.1:8085/api/v1/servers
    url             http://127.0.0.1:8085/api/v1/servers;
    # the id of device.
    device_id       "my-srs-device";
    # whether report with summaries
    # if on, put /api/v1/summaries to the request data:
    #   {
    #       "summaries": summaries object.
    #   }
    # @remark: optional config.
    # default: off
    summaries       off;
}

# system statistics section.
# the main cycle will retrieve the system stat,
# for example, the cpu/mem/network/disk-io data,
# the http api, for instance, /api/v1/summaries will show these data.
# @remark the heartbeat depends on the network,
#       for example, the eth0 maybe the device which index is 0.
stats {
    # Whether enable the stat of system resources.
    # Default: on
    enabled         on;
    # the index of device ip.
    # we may retrieve more than one network device.
    # default: 0
    network         0;
    # the device name to stat the disk iops.
    # ignore the device of /proc/diskstats if not configured.
    disk            sda sdb xvda xvdb;
}

#############################################################################################
# HTTP sections
#############################################################################################
# api of srs.
# the http api config, export for external program to manage srs.
# user can access http api of srs in browser directly, for instance, to access by:
#       curl http://192.168.1.170:1985/api/v1/reload
# which will reload srs, like cmd killall -1 srs, but the js can also invoke the http api,
# where the cli can only be used in shell/terminate.
http_api {
    # whether http api is enabled.
    # default: off
    enabled         on;
    # the http api listen entry is <[ip:]port>
    # for example, 192.168.1.100:1985
    # where the ip is optional, default to 0.0.0.0, that is 1985 equals to 0.0.0.0:1985
    # default: 1985
    listen          1985;
    # whether enable crossdomain request.
    # default: on
    crossdomain     on;
    # the HTTP RAW API is more powerful api to change srs state and reload.
    raw_api {
        # whether enable the HTTP RAW API.
        # default: off
        enabled             off;
        # whether enable rpc reload.
        # default: off
        allow_reload        off;
        # whether enable rpc query.
        # default: off
        allow_query         off;
        # whether enable rpc update.
        # default: off
        allow_update        off;
    }
    # For https_api or HTTPS API.
    https {
        # Whether enable HTTPS API.
        # default: off
        enabled on;
        # The listen endpoint for HTTPS API.
        # default: 1990
        listen 1990;
        # The SSL private key file, generated by:
        #       openssl genrsa -out server.key 2048
        # default: ./conf/server.key
        key ./conf/server.key;
        # The SSL public cert file, generated by:
        #       openssl req -new -x509 -key server.key -out server.crt -days 3650 -subj "/C=CN/ST=Beijing/L=Beijing/O=Me/OU=Me/CN=ossrs.net"
        # default: ./conf/server.crt
        cert ./conf/server.crt;
    }
}
# embedded http server in srs.
# the http streaming config, for HLS/HDS/DASH/HTTPProgressive
# global config for http streaming, user must config the http section for each vhost.
# the embed http server used to substitute nginx in ./objs/nginx,
# for example, srs running in arm, can provides RTMP and HTTP service, only with srs installed.
# user can access the http server pages, generally:
#       curl http://192.168.1.170:80/srs.html
# which will show srs version and welcome to srs.
# @remark, the http embedded stream need to config the vhost, for instance, the __defaultVhost__
# need to open the feature http of vhost.
http_server {
    # whether http streaming service is enabled.
    # default: off
    enabled         on;
    # the http streaming listen entry is <[ip:]port>
    # for example, 192.168.1.100:8080
    # where the ip is optional, default to 0.0.0.0, that is 8080 equals to 0.0.0.0:8080
    # @remark, if use lower port, for instance 80, user must start srs by root.
    # default: 8080
    listen          8080;
    # the default dir for http root.
    # default: ./objs/nginx/html
    dir             ./objs/nginx/html;
    # whether enable crossdomain request.
    # for both http static and stream server and apply on all vhosts.
    # default: on
    crossdomain     on;
    # For https_server or HTTPS Streaming.
    https {
        # Whether enable HTTPS Streaming.
        # default: off
        enabled on;
        # The listen endpoint for HTTPS Streaming.
        # default: 8088
        listen 8088;
        # The SSL private key file, generated by:
        #       openssl genrsa -out server.key 2048
        # default: ./conf/server.key
        key ./conf/server.key;
        # The SSL public cert file, generated by:
        #       openssl req -new -x509 -key server.key -out server.crt -days 3650 -subj "/C=CN/ST=Beijing/L=Beijing/O=Me/OU=Me/CN=ossrs.net"
        # default: ./conf/server.crt
        cert ./conf/server.crt;
    }
}

#############################################################################################
# Streamer sections
#############################################################################################
# the streamer cast stream from other protocol to SRS over RTMP.
# @see https://github.com/ossrs/srs/tree/develop#stream-architecture

# MPEGTS over UDP
stream_caster {
    # whether stream caster is enabled.
    # default: off
    enabled         on;
    # the caster type of stream, the casters:
    #       mpegts_over_udp, MPEG-TS over UDP caster.
    caster          mpegts_over_udp;
    # the output rtmp url.
    # for mpegts_over_udp caster, the typically output url:
    #           rtmp://127.0.0.1/live/livestream
    output          rtmp://127.0.0.1/live/livestream;
    # the listen port for stream caster.
    #       for mpegts_over_udp caster, listen at udp port. for example, 8935.
    listen          8935;
}

# RTSP
stream_caster {
    # whether stream caster is enabled.
    # default: off
    enabled         on;
    # the caster type of stream, the casters:
    #       rtsp, Real Time Streaming Protocol (RTSP).
    caster          rtsp;
    # the output rtmp url.
    # for rtsp caster, the typically output url:
    #           rtmp://127.0.0.1/[app]/[stream]
    #       for example, the rtsp url:
    #           rtsp://192.168.1.173:8544/live/livestream.sdp
    #       where the [app] is "live" and [stream] is "livestream", output is:
    #           rtmp://127.0.0.1/live/livestream
    output          rtmp://127.0.0.1/[app]/[stream];
    # the listen port for stream caster.
    #       for rtsp caster, listen at tcp port. for example, 554.
    listen          554;
    # for the rtsp caster, the rtp server local port over udp,
    # which reply the rtsp setup request message, the port will be used:
    #       [rtp_port_min, rtp_port_max)
    rtp_port_min    57200;
    rtp_port_max    57300;
}

# FLV
stream_caster {
    # whether stream caster is enabled.
    # default: off
    enabled         on;
    # the caster type of stream, the casters:
    #       flv, FLV over HTTP by POST.
    caster          flv;
    # the output rtmp url.
    # for flv caster, the typically output url:
    #           rtmp://127.0.0.1/[app]/[stream]
    #       for example, POST to url:
    #           http://127.0.0.1:8936/live/livestream.flv
    #       where the [app] is "live" and [stream] is "livestream", output is:
    #           rtmp://127.0.0.1/live/livestream
    output          rtmp://127.0.0.1/[app]/[stream];
    # the listen port for stream caster.
    #       for flv caster, listen at tcp port. for example, 8936.
    listen          8936;
}

# GB28181
stream_caster {
    # whether stream caster is enabled.
    # default: off
    enabled         on;
    # the caster type of stream, the casters:
    #       gb28181, Push GB28181 to SRS.
    caster          gb28181;
    # the output rtmp url.
    # for gb28181 caster, the typically output url:
    #           rtmp://127.0.0.1/live/[stream]
    #       where the [stream] is the VideoChannelCodecID.
    output          rtmp://127.0.0.1/live/[stream];
    # the listen port for stream caster.
    #       for gb28181 caster, listen at udp port. for example, 9000.
    # @remark We can bundle all gb28181 to this port, to reuse this port.
    #       User can choose to bundle port in API port_mode or SIP invite_port_fixed.
    listen          9000;
    # Listen as TCP if on; otherwise, listen as UDP.
    # default: off
    tcp_enable      off;
    # If not bundle ports, use specified ports for each stream.
    rtp_port_min        58200;
    rtp_port_max        58300;
    # Whether wait for keyframe then forward to RTMP.
    # default: on
    wait_keyframe       on;
    # Max timeout in seconds for RTP stream, if timeout, RTCP bye and close stream.
    # default: 30
    rtp_idle_timeout    30;
    # Whether has audio.
    # @remark Flash/RTMP only supports 11025 22050 44100 sample rate, if not the audio may corrupt.
    # default: off
    audio_enable        off;
    # The exposed IP to receive media stream.
    #       *           Retrieve server IP automatically, from all network interfaces.
    #       eth0        Retrieve server IP by specified network interface name. # TODO: Implements it.
    #       $CANDIDATE  Read the IP from ENV variable $EIP, use * if not set, see https://github.com/ossrs/srs/issues/307#issuecomment-599028124
    #       x.x.x.x     A specified IP address or DNS name, which can be access by client such as Chrome.
    # You can specific more than one interface name:
    #       eth0 eth1   Use network interface eth0 and eth1. # TODO: Implements it.
    # Also by IP or DNS names:
    #       192.168.1.3 10.1.2.3 rtc.me # TODO: Implements it.
    # And by multiple ENV variables:
    #       $CANDIDATE $EIP # TODO: Implements it.
    # default: *
    host                *;
    #The media channel is automatically created according to the received RTP packet,
    # and the channel ID is generated according to the RTP SSRC
    # channelid format: 'chid[ssrc]' [ssrc] is rtp's ssrc
    auto_create_channel   off;

    sip {
        # Whether enable embeded SIP server.
        # default: on
        enabled         on;
        # The SIP listen port.
        # default: 5060
        listen          5060;
        # The SIP server ID.
        # default: 34020000002000000001
        serial          34020000002000000001;
        # The SIP server domain.
        # default: 3402000000
        realm           3402000000;
        # The SIP ACK response timeout in seconds.
        # default: 30
        ack_timeout         30;
        # The keepalive timeout in seconds.
        # default: 120
        keepalive_timeout   120;
        # Whether play immediately after registered.
        # default: on
        auto_play           on;
        # Whether bundle media stream port.
        # default: on
        invite_port_fixed   on;
        # interval to query equipment list from equipment or subordinate domain, unit(s)
        # default: 60
        query_catalog_interval 60;
    }
}

#############################################################################################
# SRT server section
#############################################################################################
# @doc https://github.com/ossrs/srs/issues/1147#issuecomment-577607026
srt_server {
    # whether SRT server is enabled.
    # default: off
    enabled on;
    # The UDP listen port for SRT.
    listen 10080;
    # For detail parameters, please read wiki:
    #   https://github.com/ossrs/srs/wiki/v4_CN_SRTParams
    #   https://github.com/ossrs/srs/wiki/v4_EN_SRTParams
    maxbw 1000000000;
    connect_timeout 4000;
    peerlatency 300;
    recvlatency 300;
    # Default app for vmix, see https://github.com/ossrs/srs/pull/1615
    # default: live
    default_app live;
}

#############################################################################################
# WebRTC server section
#############################################################################################
rtc_server {
    # Whether enable WebRTC server.
    # default: off
    enabled         on;
    # The udp listen port, we will reuse it for connections.
    # default: 8000
    listen          8000;
    # The exposed candidate IPs, response in SDP candidate line. It can be:
    #       *           Retrieve server IP automatically, from all network interfaces.
    #       eth0        Retrieve server IP by specified network interface name. # TODO: Implements it.
    #       $CANDIDATE  Read the IP from ENV variable, use * if not set, see https://github.com/ossrs/srs/issues/307#issuecomment-599028124
    #       x.x.x.x     A specified IP address or DNS name, which can be access by client such as Chrome.
    # You can specific more than one interface name:
    #       eth0 eth1   Use network interface eth0 and eth1. # TODO: Implements it.
    # Also by IP or DNS names:
    #       192.168.1.3 10.1.2.3 rtc.me # TODO: Implements it.
    # And by multiple ENV variables:
    #       $CANDIDATE $EIP # TODO: Implements it.
    # @remark For Firefox, the candidate MUST be IP, MUST NOT be DNS name, see also https://github.com/ossrs/srs/pull/1998#issuecomment-726442999
    # default: *
    candidate       *;
    # The IP family filter for candidate, it can be:
    #       ipv4        Filter IP v4 candidates.
    #       ipv6        Filter IP v6 candidates.
    #       all         Filter all IP v4 or v6 candidates.
    # For example, if set to ipv4, we only use the IPv4 address as candidate.
    # default: ipv4
    ip_family        ipv4;
    # Whether use ECDSA certificate.
    # If not, use RSA certificate.
    # default: on
    ecdsa           on;
    # Whether encrypt RTP packet by SRTP.
    # @remark Should always turn it on, or Chrome will fail.
    # default: on
    encrypt         on;
    # We listen multiple times at the same port, by REUSEPORT, to increase the UDP queue.
    # Note that you can set to 1 and increase the system UDP buffer size by net.core.rmem_max
    # and net.core.rmem_default or just increase this to get larger UDP recv and send buffer.
    # default: 1
    reuseport       1;
    # Whether merge multiple NALUs into one.
    # @see https://github.com/ossrs/srs/issues/307#issuecomment-612806318
    # default: off
    merge_nalus     off;
    # Whether enable the perf stat at http://localhost:1985/api/v1/perf
    # TODO: FIXME: We should enable it when refined.
    # default: off
    perf_stat       off;
    # For RTP packet and its payload cache.
    rtp_cache {
        # Whether enable the RTP packet cache.
<<<<<<< HEAD
        # default: off
        enabled off;
=======
        # default: on
        enabled on;
>>>>>>> bb3bd170
        # The cache size for rtp packet in MB, each object is about 300B..
        # default: 64
        pkt_size 64.0;
        # The cache size for rtp payload in MB, each object is about 40B.
        # default: 16
        payload_size 16.0;
    }
    # For RTP shared message and the large buffer cache.
    rtp_msg_cache {
        #Whether enable the RTP message(a large buffer) cache.
<<<<<<< HEAD
        # default: off
        enabled off;
=======
        # default: on
        enabled on;
>>>>>>> bb3bd170
        # The cache size for message object in MB, each object is about 40B.
        # default: 16
        msg_size 16.0;
        # The cache size for message large buffer in MB, each object is about 1500B.
        # default: 512
        buffer_size 512.0;
    }
    # The black-hole to copy packet to, for debugging.
    # For example, when debugging Chrome publish stream, the received packets are encrypted cipher,
    # we can set the publisher black-hole, SRS will copy the plaintext packets to black-hole, and
    # we are able to capture the plaintext packets by wireshark.
    black_hole {
        # Whether enable the black-hole.
        # default: off
        enabled off;
        # The black-hole address for session.
        addr 127.0.0.1:10000;
    }
}

vhost rtc.vhost.srs.com {
    rtc {
        # Whether enable WebRTC server.
        # default: off
        enabled     on;
        # The strategy for bframe.
        #       keep        Keep bframe, which may make browser with playing problems.
        #       discard     Discard bframe, maybe cause browser with little problems.
        # default: keep
        bframe      discard;
        # The strategy for aac audio.
        #       transcode   Transcode aac to opus.
        #       discard     Discard aac audio packet.
        # default: transcode
        aac         transcode;
        # The timeout in seconds for session timeout.
        # Client will send ping(STUN binding request) to server, we use it as heartbeat.
        # default: 30
        stun_timeout    30;
        # The strick check when process stun.
        # default: off
        stun_strict_check on;
        # The role of dtls when peer is actpass: passive or active
        # default: passive
        dtls_role  passive;
        # The version of dtls, support dtls1.0, dtls1.2, and auto
        # default: auto
        dtls_version auto;
        # Drop the packet with the pt(payload type), 0 never drop.
        # default: 0
        drop_for_pt 0;
    }
    # whether enable min delay mode for vhost.
    # default: on, for RTC.
    min_latency     on;
    play {
        # set the MW(merged-write) latency in ms.
        # @remark For WebRTC, we enable pass-timestamp mode, so we ignore this config.
        # default: 0 (For WebRTC)
        mw_latency      0;
        # Set the MW(merged-write) min messages.
        # default: 0 (For Real-Time, min_latency on)
        # default: 1 (For WebRTC, min_latency off)
        mw_msgs         0;
    }
    # For NACK.
    nack {
        # Whether support NACK.
        # default: on
        enabled on;
        # Whether directly use the packet, avoid copy.
<<<<<<< HEAD
        # default: off
        no_copy off;
=======
        # default: on
        no_copy on;
>>>>>>> bb3bd170
    }
    # For TWCC.
    twcc {
        # Whether support TWCC.
        # default: on
        enabled on;
    }
}

#############################################################################################
# RTMP/HTTP VHOST sections
#############################################################################################
# vhost list, the __defaultVhost__ is the default vhost
# for example, user use ip to access the stream: rtmp://192.168.1.2/live/livestream.
# for which cannot identify the required vhost.
vhost __defaultVhost__ {
}

# the vhost scope configs.
vhost scope.vhost.srs.com {
    # whether the vhost is enabled.
    # if off, all request access denied.
    # default: on
    enabled         off;

    # whether enable min delay mode for vhost.
    # for min latency mode:
    # 1. disable the publish.mr for vhost.
    # 2. use timeout for cond wait for consumer queue.
    # @see https://github.com/ossrs/srs/issues/257
    # default: off (for RTMP/HTTP-FLV)
    # default: on (for WebRTC)
    min_latency     off;

    # whether enable the TCP_NODELAY
    # if on, set the nodelay of fd by setsockopt
    # default: off
    tcp_nodelay     off;

    # the default chunk size is 128, max is 65536,
    # some client does not support chunk size change,
    # vhost chunk size will override the global value.
    # default: global chunk size.
    chunk_size      128;
    
    # The input ack size, 0 to not set.
    # Generally, it's set by the message from peer,
    # but for some peer(encoder), it never send message but use a different ack size.
    # We can chnage the default ack size in server-side, to send acknowledge message,
    # or the encoder maybe blocked after publishing for some time.
    # Default: 0
    in_ack_size     0;
    
    # The output ack size, 0 to not set.
    # This is used to notify the peer(player) to send acknowledge to server.
    # Default: 2500000
    out_ack_size    2500000;
}

# set the chunk size of vhost.
vhost chunksize.srs.com {
    # @see scope.vhost.srs.com
    chunk_size      128;
}

# the vhost disabled.
vhost removed.srs.com {
    # @see scope.vhost.srs.com
    enabled         off;
}

# vhost for stream cluster for RTMP/FLV
vhost cluster.srs.com {
    # The config for cluster.
    cluster {
        # The cluster mode, local or remote.
        #       local: It's an origin server, serve streams itself.
        #       remote: It's an edge server, fetch or push stream to origin server.
        # default: local
        mode            remote;

        # For edge(mode remote), user must specifies the origin server
        # format as: <server_name|ip>[:port]
        # @remark user can specifies multiple origin for error backup, by space,
        # for example, 192.168.1.100:1935 192.168.1.101:1935 192.168.1.102:1935
        origin          127.0.0.1:1935 localhost:1935;

        # For edge(mode remote), whether open the token traverse mode,
        # if token traverse on, all connections of edge will forward to origin to check(auth),
        # it's very important for the edge to do the token auth.
        # the better way is use http callback to do the token auth by the edge,
        # but if user prefer origin check(auth), the token_traverse if better solution.
        # default: off
        token_traverse  off;

        # For edge(mode remote), the vhost to transform for edge,
        # to fetch from the specified vhost at origin,
        # if not specified, use the current vhost of edge in origin, the variable [vhost].
        # default: [vhost]
        vhost           same.edge.srs.com;

        # For edge(mode remote), when upnode(forward to, edge push to, edge pull from) is srs,
        # it's strongly recommend to open the debug_srs_upnode,
        # when connect to upnode, it will take the debug info,
        # for example, the id, source id, pid.
        # please see: https://github.com/ossrs/srs/wiki/v1_CN_SrsLog
        # default: on
        debug_srs_upnode    on;

        # For origin(mode local) cluster, turn on the cluster.
        # @remark Origin cluster only supports RTMP, use Edge to transmux RTMP to FLV.
        # default: off
        # TODO: FIXME: Support reload.
        origin_cluster      off;

        # For origin (mode local) cluster, the co-worker's HTTP APIs.
        # This origin will connect to co-workers and communicate with them.
        # please read: https://github.com/ossrs/srs/wiki/v3_EN_OriginCluster
        # TODO: FIXME: Support reload.
        coworkers           127.0.0.1:9091 127.0.0.1:9092;

        # The protocol to connect to origin.
        #       rtmp, Connect origin by RTMP
        #       flv, Connect origin by HTTP-FLV
        #       flvs, Connect origin by HTTPS-FLV
        # Default: rtmp
        protocol rtmp;
    }
}

# vhost for edge, edge and origin is the same vhost
vhost same.edge.srs.com {
    # @see cluster.srs.com
    cluster {
        mode            remote;
        origin          127.0.0.1:1935 localhost:1935;
        token_traverse  off;
    }
}

# vhost for edge, edge transform vhost to fetch from another vhost.
vhost transform.edge.srs.com {
    # @see cluster.srs.com
    cluster {
        mode            remote;
        origin          127.0.0.1:1935;
        vhost           same.edge.srs.com;
    }
}

# the vhost for srs debug info, whether send args in connect(tcUrl).
vhost debug.srs.com {
    # @see cluster.srs.com
    cluster {
        debug_srs_upnode    on;
    }
}

# the vhost which forward publish streams.
vhost same.vhost.forward.srs.com {
    # forward stream to other servers.
    forward {
        # whether enable the forward.
        # default: off
        enabled on;
        # forward all publish stream to the specified server.
        # this used to split/forward the current stream for cluster active-standby,
        # active-active for cdn to build high available fault tolerance system.
        # format: {ip}:{port} {ip_N}:{port_N}
        destination 127.0.0.1:1936 127.0.0.1:1937;
    }
}

# the play specified configs
vhost play.srs.com {
    # for play client, both RTMP and other stream clients,
    # for instance, the HTTP FLV stream clients.
    play {
        # whether cache the last gop.
        # if on, cache the last gop and dispatch to client,
        #   to enabled fast startup for client, client play immediately.
        # if off, send the latest media data to client,
        #   client need to wait for the next Iframe to decode and show the video.
        # set to off if requires min delay;
        # set to on if requires client fast startup.
        # default: on
        gop_cache       off;
        # the max live queue length in seconds.
        # if the messages in the queue exceed the max length,
        # drop the old whole gop.
        # default: 30
        queue_length    10;

        # about the stream monotonically increasing:
        #   1. video timestamp is monotonically increasing,
        #   2. audio timestamp is monotonically increasing,
        #   3. video and audio timestamp is interleaved/mixed monotonically increasing.
        # it's specified by RTMP specification, @see 3. Byte Order, Alignment, and Time Format
        # however, some encoder cannot provides this feature, please set this to off to ignore time jitter.
        # the time jitter algorithm:
        #   1. full, to ensure stream start at zero, and ensure stream monotonically increasing.
        #   2. zero, only ensure stream start at zero, ignore timestamp jitter.
        #   3. off, disable the time jitter algorithm, like atc.
        # @remark for full, correct timestamp only when |delta| > 250ms.
        # @remark disabled when atc is on.
        # default: full
        time_jitter             full;
        # vhost for atc for hls/hds/rtmp backup.
        # generally, atc default to off, server delivery rtmp stream to client(flash) timestamp from 0.
        # when atc is on, server delivery rtmp stream by absolute time.
        # atc is used, for instance, encoder will copy stream to master and slave server,
        # server use atc to delivery stream to edge/client, where stream time from master/slave server
        # is always the same, client/tools can slice RTMP stream to HLS according to the same time,
        # if the time not the same, the HLS stream cannot slice to support system backup.
        #
        # @see http://www.adobe.com/cn/devnet/adobe-media-server/articles/varnish-sample-for-failover.html
        # @see http://www.baidu.com/#wd=hds%20hls%20atc
        #
        # @remark when atc is on, auto off the time_jitter
        # default: off
        atc             off;
        # whether use the interleaved/mixed algorithm to correct the timestamp.
        # if on, always ensure the timestamp of audio+video is interleaved/mixed monotonically increase.
        # if off, use time_jitter to correct the timestamp if required.
        # @remark to use mix_correct, atc should on(or time_jitter should off).
        # default: off
        mix_correct             off;

        # whether enable the auto atc,
        # if enabled, detect the bravo_atc="true" in onMetaData packet,
        # set atc to on if matched.
        # always ignore the onMetaData if atc_auto is off.
        # default: off
        atc_auto        off;

        # set the MW(merged-write) latency in ms.
        # SRS always set mw on, so we just set the latency value.
        # the latency of stream >= mw_latency + mr_latency
        # the value recomment is [300, 1800]
        # @remark For WebRTC, we enable pass-timestamp mode, so we ignore this config.
        # default: 350 (For RTMP/HTTP-FLV)
        # default: 0 (For WebRTC)
        mw_latency      350;

        # Set the MW(merged-write) min messages.
        # default: 0 (For Real-Time, min_latency on)
        # default: 1 (For WebRTC, min_latency off)
        # default: 8 (For RTMP/HTTP-FLV, min_latency off).
        mw_msgs         8;

        # the minimal packets send interval in ms,
        # used to control the ndiff of stream by srs_rtmp_dump,
        # for example, some device can only accept some stream which
        # delivery packets in constant interval(not cbr).
        # @remark 0 to disable the minimal interval.
        # @remark >0 to make the srs to send message one by one.
        # @remark user can get the right packets interval in ms by srs_rtmp_dump.
        # default: 0
        send_min_interval       10.0;
        # whether reduce the sequence header,
        # for some client which cannot got duplicated sequence header,
        # while the sequence header is not changed yet.
        # default: off
        reduce_sequence_header  on;
    }
}

# vhost for time jitter
vhost jitter.srs.com {
    # @see play.srs.com
    # to use time_jitter full, the default config.
    play {
    }
    # to use mix_correct.
    play {
        time_jitter             off;
        mix_correct             on;
    }
    play {
        atc                     on;
        mix_correct             on;
    }
    # to use atc
    play {
        atc                     on;
    }
}

# vhost for atc.
vhost atc.srs.com {
    # @see play.srs.com
    play {
        atc             on;
        atc_auto        on;
    }
}

# the MR(merged-read) setting for publisher.
# the MW(merged-write) settings for player.
vhost mrw.srs.com {
    # @see scope.vhost.srs.com
    min_latency     off;

    # @see play.srs.com
    play {
        mw_latency      350;
        mw_msgs         8;
    }

    # @see publish.srs.com
    publish {
        mr          on;
        mr_latency  350;
    }
}

# the vhost for min delay, do not cache any stream.
vhost min.delay.com {
    # @see scope.vhost.srs.com
    min_latency     on;
    # @see scope.vhost.srs.com
    tcp_nodelay     on;

    # @see play.srs.com
    play {
        mw_latency      100;
        mw_msgs         4;
        gop_cache       off;
        queue_length    10;
    }

    # @see publish.srs.com
    publish {
        mr          off;
    }
}

# whether disable the sps parse, for the resolution of video.
vhost no.parse.sps.com {
    # @see publish.srs.com
    publish {
        parse_sps   on;
    }
}

# the vhost to control the stream delivery feature
vhost stream.control.com {
    # @see scope.vhost.srs.com
    min_latency     on;
    # @see scope.vhost.srs.com
    tcp_nodelay     on;

    # @see play.srs.com
    play {
        mw_latency      100;
        mw_msgs         4;
        queue_length    10;
        send_min_interval       10.0;
        reduce_sequence_header  on;
    }

    # @see publish.srs.com
    publish {
        mr          off;
        firstpkt_timeout    20000;
        normal_timeout      7000;
    }
}

# the publish specified configs
vhost publish.srs.com {
    # the config for FMLE/Flash publisher, which push RTMP to SRS.
    publish {
        # about MR, read https://github.com/ossrs/srs/issues/241
        # when enabled the mr, SRS will read as large as possible.
        # default: off
        mr          off;
        # the latency in ms for MR(merged-read),
        # the performance+ when latency+, and memory+,
        #       memory(buffer) = latency * kbps / 8
        # for example, latency=500ms, kbps=3000kbps, each publish connection will consume
        #       memory = 500 * 3000 / 8 = 187500B = 183KB
        # when there are 2500 publisher, the total memory of SRS at least:
        #       183KB * 2500 = 446MB
        # the recommended value is [300, 2000]
        # default: 350
        mr_latency  350;

        # the 1st packet timeout in ms for encoder.
        # default: 20000
        firstpkt_timeout    20000;
        # the normal packet timeout in ms for encoder.
        # default: 5000
        normal_timeout      7000;
        # whether parse the sps when publish stream.
        # we can got the resolution of video for stat api.
        # but we may failed to cause publish failed.
        # default: on
        parse_sps   on;
    }
}

# the vhost for anti-suck.
vhost refer.anti_suck.com {
    # refer hotlink-denial.
    refer {
        # whether enable the refer hotlink-denial.
        # default: off.
        enabled         on;
        # the common refer for play and publish.
        # if the page url of client not in the refer, access denied.
        # if not specified this field, allow all.
        # default: not specified.
        all           github.com github.io;
        # refer for publish clients specified.
        # the common refer is not overridden by this.
        # if not specified this field, allow all.
        # default: not specified.
        publish   github.com github.io;
        # refer for play clients specified.
        # the common refer is not overridden by this.
        # if not specified this field, allow all.
        # default: not specified.
        play      github.com github.io;
    }
}

# vhost for bwt(bandwidth check)
# generally, the bandcheck vhost must be: bandcheck.srs.com,
# or need to modify the vhost of client.
vhost bandcheck.srs.com {
    enabled         on;
    chunk_size      65000;
    # bandwidth check config.
    bandcheck {
        # whether support bandwidth check,
        # default: off.
        enabled         on;
        # the key for server to valid,
        # if invalid key, server disconnect and abort the bandwidth check.
        key             "35c9b402c12a7246868752e2878f7e0e";
        # the interval in seconds for bandwidth check,
        # server do not allow new test request.
        # default: 30
        interval        30;
        # the max available check bandwidth in kbps.
        # to avoid attack of bandwidth check.
        # default: 1000
        limit_kbps      4000;
    }
}

# the security to allow or deny clients.
vhost security.srs.com {
    # security for host to allow or deny clients.
    # @see https://github.com/ossrs/srs/issues/211
    security {
        # whether enable the security for vhost.
        # default: off
        enabled         on;
        # the security list, each item format as:
        #       allow|deny    publish|play    all|<ip>
        # for example:
        #       allow           publish     all;
        #       deny            publish     all;
        #       allow           publish     127.0.0.1;
        #       deny            publish     127.0.0.1;
        #       allow           play        all;
        #       deny            play        all;
        #       allow           play        127.0.0.1;
        #       deny            play        127.0.0.1;
        # SRS apply the following simple strategies one by one:
        #       1. allow all if security disabled.
        #       2. default to deny all when security enabled.
        #       3. allow if matches allow strategy.
        #       4. deny if matches deny strategy.
        allow           play        all;
        allow           publish     all;
    }
}

# vhost for http static and flv vod stream for each vhost.
vhost http.static.srs.com {
    # http static vhost specified config
    http_static {
        # whether enabled the http static service for vhost.
        # default: off
        enabled     on;
        # the url to mount to,
        # typical mount to [vhost]/
        # the variables:
        #       [vhost] current vhost for http server.
        # @remark the [vhost] is optional, used to mount at specified vhost.
        # @remark the http of __defaultVhost__ will override the http_server section.
        # for example:
        #       mount to [vhost]/
        #           access by http://ossrs.net:8080/xxx.html
        #       mount to [vhost]/hls
        #           access by http://ossrs.net:8080/hls/xxx.html
        #       mount to /
        #           access by http://ossrs.net:8080/xxx.html
        #           or by http://192.168.1.173:8080/xxx.html
        #       mount to /hls
        #           access by http://ossrs.net:8080/hls/xxx.html
        #           or by http://192.168.1.173:8080/hls/xxx.html
        # @remark the port of http is specified by http_server section.
        # default: [vhost]/
        mount       [vhost]/hls;
        # main dir of vhost,
        # to delivery HTTP stream of this vhost.
        # default: ./objs/nginx/html
        dir         ./objs/nginx/html/hls;
    }
}

# vhost for http flv/aac/mp3 live stream for each vhost.
vhost http.remux.srs.com {
    # http flv/mp3/aac/ts stream vhost specified config
    http_remux {
        # whether enable the http live streaming service for vhost.
        # default: off
        enabled     on;
        # the fast cache for audio stream(mp3/aac),
        # to cache more audio and send to client in a time to make android(weixin) happy.
        # @remark the flv/ts stream ignore it
        # @remark 0 to disable fast cache for http audio stream.
        # default: 0
        fast_cache  30;
        # the stream mount for rtmp to remux to live streaming.
        # typical mount to [vhost]/[app]/[stream].flv
        # the variables:
        #       [vhost] current vhost for http live stream.
        #       [app] current app for http live stream.
        #       [stream] current stream for http live stream.
        # @remark the [vhost] is optional, used to mount at specified vhost.
        # the extension:
        #       .flv mount http live flv stream, use default gop cache.
        #       .ts mount http live ts stream, use default gop cache.
        #       .mp3 mount http live mp3 stream, ignore video and audio mp3 codec required.
        #       .aac mount http live aac stream, ignore video and audio aac codec required.
        # for example:
        #       mount to [vhost]/[app]/[stream].flv
        #           access by http://ossrs.net:8080/live/livestream.flv
        #       mount to /[app]/[stream].flv
        #           access by http://ossrs.net:8080/live/livestream.flv
        #           or by http://192.168.1.173:8080/live/livestream.flv
        #       mount to [vhost]/[app]/[stream].mp3
        #           access by http://ossrs.net:8080/live/livestream.mp3
        #       mount to [vhost]/[app]/[stream].aac
        #           access by http://ossrs.net:8080/live/livestream.aac
        #       mount to [vhost]/[app]/[stream].ts
        #           access by http://ossrs.net:8080/live/livestream.ts
        # @remark the port of http is specified by http_server section.
        # default: [vhost]/[app]/[stream].flv
        mount       [vhost]/[app]/[stream].flv;
    }
}

# the http hook callback vhost, srs will invoke the hooks for specified events.
vhost hooks.callback.srs.com {
    http_hooks {
        # whether the http hooks enable.
        # default off.
        enabled         on;
        # when client connect to vhost/app, call the hook,
        # the request in the POST data string is a object encode by json:
        #       {
        #           "action": "on_connect",
        #           "client_id": 1985,
        #           "ip": "192.168.1.10", "vhost": "video.test.com", "app": "live",
        #           "tcUrl": "rtmp://video.test.com/live?key=d2fa801d08e3f90ed1e1670e6e52651a",
        #           "pageUrl": "http://www.test.com/live.html"
        #       }
        # if valid, the hook must return HTTP code 200(Status OK) and response
        # an int value specifies the error code(0 corresponding to success):
        #       0
        # support multiple api hooks, format:
        #       on_connect http://xxx/api0 http://xxx/api1 http://xxx/apiN
        # @remark For SRS4, the HTTPS url is supported, for example:
        #       on_connect https://xxx/api0 https://xxx/api1 https://xxx/apiN
        on_connect      http://127.0.0.1:8085/api/v1/clients http://localhost:8085/api/v1/clients;
        # when client close/disconnect to vhost/app/stream, call the hook,
        # the request in the POST data string is a object encode by json:
        #       {
        #           "action": "on_close",
        #           "client_id": 1985,
        #           "ip": "192.168.1.10", "vhost": "video.test.com", "app": "live",
        #           "send_bytes": 10240, "recv_bytes": 10240
        #       }
        # if valid, the hook must return HTTP code 200(Status OK) and response
        # an int value specifies the error code(0 corresponding to success):
        #       0
        # support multiple api hooks, format:
        #       on_close http://xxx/api0 http://xxx/api1 http://xxx/apiN
        # @remark For SRS4, the HTTPS url is supported, for example:
        #       on_close https://xxx/api0 https://xxx/api1 https://xxx/apiN
        on_close        http://127.0.0.1:8085/api/v1/clients http://localhost:8085/api/v1/clients;
        # when client(encoder) publish to vhost/app/stream, call the hook,
        # the request in the POST data string is a object encode by json:
        #       {
        #           "action": "on_publish",
        #           "client_id": 1985,
        #           "ip": "192.168.1.10", "vhost": "video.test.com", "app": "live",
        #           "stream": "livestream", "param":"?token=xxx&salt=yyy"
        #       }
        # if valid, the hook must return HTTP code 200(Status OK) and response
        # an int value specifies the error code(0 corresponding to success):
        #       0
        # support multiple api hooks, format:
        #       on_publish http://xxx/api0 http://xxx/api1 http://xxx/apiN
        # @remark For SRS4, the HTTPS url is supported, for example:
        #       on_publish https://xxx/api0 https://xxx/api1 https://xxx/apiN
        on_publish      http://127.0.0.1:8085/api/v1/streams http://localhost:8085/api/v1/streams;
        # when client(encoder) stop publish to vhost/app/stream, call the hook,
        # the request in the POST data string is a object encode by json:
        #       {
        #           "action": "on_unpublish",
        #           "client_id": 1985,
        #           "ip": "192.168.1.10", "vhost": "video.test.com", "app": "live",
        #           "stream": "livestream", "param":"?token=xxx&salt=yyy"
        #       }
        # if valid, the hook must return HTTP code 200(Status OK) and response
        # an int value specifies the error code(0 corresponding to success):
        #       0
        # support multiple api hooks, format:
        #       on_unpublish http://xxx/api0 http://xxx/api1 http://xxx/apiN
        # @remark For SRS4, the HTTPS url is supported, for example:
        #       on_unpublish https://xxx/api0 https://xxx/api1 https://xxx/apiN
        on_unpublish    http://127.0.0.1:8085/api/v1/streams http://localhost:8085/api/v1/streams;
        # when client start to play vhost/app/stream, call the hook,
        # the request in the POST data string is a object encode by json:
        #       {
        #           "action": "on_play",
        #           "client_id": 1985,
        #           "ip": "192.168.1.10", "vhost": "video.test.com", "app": "live",
        #           "stream": "livestream", "param":"?token=xxx&salt=yyy",
        #           "pageUrl": "http://www.test.com/live.html"
        #       }
        # if valid, the hook must return HTTP code 200(Status OK) and response
        # an int value specifies the error code(0 corresponding to success):
        #       0
        # support multiple api hooks, format:
        #       on_play http://xxx/api0 http://xxx/api1 http://xxx/apiN
        # @remark For SRS4, the HTTPS url is supported, for example:
        #       on_play https://xxx/api0 https://xxx/api1 https://xxx/apiN
        on_play         http://127.0.0.1:8085/api/v1/sessions http://localhost:8085/api/v1/sessions;
        # when client stop to play vhost/app/stream, call the hook,
        # the request in the POST data string is a object encode by json:
        #       {
        #           "action": "on_stop",
        #           "client_id": 1985,
        #           "ip": "192.168.1.10", "vhost": "video.test.com", "app": "live",
        #           "stream": "livestream", "param":"?token=xxx&salt=yyy"
        #       }
        # if valid, the hook must return HTTP code 200(Status OK) and response
        # an int value specifies the error code(0 corresponding to success):
        #       0
        # support multiple api hooks, format:
        #       on_stop http://xxx/api0 http://xxx/api1 http://xxx/apiN
        # @remark For SRS4, the HTTPS url is supported, for example:
        #       on_stop https://xxx/api0 https://xxx/api1 https://xxx/apiN
        on_stop         http://127.0.0.1:8085/api/v1/sessions http://localhost:8085/api/v1/sessions;
        # when srs reap a dvr file, call the hook,
        # the request in the POST data string is a object encode by json:
        #       {
        #           "action": "on_dvr",
        #           "client_id": 1985,
        #           "ip": "192.168.1.10", "vhost": "video.test.com", "app": "live",
        #           "stream": "livestream", "param":"?token=xxx&salt=yyy",
        #           "cwd": "/usr/local/srs",
        #           "file": "./objs/nginx/html/live/livestream.1420254068776.flv"
        #       }
        # if valid, the hook must return HTTP code 200(Status OK) and response
        # an int value specifies the error code(0 corresponding to success):
        #       0
        on_dvr          http://127.0.0.1:8085/api/v1/dvrs http://localhost:8085/api/v1/dvrs;
        # when srs reap a ts file of hls, call the hook,
        # the request in the POST data string is a object encode by json:
        #       {
        #           "action": "on_hls",
        #           "client_id": 1985,
        #           "ip": "192.168.1.10", "vhost": "video.test.com", "app": "live",
        #           "stream": "livestream", "param":"?token=xxx&salt=yyy",
        #           "duration": 9.36, // in seconds
        #           "cwd": "/usr/local/srs",
        #           "file": "./objs/nginx/html/live/livestream/2015-04-23/01/476584165.ts",
        #           "url": "live/livestream/2015-04-23/01/476584165.ts",
        #           "m3u8": "./objs/nginx/html/live/livestream/live.m3u8",
        #           "m3u8_url": "live/livestream/live.m3u8",
        #           "seq_no": 100
        #       }
        # if valid, the hook must return HTTP code 200(Status OK) and response
        # an int value specifies the error code(0 corresponding to success):
        #       0
        on_hls          http://127.0.0.1:8085/api/v1/hls http://localhost:8085/api/v1/hls;
        # when srs reap a ts file of hls, call this hook,
        # used to push file to cdn network, by get the ts file from cdn network.
        # so we use HTTP GET and use the variable following:
        #       [app], replace with the app.
        #       [stream], replace with the stream.
        #       [param], replace with the param.
        #       [ts_url], replace with the ts url.
        # ignore any return data of server.
        # @remark random select a url to report, not report all.
        on_hls_notify   http://127.0.0.1:8085/api/v1/hls/[app]/[stream]/[ts_url][param];
    }
}

# the vhost for exec, fork process when publish stream.
vhost exec.srs.com {
    # the exec used to fork process when got some event.
    exec {
        # whether enable the exec.
        # default: off.
        enabled     off;
        # when publish stream, exec the process with variables:
        #       [vhost] the input stream vhost.
        #       [port] the input stream port.
        #       [app] the input stream app.
        #       [stream] the input stream name.
        #       [engine] the transcode engine name.
        # other variables for exec only:
        #       [url] the rtmp url which trigger the publish.
        #       [tcUrl] the client request tcUrl.
        #       [swfUrl] the client request swfUrl.
        #       [pageUrl] the client request pageUrl.
        # we also support datetime variables.
        #       [2006], replace this const to current year.
        #       [01], replace this const to current month.
        #       [02], replace this const to current date.
        #       [15], replace this const to current hour.
        #       [04], replace this const to current minute.
        #       [05], replace this const to current second.
        #       [999], replace this const to current millisecond.
        #       [timestamp],replace this const to current UNIX timestamp in ms.
        # @remark we use golang time format "2006-01-02 15:04:05.999" as "[2006]-[01]-[02]_[15].[04].[05]_[999]"
        # @remark empty to ignore this exec.
        publish     ./objs/ffmpeg/bin/ffmpeg -f flv -i [url] -c copy -y ./[stream].flv;
    }
}

# The vhost for MPEG-DASH.
vhost dash.srs.com {
    dash {
        # Whether DASH is enabled.
        # Transmux RTMP to DASH if on.
        # Default: off
        enabled             on;
        # The duration of segment in seconds.
        # Default: 30
        dash_fragment       30;
        # The period to update the MPD in seconds.
        # Default: 150
        dash_update_period  150;
        # The depth of timeshift buffer in seconds.
        # Default: 300
        dash_timeshift      300;
        # The base/home dir/path for dash.
        # All init and segment files will write under this dir.
        dash_path           ./objs/nginx/html;
        # The DASH MPD file path.
        # We supports some variables to generate the filename.
        #       [vhost], the vhost of stream.
        #       [app], the app of stream.
        #       [stream], the stream name of stream.
        # Default: [app]/[stream].mpd
        dash_mpd_file       [app]/[stream].mpd;
    }
}

# the vhost with hls specified.
vhost hls.srs.com {
    hls {
        # whether the hls is enabled.
        # if off, do not write hls(ts and m3u8) when publish.
        # default: off
        enabled         on;
        # the hls fragment in seconds, the duration of a piece of ts.
        # default: 10
        hls_fragment    10;
        # the hls m3u8 target duration ratio,
        #   EXT-X-TARGETDURATION = hls_td_ratio * hls_fragment // init
        #   EXT-X-TARGETDURATION = max(ts_duration, EXT-X-TARGETDURATION) // for each ts
        # @see https://github.com/ossrs/srs/issues/304#issuecomment-74000081
        # default: 1.5
        hls_td_ratio    1.5;
        # the audio overflow ratio.
        # for pure audio, the duration to reap the segment.
        # for example, the hls_fragment is 10s, hls_aof_ratio is 2.0,
        # the segment will reap to 20s for pure audio.
        # default: 2.0
        hls_aof_ratio   2.0;
        # the hls window in seconds, the number of ts in m3u8.
        # default: 60
        hls_window      60;
        # the error strategy. can be:
        #       ignore, disable the hls.
        #       disconnect, require encoder republish.
        #       continue, ignore failed try to continue output hls.
        # @see https://github.com/ossrs/srs/issues/264
        # default: continue
        hls_on_error    continue;
        # the hls output path.
        # the m3u8 file is configured by hls_path/hls_m3u8_file, the default is:
        #       ./objs/nginx/html/[app]/[stream].m3u8
        # the ts file is configured by hls_path/hls_ts_file, the default is:
        #       ./objs/nginx/html/[app]/[stream]-[seq].ts
        # @remark the hls_path is compatible with srs v1 config.
        # default: ./objs/nginx/html
        hls_path        ./objs/nginx/html;
        # the hls m3u8 file name.
        # we supports some variables to generate the filename.
        #       [vhost], the vhost of stream.
        #       [app], the app of stream.
        #       [stream], the stream name of stream.
        # default: [app]/[stream].m3u8
        hls_m3u8_file   [app]/[stream].m3u8;
        # the hls ts file name.
        # we supports some variables to generate the filename.
        #       [vhost], the vhost of stream.
        #       [app], the app of stream.
        #       [stream], the stream name of stream.
        #       [2006], replace this const to current year.
        #       [01], replace this const to current month.
        #       [02], replace this const to current date.
        #       [15], replace this const to current hour.
        #       [04], replace this const to current minute.
        #       [05], replace this const to current second.
        #       [999], replace this const to current millisecond.
        #       [timestamp],replace this const to current UNIX timestamp in ms.
        #       [seq], the sequence number of ts.
        #       [duration], replace this const to current ts duration.
        # @see https://github.com/ossrs/srs/wiki/v2_CN_DVR#custom-path
        # @see https://github.com/ossrs/srs/wiki/v2_CN_DeliveryHLS#hls-config
        # default: [app]/[stream]-[seq].ts
        hls_ts_file     [app]/[stream]-[seq].ts;
        # whether use floor for the hls_ts_file path generation.
        # if on, use floor(timestamp/hls_fragment) as the variable [timestamp],
        #       and use enhanced algorithm to calc deviation for segment.
        # @remark when floor on, recommend the hls_segment>=2*gop.
        # default: off
        hls_ts_floor    off;
        # the hls entry prefix, which is base url of ts url.
        # for example, the prefix is:
        #         http://your-server/
        # then, the ts path in m3u8 will be like:
        #         http://your-server/live/livestream-0.ts
        #         http://your-server/live/livestream-1.ts
        #         ...
        # optional, default to empty string.
        hls_entry_prefix http://your-server;
        # the default audio codec of hls.
        # when codec changed, write the PAT/PMT table, but maybe ok util next ts.
        # so user can set the default codec for mp3.
        # the available audio codec:
        #       aac, mp3, an
        # default: aac
        hls_acodec      aac;
        # the default video codec of hls.
        # when codec changed, write the PAT/PMT table, but maybe ok util next ts.
        # so user can set the default codec for pure audio(without video) to vn.
        # the available video codec:
        #       h264, vn
        # default: h264
        hls_vcodec      h264;
        # whether cleanup the old expired ts files.
        # default: on
        hls_cleanup     on;
        # If there is no incoming packets, dispose HLS in this timeout in seconds,
        # which removes all HLS files including m3u8 and ts files.
        # @remark 0 to disable dispose for publisher.
        # @remark apply for publisher timeout only, while "etc/init.d/srs stop" always dispose hls.
        # default: 0
        hls_dispose     0;
        # the max size to notify hls,
        # to read max bytes from ts of specified cdn network,
        # @remark only used when on_hls_notify is config.
        # default: 64
        hls_nb_notify   64;
        # whether wait keyframe to reap segment,
        # if off, reap segment when duration exceed the fragment,
        # if on, reap segment when duration exceed and got keyframe.
        # default: on
        hls_wait_keyframe       on;

        # whether using AES encryption.
        # default: off
        hls_keys        on; 
        # the number of clear ts which one key can encrypt.
        # default: 5
        hls_fragments_per_key 5;
        # the hls key file name.
        # we supports some variables to generate the filename.
        #       [vhost], the vhost of stream.
        #       [app], the app of stream.
        #       [stream], the stream name of stream.
        #       [seq], the sequence number of key corresponding to the ts.
        hls_key_file     [app]/[stream]-[seq].key;
        # the key output path.
        # the key file is configed by hls_path/hls_key_file, the default is:
        # ./objs/nginx/html/[app]/[stream]-[seq].key
        hls_key_file_path    ./objs/nginx/html;
        # the key root URL, use this can support https.
        # @remark It's optional.
        hls_key_url       https://localhost:8080;

        # Special control controls.
        ###########################################
        # Whether calculate the DTS of audio frame directly.
        # If on, guess the specific DTS by AAC samples, please read https://github.com/ossrs/srs/issues/547#issuecomment-294350544
        # If off, directly turn the FLV timestamp to DTS, which might cause corrupt audio stream.
        # @remark Recommend to set to off, unless your audio stream sample-rate and timestamp is not correct.
        # Default: on
        hls_dts_directly on;

        # on_hls, never config in here, should config in http_hooks.
        # for the hls http callback, @see http_hooks.on_hls of vhost hooks.callback.srs.com
        # @read https://github.com/ossrs/srs/wiki/v2_CN_DeliveryHLS#http-callback
        # @read https://github.com/ossrs/srs/wiki/v2_EN_DeliveryHLS#http-callback

        # on_hls_notify, never config in here, should config in http_hooks.
        # we support the variables to generate the notify url:
        #       [app], replace with the app.
        #       [stream], replace with the stream.
        #       [param], replace with the param.
        #       [ts_url], replace with the ts url.
        # for the hls http callback, @see http_hooks.on_hls_notify of vhost hooks.callback.srs.com
        # @read https://github.com/ossrs/srs/wiki/v2_CN_DeliveryHLS#on-hls-notify
        # @read https://github.com/ossrs/srs/wiki/v2_EN_DeliveryHLS#on-hls-notify
    }
}
# the vhost with hls disabled.
vhost no-hls.srs.com {
    hls {
        # whether the hls is enabled.
        # if off, do not write hls(ts and m3u8) when publish.
        # default: off
        enabled         off;
    }
}

# the vhost with adobe hds
vhost hds.srs.com {
    hds {
        # whether hds enabled
        # default: off
        enabled         on;
        # the hds fragment in seconds.
        # default: 10
        hds_fragment    10;
        # the hds window in seconds, erase the segment when exceed the window.
        # default: 60
        hds_window      60;
        # the path to store the hds files.
        # default: ./objs/nginx/html
        hds_path        ./objs/nginx/html;
    }
}

# vhost for dvr
vhost dvr.srs.com {
    # DVR RTMP stream to file,
    # start to record to file when encoder publish,
    # reap flv/mp4 according by specified dvr_plan.
    dvr {
        # whether enabled dvr features
        # default: off
        enabled         on;
        # the filter for dvr to apply to.
        #       all, dvr all streams of all apps.
        #       <app>/<stream>, apply to specified stream of app.
        # for example, to dvr the following two streams:
        #       live/stream1 live/stream2
        # default: all
        dvr_apply       all;
        # the dvr plan. canbe:
        #       session reap flv/mp4 when session end(unpublish).
        #       segment reap flv/mp4 when flv duration exceed the specified dvr_duration.
        # @remark The plan append is removed in SRS3+, for it's no use.
        # default: session
        dvr_plan        session;
        # the dvr output path, *.flv or *.mp4.
        # we supports some variables to generate the filename.
        #       [vhost], the vhost of stream.
        #       [app], the app of stream.
        #       [stream], the stream name of stream.
        #       [2006], replace this const to current year.
        #       [01], replace this const to current month.
        #       [02], replace this const to current date.
        #       [15], replace this const to current hour.
        #       [04], replace this const to current minute.
        #       [05], replace this const to current second.
        #       [999], replace this const to current millisecond.
        #       [timestamp],replace this const to current UNIX timestamp in ms.
        # @remark we use golang time format "2006-01-02 15:04:05.999" as "[2006]-[01]-[02]_[15].[04].[05]_[999]"
        # for example, for url rtmp://ossrs.net/live/livestream and time 2015-01-03 10:57:30.776
        # 1. No variables, the rule of SRS1.0(auto add [stream].[timestamp].flv as filename):
        #       dvr_path ./objs/nginx/html;
        #       =>
        #       dvr_path ./objs/nginx/html/live/livestream.1420254068776.flv;
        # 2. Use stream and date as dir name, time as filename:
        #       dvr_path /data/[vhost]/[app]/[stream]/[2006]/[01]/[02]/[15].[04].[05].[999].flv;
        #       =>
        #       dvr_path /data/ossrs.net/live/livestream/2015/01/03/10.57.30.776.flv;
        # 3. Use stream and year/month as dir name, date and time as filename:
        #       dvr_path /data/[vhost]/[app]/[stream]/[2006]/[01]/[02]-[15].[04].[05].[999].flv;
        #       =>
        #       dvr_path /data/ossrs.net/live/livestream/2015/01/03-10.57.30.776.flv;
        # 4. Use vhost/app and year/month as dir name, stream/date/time as filename:
        #       dvr_path /data/[vhost]/[app]/[2006]/[01]/[stream]-[02]-[15].[04].[05].[999].flv;
        #       =>
        #       dvr_path /data/ossrs.net/live/2015/01/livestream-03-10.57.30.776.flv;
        # 5. DVR to mp4:
        #       dvr_path ./objs/nginx/html/[app]/[stream].[timestamp].mp4;
        #       =>
        #       dvr_path ./objs/nginx/html/live/livestream.1420254068776.mp4;
        # @see https://github.com/ossrs/srs/wiki/v3_CN_DVR#custom-path
        # @see https://github.com/ossrs/srs/wiki/v3_EN_DVR#custom-path
        #       segment,session apply it.
        # default: ./objs/nginx/html/[app]/[stream].[timestamp].flv
        dvr_path        ./objs/nginx/html/[app]/[stream].[timestamp].flv;
        # the duration for dvr file, reap if exceed, in seconds.
        #       segment apply it.
        #       session,append ignore.
        # default: 30
        dvr_duration    30;
        # whether wait keyframe to reap segment,
        # if off, reap segment when duration exceed the dvr_duration,
        # if on, reap segment when duration exceed and got keyframe.
        #       segment apply it.
        #       session,append ignore.
        # default: on
        dvr_wait_keyframe       on;
        # about the stream monotonically increasing:
        #   1. video timestamp is monotonically increasing,
        #   2. audio timestamp is monotonically increasing,
        #   3. video and audio timestamp is interleaved monotonically increasing.
        # it's specified by RTMP specification, @see 3. Byte Order, Alignment, and Time Format
        # however, some encoder cannot provides this feature, please set this to off to ignore time jitter.
        # the time jitter algorithm:
        #   1. full, to ensure stream start at zero, and ensure stream monotonically increasing.
        #   2. zero, only ensure stream start at zero, ignore timestamp jitter.
        #   3. off, disable the time jitter algorithm, like atc.
        # apply for all dvr plan.
        # default: full
        time_jitter             full;

        # on_dvr, never config in here, should config in http_hooks.
        # for the dvr http callback, @see http_hooks.on_dvr of vhost hooks.callback.srs.com
        # @read https://github.com/ossrs/srs/wiki/v2_CN_DVR#http-callback
        # @read https://github.com/ossrs/srs/wiki/v2_EN_DVR#http-callback
    }
}

# vhost for ingest
vhost ingest.srs.com {
    # ingest file/stream/device then push to SRS over RTMP.
    # the name/id used to identify the ingest, must be unique in global.
    # ingest id is used in reload or http api management.
    # @remark vhost can contains multiple ingest
    ingest livestream {
        # whether enabled ingest features
        # default: off
        enabled      on;
        # input file/stream/device
        # @remark only support one input.
        input {
            # the type of input.
            # can be file/stream/device, that is,
            #   file: ingest file specified by url.
            #   stream: ingest stream specified by url.
            #   device: not support yet.
            # default: file
            type    file;
            # the url of file/stream.
            url     ./doc/source.200kbps.768x320.flv;
        }
        # the ffmpeg
        ffmpeg      ./objs/ffmpeg/bin/ffmpeg;
        # the transcode engine, @see all.transcode.srs.com
        # @remark, the output is specified following.
        engine {
            # @see enabled of transcode engine.
            # if disabled or vcodec/acodec not specified, use copy.
            # default: off.
            enabled          off;
            # output stream. variables:
            #       [vhost] current vhost which start the ingest.
            #       [port] system RTMP stream port.
            # we also support datetime variables.
            #       [2006], replace this const to current year.
            #       [01], replace this const to current month.
            #       [02], replace this const to current date.
            #       [15], replace this const to current hour.
            #       [04], replace this const to current minute.
            #       [05], replace this const to current second.
            #       [999], replace this const to current millisecond.
            #       [timestamp],replace this const to current UNIX timestamp in ms.
            # @remark we use golang time format "2006-01-02 15:04:05.999" as "[2006]-[01]-[02]_[15].[04].[05]_[999]"
            output          rtmp://127.0.0.1:[port]/live?vhost=[vhost]/livestream;
        }
    }
}

# the vhost for ingest with transcode engine.
vhost transcode.ingest.srs.com {
    ingest livestream {
        enabled      on;
        input {
            type    file;
            url     ./doc/source.200kbps.768x320.flv;
        }
        ffmpeg      ./objs/ffmpeg/bin/ffmpeg;
        engine {
            enabled         off;
            perfile {
                re;
                rtsp_transport tcp;
            }
            iformat         flv;
            vfilter {
                i               ./doc/ffmpeg-logo.png;
                filter_complex  'overlay=10:10';
            }
            vcodec          libx264;
            vbitrate        1500;
            vfps            25;
            vwidth          768;
            vheight         320;
            vthreads        12;
            vprofile        main;
            vpreset         medium;
            vparams {
                t               100;
                coder           1;
                b_strategy      2;
                bf              3;
                refs            10;
            }
            acodec          libfdk_aac;
            abitrate        70;
            asample_rate    44100;
            achannels       2;
            aparams {
                profile:a   aac_low;
            }
            oformat         flv;
            output          rtmp://127.0.0.1:[port]/[app]?vhost=[vhost]/[stream];
        }
    }
}

# the main comments for transcode
vhost example.transcode.srs.com {
    # the streaming transcode configs.
    # @remark vhost can contains multiple transcode
    transcode {
        # whether the transcode enabled.
        # if off, donot transcode.
        # default: off.
        enabled     on;
        # the ffmpeg
        ffmpeg      ./objs/ffmpeg/bin/ffmpeg;
        # the transcode engine for matched stream.
        # all matched stream will transcoded to the following stream.
        # the transcode set name(ie. hd) is optional and not used.
        # we will build the parameters to fork ffmpeg:
        #       ffmpeg <perfile>
        #               -i <iformat> 
        #               <vfilter> 
        #               -vcodec <vcodec> -b:v <vbitrate> -r <vfps> -s <vwidth>x<vheight> -profile:v <vprofile> -preset <vpreset>
        #               <vparams>
        #               -acodec <acodec> -b:a <abitrate> -ar <asample_rate> -ac <achannels>
        #               <aparams>
        #               -f <oformat>
        #               -y <output>
        engine example {
            # whether the engine is enabled
            # default: off.
            enabled         on;
            # pre-file options, before "-i"
            perfile {
                re;
                rtsp_transport tcp;
            }
            # input format "-i", can be:
            #       off, do not specifies the format, ffmpeg will guess it.
            #       flv, for flv or RTMP stream.
            #       other format, for example, mp4/aac whatever.
            # default: flv
            iformat         flv;
            # ffmpeg filters, between "-i" and "-vcodec"
            # follows the main input.
            vfilter {
                # the logo input file.
                i               ./doc/ffmpeg-logo.png;
                # the ffmpeg complex filter.
                # for filters, @see: http://ffmpeg.org/ffmpeg-filters.html
                filter_complex  'overlay=10:10';
            }
            # video encoder name, "ffmpeg -vcodec"
            # can be:
            #       libx264: use h.264(libx264) video encoder.
            #       png: use png to snapshot thumbnail.
            #       copy: donot encoder the video stream, copy it.
            #       vn: disable video output.
            vcodec          libx264;
            # video bitrate, in kbps, "ffmepg -b:v"
            # @remark 0 to use source video bitrate.
            # default: 0
            vbitrate        1500;
            # video framerate, "ffmepg -r"
            # @remark 0 to use source video fps.
            # default: 0
            vfps            25;
            # video width, must be even numbers, "ffmepg -s"
            # @remark 0 to use source video width.
            # default: 0
            vwidth          768;
            # video height, must be even numbers, "ffmepg -s"
            # @remark 0 to use source video height.
            # default: 0
            vheight         320;
            # the max threads for ffmpeg to used, "ffmepg -thread"
            # default: 1
            vthreads        12;
            # x264 profile, "ffmepg -profile:v"
            # @see x264 -help, can be:
            # high,main,baseline
            vprofile        main;
            # x264 preset, "ffmpeg -preset"
            # @see x264 -help, can be:
            #       ultrafast,superfast,veryfast,faster,fast
            #       medium,slow,slower,veryslow,placebo
            vpreset         medium;
            # other x264 or ffmpeg video params, between "-preset" and "-acodec"
            vparams {
                # ffmpeg options, @see: http://ffmpeg.org/ffmpeg.html
                t               100;
                # 264 params, @see: http://ffmpeg.org/ffmpeg-codecs.html#libx264
                coder           1;
                b_strategy      2;
                bf              3;
                refs            10;
            }
            # audio encoder name, "ffmpeg -acodec"
            # can be:
            #       libfdk_aac: use aac(libfdk_aac) audio encoder.
            #       copy: donot encoder the audio stream, copy it.
            #       an: disable audio output.
            acodec          libfdk_aac;
            # audio bitrate, in kbps, "ffmpeg -b:a"
            # [16, 72] for libfdk_aac.
            # @remark 0 to use source audio bitrate.
            # default: 0
            abitrate        70;
            # audio sample rate, "ffmpeg -ar"
            # for flv/rtmp, it must be:
            #       44100,22050,11025,5512
            # @remark 0 to use source audio sample rate.
            # default: 0
            asample_rate    44100;
            # audio channel, "ffmpeg -ac"
            # 1 for mono, 2 for stereo.
            # @remark 0 to use source audio channels.
            # default: 0
            achannels       2;
            # other ffmpeg audio params, between "-ac" and "-f"/"-y"
            aparams {
                # audio params, @see: http://ffmpeg.org/ffmpeg-codecs.html#Audio-Encoders
                # @remark SRS supported aac profile for HLS is: aac_low, aac_he, aac_he_v2
                profile:a   aac_low;
                bsf:a       aac_adtstoasc;
            }
            # output format, "ffmpeg -f" can be:
            #       off, do not specifies the format, ffmpeg will guess it.
            #       flv, for flv or RTMP stream.
            #       image2, for vcodec png to snapshot thumbnail.
            #       other format, for example, mp4/aac whatever.
            # default: flv
            oformat         flv;
            # output stream, "ffmpeg -y", variables:
            #       [vhost] the input stream vhost.
            #       [port] the input stream port.
            #       [app] the input stream app.
            #       [stream] the input stream name.
            #       [engine] the transcode engine name.
            # we also support datetime variables.
            #       [2006], replace this const to current year.
            #       [01], replace this const to current month.
            #       [02], replace this const to current date.
            #       [15], replace this const to current hour.
            #       [04], replace this const to current minute.
            #       [05], replace this const to current second.
            #       [999], replace this const to current millisecond.
            #       [timestamp],replace this const to current UNIX timestamp in ms.
            # @remark we use golang time format "2006-01-02 15:04:05.999" as "[2006]-[01]-[02]_[15].[04].[05]_[999]"
            output          rtmp://127.0.0.1:[port]/[app]?vhost=[vhost]/[stream]_[engine];
        }
    }
}
# the mirror filter of ffmpeg, @see: http://ffmpeg.org/ffmpeg-filters.html#Filtering-Introduction
vhost mirror.transcode.srs.com {
    transcode {
        enabled     on;
        ffmpeg      ./objs/ffmpeg/bin/ffmpeg;
        engine mirror {
            enabled         on;
            vfilter {
                vf                  'split [main][tmp]; [tmp] crop=iw:ih/2:0:0, vflip [flip]; [main][flip] overlay=0:H/2';
            }
            vcodec          libx264;
            vbitrate        300;
            vfps            20;
            vwidth          768;
            vheight         320;
            vthreads        2;
            vprofile        baseline;
            vpreset         superfast;
            vparams {
            }
            acodec          libfdk_aac;
            abitrate        45;
            asample_rate    44100;
            achannels       2;
            aparams {
            }
            output          rtmp://127.0.0.1:[port]/[app]?vhost=[vhost]/[stream]_[engine];
        }
    }
}
# the drawtext filter of ffmpeg, @see: http://ffmpeg.org/ffmpeg-filters.html#drawtext-1
# remark: we remove the libfreetype which always cause build failed, you must add it manual if needed.
#######################################################################################################
# the crop filter of ffmpeg, @see: http://ffmpeg.org/ffmpeg-filters.html#crop
vhost crop.transcode.srs.com {
    transcode {
        enabled     on;
        ffmpeg      ./objs/ffmpeg/bin/ffmpeg;
        engine crop {
            enabled         on;
            vfilter {
                vf                  'crop=in_w-20:in_h-160:10:80';
            }
            vcodec          libx264;
            vbitrate        300;
            vfps            20;
            vwidth          768;
            vheight         320;
            vthreads        2;
            vprofile        baseline;
            vpreset         superfast;
            vparams {
            }
            acodec          libfdk_aac;
            abitrate        45;
            asample_rate    44100;
            achannels       2;
            aparams {
            }
            output          rtmp://127.0.0.1:[port]/[app]?vhost=[vhost]/[stream]_[engine];
        }
    }
}
# the logo filter of ffmpeg, @see: http://ffmpeg.org/ffmpeg-filters.html#overlay
vhost logo.transcode.srs.com {
    transcode {
        enabled     on;
        ffmpeg      ./objs/ffmpeg/bin/ffmpeg;
        engine logo {
            enabled         on;
            vfilter {
                i               ./doc/ffmpeg-logo.png;
                filter_complex      'overlay=10:10';
            }
            vcodec          libx264;
            vbitrate        300;
            vfps            20;
            vwidth          768;
            vheight         320;
            vthreads        2;
            vprofile        baseline;
            vpreset         superfast;
            vparams {
            }
            acodec          libfdk_aac;
            abitrate        45;
            asample_rate    44100;
            achannels       2;
            aparams {
            }
            output          rtmp://127.0.0.1:[port]/[app]?vhost=[vhost]/[stream]_[engine];
        }
    }
}
# audio transcode only.
# for example, FMLE publish audio codec in mp3, and do not support HLS output,
# we can transcode the audio to aac and copy video to the new stream with HLS.
vhost audio.transcode.srs.com {
    transcode {
        enabled     on;
        ffmpeg      ./objs/ffmpeg/bin/ffmpeg;
        engine acodec {
            enabled         on;
            vcodec          copy;
            acodec          libfdk_aac;
            abitrate        45;
            asample_rate    44100;
            achannels       2;
            aparams {
            }
            output          rtmp://127.0.0.1:[port]/[app]?vhost=[vhost]/[stream]_[engine];
        }
    }
}
# disable video, transcode/copy audio.
# for example, publish pure audio stream.
vhost vn.transcode.srs.com {
    transcode {
        enabled     on;
        ffmpeg      ./objs/ffmpeg/bin/ffmpeg;
        engine vn {
            enabled         on;
            vcodec          vn;
            acodec          libfdk_aac;
            abitrate        45;
            asample_rate    44100;
            achannels       2;
            aparams {
            }
            output          rtmp://127.0.0.1:[port]/[app]?vhost=[vhost]/[stream]_[engine];
        }
    }
}
# ffmpeg-copy(forward implements by ffmpeg).
# copy the video and audio to a new stream.
vhost copy.transcode.srs.com {
    transcode {
        enabled     on;
        ffmpeg      ./objs/ffmpeg/bin/ffmpeg;
        engine copy {
            enabled         on;
            vcodec          copy;
            acodec          copy;
            output          rtmp://127.0.0.1:[port]/[app]?vhost=[vhost]/[stream]_[engine];
        }
    }
}
# transcode all app and stream of vhost
# the comments, read example.transcode.srs.com
vhost all.transcode.srs.com {
    transcode {
        enabled     on;
        ffmpeg      ./objs/ffmpeg/bin/ffmpeg;
        engine ffsuper {
            enabled         on;
            iformat         flv;
            vfilter {
                i               ./doc/ffmpeg-logo.png;
                filter_complex  'overlay=10:10';
            }
            vcodec          libx264;
            vbitrate        1500;
            vfps            25;
            vwidth          768;
            vheight         320;
            vthreads        12;
            vprofile        main;
            vpreset         medium;
            vparams {
                t               100;
                coder           1;
                b_strategy      2;
                bf              3;
                refs            10;
            }
            acodec          libfdk_aac;
            abitrate        70;
            asample_rate    44100;
            achannels       2;
            aparams {
                profile:a   aac_low;
            }
            oformat         flv;
            output          rtmp://127.0.0.1:[port]/[app]?vhost=[vhost]/[stream]_[engine];
        }
        engine ffhd {
            enabled         on;
            vcodec          libx264;
            vbitrate        1200;
            vfps            25;
            vwidth          1382;
            vheight         576;
            vthreads        6;
            vprofile        main;
            vpreset         medium;
            vparams {
            }
            acodec          libfdk_aac;
            abitrate        70;
            asample_rate    44100;
            achannels       2;
            aparams {
            }
            output          rtmp://127.0.0.1:[port]/[app]?vhost=[vhost]/[stream]_[engine];
        }
        engine ffsd {
            enabled         on;
            vcodec          libx264;
            vbitrate        800;
            vfps            25;
            vwidth          1152;
            vheight         480;
            vthreads        4;
            vprofile        main;
            vpreset         fast;
            vparams {
            }
            acodec          libfdk_aac;
            abitrate        60;
            asample_rate    44100;
            achannels       2;
            aparams {
            }
            output          rtmp://127.0.0.1:[port]/[app]?vhost=[vhost]/[stream]_[engine];
        }
        engine fffast {
            enabled     on;
            vcodec          libx264;
            vbitrate        300;
            vfps            20;
            vwidth          768;
            vheight         320;
            vthreads        2;
            vprofile        baseline;
            vpreset         superfast;
            vparams {
            }
            acodec          libfdk_aac;
            abitrate        45;
            asample_rate    44100;
            achannels       2;
            aparams {
            }
            output          rtmp://127.0.0.1:[port]/[app]?vhost=[vhost]/[stream]_[engine];
        }
        engine vcopy {
            enabled         on;
            vcodec          copy;
            acodec          libfdk_aac;
            abitrate        45;
            asample_rate    44100;
            achannels       2;
            aparams {
            }
            output          rtmp://127.0.0.1:[port]/[app]?vhost=[vhost]/[stream]_[engine];
        }
        engine acopy {
            enabled     on;
            vcodec          libx264;
            vbitrate        300;
            vfps            20;
            vwidth          768;
            vheight         320;
            vthreads        2;
            vprofile        baseline;
            vpreset         superfast;
            vparams {
            }
            acodec          copy;
            output          rtmp://127.0.0.1:[port]/[app]?vhost=[vhost]/[stream]_[engine];
        }
        engine copy {
            enabled         on;
            vcodec          copy;
            acodec          copy;
            output          rtmp://127.0.0.1:[port]/[app]?vhost=[vhost]/[stream]_[engine];
        }
    }
}
# transcode all app and stream of app
vhost app.transcode.srs.com {
    # the streaming transcode configs.
    # if app specified, transcode all streams of app.
    transcode live {
        enabled     on;
        ffmpeg      ./objs/ffmpeg/bin/ffmpeg;
        engine {
            enabled     off;
        }
    }
}
# transcode specified stream.
vhost stream.transcode.srs.com {
    # the streaming transcode configs.
    # if stream specified, transcode the matched stream.
    transcode live/livestream {
        enabled     on;
        ffmpeg      ./objs/ffmpeg/bin/ffmpeg;
        engine {
            enabled     off;
        }
    }
}

#############################################################################################
# The origin cluster section
#############################################################################################
http_api {
    enabled         on;
    listen          9090;
}
vhost a.origin.cluster.srs.com {
    cluster {
        mode                local;
        origin_cluster      on;
        coworkers           127.0.0.1:9091;
    }
}

http_api {
    enabled         on;
    listen          9091;
}
vhost b.origin.cluster.srs.com {
    cluster {
        mode                local;
        origin_cluster      on;
        coworkers           127.0.0.1:9090;
    }
}<|MERGE_RESOLUTION|>--- conflicted
+++ resolved
@@ -494,13 +494,8 @@
     # For RTP packet and its payload cache.
     rtp_cache {
         # Whether enable the RTP packet cache.
-<<<<<<< HEAD
-        # default: off
-        enabled off;
-=======
         # default: on
         enabled on;
->>>>>>> bb3bd170
         # The cache size for rtp packet in MB, each object is about 300B..
         # default: 64
         pkt_size 64.0;
@@ -511,13 +506,8 @@
     # For RTP shared message and the large buffer cache.
     rtp_msg_cache {
         #Whether enable the RTP message(a large buffer) cache.
-<<<<<<< HEAD
-        # default: off
-        enabled off;
-=======
         # default: on
         enabled on;
->>>>>>> bb3bd170
         # The cache size for message object in MB, each object is about 40B.
         # default: 16
         msg_size 16.0;
@@ -589,13 +579,8 @@
         # default: on
         enabled on;
         # Whether directly use the packet, avoid copy.
-<<<<<<< HEAD
-        # default: off
-        no_copy off;
-=======
         # default: on
         no_copy on;
->>>>>>> bb3bd170
     }
     # For TWCC.
     twcc {
