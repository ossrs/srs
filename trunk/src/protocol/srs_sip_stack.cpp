--- conflicted
+++ resolved
@@ -577,37 +577,13 @@
 {
     srs_error_t err = srs_success;
 
-    // std::vector<std::string> header_body = srs_string_split(recv_msg, SRS_RTSP_CRLFCRLF);
-    // if (header_body.empty()){
-    //     return srs_error_new(ERROR_GB28181_SIP_PRASE_FAILED, "parse reques message"); 
-    // }
-
-    // std::string header = header_body.at(0);
-    // //Must be added SRS_RTSP_CRLFCRLF in order to handle the last line header
-    // header += SRS_RTSP_CRLFCRLF; 
-    // std::string body = "";
-
-    // if (header_body.size() > 1){
-    //    body =  header_body.at(1);
-    // }
-
-<<<<<<< HEAD
     std::string header_body = recv_msg;
     size_t header_body_split_pos = header_body.find(SRS_RTSP_CRLFCRLF);
     if (header_body_split_pos == string::npos || header_body_split_pos==0){
         return srs_error_new(ERROR_GB28181_SIP_PRASE_FAILED, "parse reques message"); 
-=======
-    if (header_body.size() > 1){
-       // SRS_RTSP_CRLFCRLF may exist in content body (h3c)
-       string recv_str(recv_msg);
-       body = recv_str.substr(recv_str.find(SRS_RTSP_CRLFCRLF) + strlen(SRS_RTSP_CRLFCRLF));
-       //body =  header_body.at(1);
->>>>>>> ebe38f73
     }
     std::string header = header_body.substr(0, header_body_split_pos);
     std::string body = header_body.substr(header_body_split_pos+4, header_body.length()-header_body_split_pos-4);
-    
-    
 
     srs_info("sip: header=%s\n", header.c_str());
     srs_info("sip: body=%s\n", body.c_str());
@@ -750,11 +726,7 @@
     //Content-Type: Application/MANSCDP+xml
     if (!strcasecmp(req->content_type.c_str(),"application/manscdp+xml")){
         //xml to map
-<<<<<<< HEAD
-        if ((err = parse_xml(body, req->xml_body_map)) != srs_success) {
-=======
         if ((err = parse_xml(body, req->xml_body_map, req->item_list)) != srs_success) {
->>>>>>> ebe38f73
             return srs_error_wrap(err, "sip parse xml");
         };
         
@@ -762,12 +734,10 @@
         if (req->xml_body_map.find("Response") != req->xml_body_map.end()){
             std::string cmdtype = req->xml_body_map["Response@CmdType"];
             if (cmdtype == "Catalog"){
-                #if 0
                 //Response@DeviceList@Item@DeviceID:3000001,3000002
                 std::vector<std::string> vec_device_id = srs_string_split(req->xml_body_map["Response@DeviceList@Item@DeviceID"], ",");
                 //Response@DeviceList@Item@Status:ON,OFF
                 std::vector<std::string> vec_device_status = srs_string_split(req->xml_body_map["Response@DeviceList@Item@Status"], ",");
-<<<<<<< HEAD
                 /*    edit by xbpeng 20201217  start */
                 //Response@DeviceList@Item@Name:平湖出入口,地铁A口    
                 std::vector<std::string> vec_device_name = srs_string_split(req->xml_body_map["Response@DeviceList@Item@Name"], ",");//GBK encoding
@@ -775,12 +745,8 @@
                 std::vector<std::string> vec_device_parent_id = srs_string_split(req->xml_body_map["Response@DeviceList@Item@ParentID"], ",");
                 //Response@DeviceList@Item@Parental:1,0
                 std::vector<std::string> vec_device_parental = srs_string_split(req->xml_body_map["Response@DeviceList@Item@Parental"], ",");
-            
+        
                 //map key:"device_id" value:"status,parental,parentid,name" 
-=======
-                 
-                //map key:devicd_id value:status 
->>>>>>> ebe38f73
                 for(int i=0 ; i< (int)vec_device_id.size(); i++){
                     std::string value = "";
                     if ((int)vec_device_status.size() == (int)vec_device_id.size()) {
@@ -801,18 +767,6 @@
                     srs_info("map-value=%s",value.c_str());
                     req->device_list_map[vec_device_id.at(i)] = value;
                 }
-                #endif
-                for(int i=0 ; i< (int)req->item_list.size(); i++){
-                    std::map<std::string, std::string> one_item = req->item_list.at(i);
-                    std::string status;
-                    if (one_item.find("Status") != one_item.end() && one_item.find("Name") != one_item.end()) {
-                        status = one_item["Status"] + "," + one_item["Name"];
-                    } else {
-                        // if no Status, it's not a camera but a group
-                        continue;
-                    }
-                    req->device_list_map[one_item["DeviceID"]] = status;
-                }
             }else{
                 //TODO: fixme
                 srs_trace("sip: Response cmdtype=%s not processed", cmdtype.c_str());
@@ -831,7 +785,7 @@
                srs_trace("sip: Notify cmdtype=%s not processed", cmdtype.c_str());
             }
         }// end if(req->xml_body_map)
-<<<<<<< HEAD
+
     }//end if(application/manscdp+xml)
     //Content-Type: Application/SDP 
     else if (!strcasecmp(req->content_type.c_str(),"application/sdp")){
@@ -839,20 +793,9 @@
         if ((err = parse_sdp(body, req->sdp_body_map)) != srs_success) {
             return srs_error_wrap(err, "sip parse sdp");
         };
-=======
-    }//end if (!strcasecmp)
-    else if (!strcasecmp(req->content_type.c_str(),"application/sdp")) {
-        std::vector<std::string> sdp_lines = srs_string_split(body.c_str(), SRS_RTSP_CRLF);
-        for(int i=0 ; i< (int)sdp_lines.size(); i++){
-            if (!strncasecmp(sdp_lines.at(i).c_str(), "y=", 2)) {
-                string yline = sdp_lines.at(i);
-                string ssrc = yline.substr(2);
-                req->y_ssrc = strtoul(ssrc.c_str(), NULL, 10);
-                srs_trace("gb28181: ssrc in y line is %u:%x", req->y_ssrc, req->y_ssrc);
-                break;
-            }
-        }
->>>>>>> ebe38f73
+        req->y_ssrc = strtoul(srs_string_split(req->sdp_body_map["y"],",").at(0).c_str(), NULL, 10);
+        srs_trace("gb28181: ssrc in y line is %u:%x", req->y_ssrc, req->y_ssrc);
+        };
     }
    
     srs_info("sip: method=%s uri=%s version=%s cmdtype=%s", 
