/**
 * The MIT License (MIT)
 *
 * Copyright (c) 2013-2020 Lixin
 *
 * Permission is hereby granted, free of charge, to any person obtaining a copy of
 * this software and associated documentation files (the "Software"), to deal in
 * the Software without restriction, including without limitation the rights to
 * use, copy, modify, merge, publish, distribute, sublicense, and/or sell copies of
 * the Software, and to permit persons to whom the Software is furnished to do so,
 * subject to the following conditions:
 *
 * The above copyright notice and this permission notice shall be included in all
 * copies or substantial portions of the Software.
 *
 * THE SOFTWARE IS PROVIDED "AS IS", WITHOUT WARRANTY OF ANY KIND, EXPRESS OR
 * IMPLIED, INCLUDING BUT NOT LIMITED TO THE WARRANTIES OF MERCHANTABILITY, FITNESS
 * FOR A PARTICULAR PURPOSE AND NONINFRINGEMENT. IN NO EVENT SHALL THE AUTHORS OR
 * COPYRIGHT HOLDERS BE LIABLE FOR ANY CLAIM, DAMAGES OR OTHER LIABILITY, WHETHER
 * IN AN ACTION OF CONTRACT, TORT OR OTHERWISE, ARISING FROM, OUT OF OR IN
 * CONNECTION WITH THE SOFTWARE OR THE USE OR OTHER DEALINGS IN THE SOFTWARE.
 */

#ifndef SRS_PROTOCOL_SIP_HPP
#define SRS_PROTOCOL_SIP_HPP

#include <srs_core.hpp>

#if !defined(SRS_EXPORT_LIBRTMP)

#include <string>
#include <sstream>
#include <vector>
#include <map>

#include <srs_kernel_consts.hpp>
#include <srs_rtsp_stack.hpp>

class SrsBuffer;
class SrsSimpleStream;
class SrsAudioFrame;

// SIP methods
#define SRS_SIP_METHOD_REGISTER       "REGISTER"
#define SRS_SIP_METHOD_MESSAGE        "MESSAGE"
#define SRS_SIP_METHOD_INVITE         "INVITE"
#define SRS_SIP_METHOD_ACK            "ACK"
#define SRS_SIP_METHOD_BYE            "BYE"

// SIP-Version
#define SRS_SIP_VERSION "SIP/2.0"
#define SRS_SIP_USER_AGENT RTMP_SIG_SRS_SERVER

#define SRS_SIP_PTZ_START 0xA5


enum SrsSipCmdType{
    SrsSipCmdRequest=0,
    SrsSipCmdRespone=1
};

enum SrsSipPtzCmdType{
    SrsSipPtzCmdStop = 0x00,
    SrsSipPtzCmdRight = 0x01,
    SrsSipPtzCmdLeft  = 0x02,
    SrsSipPtzCmdDown  = 0x04,
    SrsSipPtzCmdUp    = 0x08,
    SrsSipPtzCmdZoomIn  = 0x10,
    SrsSipPtzCmdZoomOut   = 0x20
};

std::string srs_sip_get_utc_date();

class SrsSipRequest
{
public:
    //sip header member
    std::string method;
    std::string uri;
    std::string version;
    std::string status;

    std::string via;
    std::string from;
    std::string to;
    std::string from_tag;
    std::string to_tag;
    std::string branch;
    
    std::string call_id;
    long seq;

    std::string contact;
    std::string user_agent;

    std::string content_type;
    long content_length;

    long expires;
    int max_forwards;

    std::string www_authenticate;
    std::string authorization;

    std::string chid;

    std::map<std::string, std::string> xml_body_map;
    std::map<std::string, std::string> sdp_body_map;
    //map key:"device_id" value:"status,parental,parentid,name"
    std::map<std::string, std::string> device_list_map;
    // add an item_list, you can do a lot of other things
    // used by DeviceList, Alarmstatus, RecordList in "GB/T 28181—2016"
    std::vector<std::map<std::string, std::string> > item_list;

public:
    std::string serial;
    std::string realm;
    std::string sip_auth_id;
    std::string sip_auth_pwd;
    std::string sip_username;
    std::string peer_ip;
    int peer_port;
    std::string host;
    int host_port;
    SrsSipCmdType cmdtype;

    std::string from_realm;
    std::string to_realm;
    uint32_t y_ssrc;

public:
    SrsRtspSdp* sdp;
    SrsRtspTransport* transport;
public:
    SrsSipRequest();
    virtual ~SrsSipRequest();
public:
    virtual bool is_register();
    virtual bool is_invite();
    virtual bool is_message();
    virtual bool is_ack();
    virtual bool is_bye();
   
    virtual void copy(SrsSipRequest* src);
public:
    virtual std::string get_cmdtype_str();
};

// The gb28181 sip protocol stack.
class SrsSipStack
{
private:
    // The cached bytes buffer.
    SrsSimpleStream* buf;
public:
    SrsSipStack();
    virtual ~SrsSipStack();
public:
    virtual srs_error_t parse_request(SrsSipRequest** preq, const char *recv_msg, int nb_buf);
protected:
    virtual srs_error_t do_parse_request(SrsSipRequest* req, const char *recv_msg);
<<<<<<< HEAD
    virtual srs_error_t parse_xml(std::string xml_msg, std::map<std::string, std::string> &json_map);
    virtual srs_error_t parse_sdp(std::string sdp_msg, std::map<std::string, std::string> &json_map);
=======
    virtual srs_error_t parse_xml(std::string xml_msg, std::map<std::string, std::string> &json_map, std::vector<std::map<std::string, std::string> > &item_list);
>>>>>>> ebe38f73

private:
    //response from
    virtual std::string get_sip_from(SrsSipRequest const *req);
    //response to
    virtual std::string get_sip_to(SrsSipRequest const *req);
    //response via
    virtual std::string get_sip_via(SrsSipRequest const *req);

public:
    //response:  request sent by the sip-agent, wait for sip-server response
    virtual void resp_status(std::stringstream& ss, SrsSipRequest *req);
    virtual void resp_keepalive(std::stringstream& ss, SrsSipRequest *req);
  
    //request:  request sent by the sip-server, wait for sip-agent response
    virtual void req_invite(std::stringstream& ss, SrsSipRequest *req, std::string ip, 
        int port, uint32_t ssrc, bool tcpFlag);
    virtual void req_ack(std::stringstream& ss, SrsSipRequest *req);
    virtual void req_bye(std::stringstream& ss, SrsSipRequest *req);
    virtual void req_401_unauthorized(std::stringstream& ss, SrsSipRequest *req);
    virtual void req_query_catalog(std::stringstream& ss, SrsSipRequest *req);
    virtual void req_ptz(std::stringstream& ss, SrsSipRequest *req, uint8_t cmd, uint8_t speed,  int priority);
   
};

#endif

#endif
<|MERGE_RESOLUTION|>--- conflicted
+++ resolved
@@ -159,12 +159,10 @@
     virtual srs_error_t parse_request(SrsSipRequest** preq, const char *recv_msg, int nb_buf);
 protected:
     virtual srs_error_t do_parse_request(SrsSipRequest* req, const char *recv_msg);
-<<<<<<< HEAD
+
     virtual srs_error_t parse_xml(std::string xml_msg, std::map<std::string, std::string> &json_map);
+    virtual srs_error_t parse_xml(std::string xml_msg, std::map<std::string, std::string> &json_map, std::vector<std::map<std::string, std::string> > &item_list);
     virtual srs_error_t parse_sdp(std::string sdp_msg, std::map<std::string, std::string> &json_map);
-=======
-    virtual srs_error_t parse_xml(std::string xml_msg, std::map<std::string, std::string> &json_map, std::vector<std::map<std::string, std::string> > &item_list);
->>>>>>> ebe38f73
 
 private:
     //response from
