--- conflicted
+++ resolved
@@ -155,10 +155,7 @@
     hints.ai_family = family;
 
     addrinfo* r = NULL;
-<<<<<<< HEAD
     SrsAutoFreeH(addrinfo, r, freeaddrinfo);
-=======
->>>>>>> a13e1819
     if(getaddrinfo(host.c_str(), NULL, &hints, &r)) {
         return "";
     }
@@ -166,18 +163,9 @@
     char shost[64];
     memset(shost, 0, sizeof(shost));
     if (getnameinfo(r->ai_addr, r->ai_addrlen, shost, sizeof(shost), NULL, 0, NI_NUMERICHOST)) {
-<<<<<<< HEAD
-        free(r);
         return "";
     }
 
-=======
-        freeaddrinfo(r);
-        return "";
-    }
-
-    freeaddrinfo(r);
->>>>>>> a13e1819
     family = r->ai_family;
     return string(shost);
 }
