/**
 * The MIT License (MIT)
 *
 * Copyright (c) 2013-2020 Winlin
 *
 * Permission is hereby granted, free of charge, to any person obtaining a copy of
 * this software and associated documentation files (the "Software"), to deal in
 * the Software without restriction, including without limitation the rights to
 * use, copy, modify, merge, publish, distribute, sublicense, and/or sell copies of
 * the Software, and to permit persons to whom the Software is furnished to do so,
 * subject to the following conditions:
 *
 * The above copyright notice and this permission notice shall be included in all
 * copies or substantial portions of the Software.
 *
 * THE SOFTWARE IS PROVIDED "AS IS", WITHOUT WARRANTY OF ANY KIND, EXPRESS OR
 * IMPLIED, INCLUDING BUT NOT LIMITED TO THE WARRANTIES OF MERCHANTABILITY, FITNESS
 * FOR A PARTICULAR PURPOSE AND NONINFRINGEMENT. IN NO EVENT SHALL THE AUTHORS OR
 * COPYRIGHT HOLDERS BE LIABLE FOR ANY CLAIM, DAMAGES OR OTHER LIABILITY, WHETHER
 * IN AN ACTION OF CONTRACT, TORT OR OTHERWISE, ARISING FROM, OUT OF OR IN
 * CONNECTION WITH THE SOFTWARE OR THE USE OR OTHER DEALINGS IN THE SOFTWARE.
 */

#ifndef SRS_KERNEL_ERROR_HPP
#define SRS_KERNEL_ERROR_HPP

#include <srs_core.hpp>

#include <string>

// For srs-librtmp, @see https://github.com/ossrs/srs/issues/213
#ifndef _WIN32
#define ERROR_SUCCESS                       0
#endif

///////////////////////////////////////////////////////
// The system error.
///////////////////////////////////////////////////////
#define ERROR_SOCKET_CREATE                 1000
#define ERROR_SOCKET_SETREUSE               1001
#define ERROR_SOCKET_BIND                   1002
#define ERROR_SOCKET_LISTEN                 1003
#define ERROR_SOCKET_CLOSED                 1004
#define ERROR_SOCKET_GET_PEER_NAME          1005
#define ERROR_SOCKET_GET_PEER_IP            1006
#define ERROR_SOCKET_READ                   1007
#define ERROR_SOCKET_READ_FULLY             1008
#define ERROR_SOCKET_WRITE                  1009
#define ERROR_SOCKET_WAIT                   1010
#define ERROR_SOCKET_TIMEOUT                1011
#define ERROR_SOCKET_CONNECT                1012
#define ERROR_ST_SET_EPOLL                  1013
#define ERROR_ST_INITIALIZE                 1014
#define ERROR_ST_OPEN_SOCKET                1015
#define ERROR_ST_CREATE_LISTEN_THREAD       1016
#define ERROR_ST_CREATE_CYCLE_THREAD        1017
#define ERROR_ST_CONNECT                    1018
#define ERROR_SYSTEM_PACKET_INVALID         1019
#define ERROR_SYSTEM_CLIENT_INVALID         1020
#define ERROR_SYSTEM_ASSERT_FAILED          1021
#define ERROR_READER_BUFFER_OVERFLOW        1022
#define ERROR_SYSTEM_CONFIG_INVALID         1023
#define ERROR_SYSTEM_CONFIG_DIRECTIVE       1024
#define ERROR_SYSTEM_CONFIG_BLOCK_START     1025
#define ERROR_SYSTEM_CONFIG_BLOCK_END       1026
#define ERROR_SYSTEM_CONFIG_EOF             1027
#define ERROR_SYSTEM_STREAM_BUSY            1028
#define ERROR_SYSTEM_IP_INVALID             1029
#define ERROR_SYSTEM_FORWARD_LOOP           1030
#define ERROR_SYSTEM_WAITPID                1031
#define ERROR_SYSTEM_BANDWIDTH_KEY          1032
#define ERROR_SYSTEM_BANDWIDTH_DENIED       1033
#define ERROR_SYSTEM_PID_ACQUIRE            1034
#define ERROR_SYSTEM_PID_ALREADY_RUNNING    1035
#define ERROR_SYSTEM_PID_LOCK               1036
#define ERROR_SYSTEM_PID_TRUNCATE_FILE      1037
#define ERROR_SYSTEM_PID_WRITE_FILE         1038
#define ERROR_SYSTEM_PID_GET_FILE_INFO      1039
#define ERROR_SYSTEM_PID_SET_FILE_INFO      1040
#define ERROR_SYSTEM_FILE_ALREADY_OPENED    1041
#define ERROR_SYSTEM_FILE_OPENE             1042
//#define ERROR_SYSTEM_FILE_CLOSE             1043
#define ERROR_SYSTEM_FILE_READ              1044
#define ERROR_SYSTEM_FILE_WRITE             1045
#define ERROR_SYSTEM_FILE_EOF               1046
#define ERROR_SYSTEM_FILE_RENAME            1047
#define ERROR_SYSTEM_CREATE_PIPE            1048
#define ERROR_SYSTEM_FILE_SEEK              1049
#define ERROR_SYSTEM_IO_INVALID             1050
#define ERROR_ST_EXCEED_THREADS             1051
#define ERROR_SYSTEM_SECURITY               1052
#define ERROR_SYSTEM_SECURITY_DENY          1053
#define ERROR_SYSTEM_SECURITY_ALLOW         1054
#define ERROR_SYSTEM_TIME                   1055
#define ERROR_SYSTEM_DIR_EXISTS             1056
#define ERROR_SYSTEM_CREATE_DIR             1057
#define ERROR_SYSTEM_KILL                   1058
#define ERROR_SYSTEM_CONFIG_PERSISTENCE     1059
#define ERROR_SYSTEM_CONFIG_RAW             1060
#define ERROR_SYSTEM_CONFIG_RAW_DISABLED    1061
#define ERROR_SYSTEM_CONFIG_RAW_NOT_ALLOWED 1062
#define ERROR_SYSTEM_CONFIG_RAW_PARAMS      1063
#define ERROR_SYSTEM_FILE_NOT_EXISTS        1064
#define ERROR_SYSTEM_HOURGLASS_RESOLUTION   1065
#define ERROR_SYSTEM_DNS_RESOLVE            1066
#define ERROR_SYSTEM_FRAGMENT_UNLINK        1067
#define ERROR_SYSTEM_FRAGMENT_RENAME        1068
#define ERROR_THREAD_DISPOSED               1069
#define ERROR_THREAD_INTERRUPED             1070
#define ERROR_THREAD_TERMINATED             1071
#define ERROR_THREAD_DUMMY                  1072
#define ERROR_ASPROCESS_PPID                1073
#define ERROR_EXCEED_CONNECTIONS            1074
#define ERROR_SOCKET_SETKEEPALIVE           1075
#define ERROR_SOCKET_NO_NODELAY             1076
#define ERROR_SOCKET_SNDBUF                 1077
#define ERROR_THREAD_STARTED                1078
#define ERROR_SOCKET_SETREUSEADDR           1079
#define ERROR_SOCKET_SETCLOSEEXEC           1080
#define ERROR_SOCKET_ACCEPT                 1081

///////////////////////////////////////////////////////
// RTMP protocol error.
///////////////////////////////////////////////////////
#define ERROR_RTMP_PLAIN_REQUIRED           2000
#define ERROR_RTMP_CHUNK_START              2001
#define ERROR_RTMP_MSG_INVALID_SIZE         2002
#define ERROR_RTMP_AMF0_DECODE              2003
#define ERROR_RTMP_AMF0_INVALID             2004
#define ERROR_RTMP_REQ_CONNECT              2005
#define ERROR_RTMP_REQ_TCURL                2006
#define ERROR_RTMP_MESSAGE_DECODE           2007
#define ERROR_RTMP_MESSAGE_ENCODE           2008
#define ERROR_RTMP_AMF0_ENCODE              2009
#define ERROR_RTMP_CHUNK_SIZE               2010
#define ERROR_RTMP_TRY_SIMPLE_HS            2011
#define ERROR_RTMP_CH_SCHEMA                2012
#define ERROR_RTMP_PACKET_SIZE              2013
#define ERROR_RTMP_VHOST_NOT_FOUND          2014
#define ERROR_RTMP_ACCESS_DENIED            2015
#define ERROR_RTMP_HANDSHAKE                2016
#define ERROR_RTMP_NO_REQUEST               2017
#define ERROR_RTMP_HS_SSL_REQUIRE           2018
#define ERROR_RTMP_DURATION_EXCEED          2019
#define ERROR_RTMP_EDGE_PLAY_STATE          2020
#define ERROR_RTMP_EDGE_PUBLISH_STATE       2021
#define ERROR_RTMP_EDGE_PROXY_PULL          2022
#define ERROR_RTMP_EDGE_RELOAD              2023
#define ERROR_RTMP_AGGREGATE                2024
#define ERROR_RTMP_BWTC_DATA                2025
#define ERROR_OpenSslCreateDH               2026
#define ERROR_OpenSslCreateP                2027
#define ERROR_OpenSslCreateG                2028
#define ERROR_OpenSslParseP1024             2029
#define ERROR_OpenSslSetG                   2030
#define ERROR_OpenSslGenerateDHKeys         2031
#define ERROR_OpenSslCopyKey                2032
#define ERROR_OpenSslSha256Update           2033
#define ERROR_OpenSslSha256Init             2034
#define ERROR_OpenSslSha256Final            2035
#define ERROR_OpenSslSha256EvpDigest        2036
#define ERROR_OpenSslSha256DigestSize       2037
#define ERROR_OpenSslGetPeerPublicKey       2038
#define ERROR_OpenSslComputeSharedKey       2039
#define ERROR_RTMP_MIC_CHUNKSIZE_CHANGED    2040
#define ERROR_RTMP_MIC_CACHE_OVERFLOW       2041
#define ERROR_RTSP_TOKEN_NOT_NORMAL         2042
#define ERROR_RTSP_REQUEST_HEADER_EOF       2043
#define ERROR_RTP_HEADER_CORRUPT            2044
#define ERROR_RTP_TYPE96_CORRUPT            2045
#define ERROR_RTP_TYPE97_CORRUPT            2046
#define ERROR_RTSP_AUDIO_CONFIG             2047
#define ERROR_RTMP_STREAM_NOT_FOUND         2048
#define ERROR_RTMP_CLIENT_NOT_FOUND         2049
#define ERROR_OpenSslCreateHMAC             2050
#define ERROR_RTMP_STREAM_NAME_EMPTY        2051
#define ERROR_HTTP_HIJACK                   2052
#define ERROR_RTMP_MESSAGE_CREATE           2053
#define ERROR_RTMP_PROXY_EXCEED             2054
#define ERROR_RTMP_CREATE_STREAM_DEPTH      2055
//
// The system control message,
// It's not an error, but special control logic.
//
// When connection is redirect to another server.
#define ERROR_CONTROL_REDIRECT              2997
// For sys ctl: rtmp close stream, support replay.
#define ERROR_CONTROL_RTMP_CLOSE            2998
// When FMLE stop publish and republish.
#define ERROR_CONTROL_REPUBLISH             2999

///////////////////////////////////////////////////////
// The application level errors.
///////////////////////////////////////////////////////
#define ERROR_HLS_METADATA                  3000
#define ERROR_HLS_DECODE_ERROR              3001
//#define ERROR_HLS_CREATE_DIR                3002
#define ERROR_HLS_OPEN_FAILED               3003
#define ERROR_HLS_WRITE_FAILED              3004
#define ERROR_HLS_AAC_FRAME_LENGTH          3005
#define ERROR_HLS_AVC_SAMPLE_SIZE           3006
#define ERROR_HTTP_PARSE_URI                3007
#define ERROR_HTTP_DATA_INVALID             3008
#define ERROR_HTTP_PARSE_HEADER             3009
#define ERROR_HTTP_HANDLER_MATCH_URL        3010
#define ERROR_HTTP_HANDLER_INVALID          3011
#define ERROR_HTTP_API_LOGS                 3012
#define ERROR_HTTP_REMUX_SEQUENCE_HEADER      3013
#define ERROR_HTTP_REMUX_OFFSET_OVERFLOW      3014
#define ERROR_ENCODER_VCODEC                3015
#define ERROR_ENCODER_OUTPUT                3016
#define ERROR_ENCODER_ACHANNELS             3017
#define ERROR_ENCODER_ASAMPLE_RATE          3018
#define ERROR_ENCODER_ABITRATE              3019
#define ERROR_ENCODER_ACODEC                3020
#define ERROR_ENCODER_VPRESET               3021
#define ERROR_ENCODER_VPROFILE              3022
#define ERROR_ENCODER_VTHREADS              3023
#define ERROR_ENCODER_VHEIGHT               3024
#define ERROR_ENCODER_VWIDTH                3025
#define ERROR_ENCODER_VFPS                  3026
#define ERROR_ENCODER_VBITRATE              3027
#define ERROR_ENCODER_FORK                  3028
#define ERROR_ENCODER_LOOP                  3029
#define ERROR_FORK_OPEN_LOG                 3030
#define ERROR_FORK_DUP2_LOG                 3031
#define ERROR_ENCODER_PARSE                 3032
#define ERROR_ENCODER_NO_INPUT              3033
#define ERROR_ENCODER_NO_OUTPUT             3034
#define ERROR_ENCODER_INPUT_TYPE            3035
#define ERROR_KERNEL_FLV_HEADER             3036
#define ERROR_KERNEL_FLV_STREAM_CLOSED      3037
#define ERROR_KERNEL_STREAM_INIT            3038
#define ERROR_EDGE_VHOST_REMOVED            3039
#define ERROR_HLS_AVC_TRY_OTHERS            3040
#define ERROR_H264_API_NO_PREFIXED          3041
#define ERROR_FLV_INVALID_VIDEO_TAG         3042
#define ERROR_H264_DROP_BEFORE_SPS_PPS      3043
#define ERROR_H264_DUPLICATED_SPS           3044
#define ERROR_H264_DUPLICATED_PPS           3045
#define ERROR_AAC_REQUIRED_ADTS             3046
#define ERROR_AAC_ADTS_HEADER               3047
#define ERROR_AAC_DATA_INVALID              3048
#define ERROR_HLS_TRY_MP3                   3049
#define ERROR_HTTP_DVR_DISABLED             3050
#define ERROR_HTTP_DVR_REQUEST              3051
#define ERROR_HTTP_JSON_REQUIRED            3052
#define ERROR_HTTP_DVR_CREATE_REQUEST       3053
#define ERROR_HTTP_DVR_NO_TAEGET            3054
#define ERROR_ADTS_ID_NOT_AAC               3055
#define ERROR_HDS_OPEN_F4M_FAILED           3056
#define ERROR_HDS_WRITE_F4M_FAILED          3057
#define ERROR_HDS_OPEN_BOOTSTRAP_FAILED     3058
#define ERROR_HDS_WRITE_BOOTSTRAP_FAILED    3059
#define ERROR_HDS_OPEN_FRAGMENT_FAILED      3060
#define ERROR_HDS_WRITE_FRAGMENT_FAILED     3061
#define ERROR_HLS_NO_STREAM                 3062
#define ERROR_JSON_LOADS                    3063
#define ERROR_RESPONSE_CODE                 3064
#define ERROR_RESPONSE_DATA                 3065
#define ERROR_REQUEST_DATA                  3066
#define ERROR_EDGE_PORT_INVALID             3067
#define ERROR_EXPECT_FILE_IO                3068
#define ERROR_MP4_BOX_OVERFLOW              3069
#define ERROR_MP4_BOX_REQUIRE_SPACE         3070
#define ERROR_MP4_BOX_ILLEGAL_TYPE          3071
#define ERROR_MP4_BOX_ILLEGAL_SCHEMA        3072
#define ERROR_MP4_BOX_STRING                3073
#define ERROR_MP4_BOX_ILLEGAL_BRAND         3074
#define ERROR_MP4_ESDS_SL_Config            3075
#define ERROR_MP4_ILLEGAL_MOOV              3076
#define ERROR_MP4_ILLEGAL_HANDLER           3077
#define ERROR_MP4_ILLEGAL_TRACK             3078
#define ERROR_MP4_MOOV_OVERFLOW             3079
#define ERROR_MP4_ILLEGAL_SAMPLES           3080
#define ERROR_MP4_ILLEGAL_TIMESTAMP         3081
#define ERROR_DVR_CANNOT_APPEND             3082
#define ERROR_DVR_ILLEGAL_PLAN              3083
#define ERROR_FLV_REQUIRE_SPACE             3084
#define ERROR_MP4_AVCC_CHANGE               3085
#define ERROR_MP4_ASC_CHANGE                3086
#define ERROR_DASH_WRITE_FAILED             3087
#define ERROR_TS_CONTEXT_NOT_READY          3088
#define ERROR_MP4_ILLEGAL_MOOF              3089
<<<<<<< HEAD
#define ERROR_OCLUSTER_DISCOVER             3090
#define ERROR_OCLUSTER_REDIRECT             3091
#define ERROR_INOTIFY_CREATE                3092
#define ERROR_INOTIFY_OPENFD                3093
#define ERROR_INOTIFY_WATCH                 3094
#define ERROR_HEVC_API_NO_PREFIXED          3095
#define ERROR_HEVC_DROP_BEFORE_SPS_PPS      3096
=======
#define ERROR_MP4_ILLEGAL_MDAT              3090
#define ERROR_OCLUSTER_DISCOVER             3091
#define ERROR_OCLUSTER_REDIRECT             3092
#define ERROR_INOTIFY_CREATE                3093
#define ERROR_INOTIFY_OPENFD                3094
#define ERROR_INOTIFY_WATCH                 3095
#define ERROR_HTTP_URL_UNESCAPE             3096
>>>>>>> 2867affd

///////////////////////////////////////////////////////
// HTTP/StreamCaster protocol error.
///////////////////////////////////////////////////////
#define ERROR_HTTP_PATTERN_EMPTY            4000
#define ERROR_HTTP_PATTERN_DUPLICATED       4001
#define ERROR_HTTP_URL_NOT_CLEAN            4002
#define ERROR_HTTP_CONTENT_LENGTH           4003
#define ERROR_HTTP_LIVE_STREAM_EXT          4004
#define ERROR_HTTP_STATUS_INVALID           4005
#define ERROR_KERNEL_AAC_STREAM_CLOSED      4006
#define ERROR_AAC_DECODE_ERROR              4007
#define ERROR_KERNEL_MP3_STREAM_CLOSED      4008
#define ERROR_MP3_DECODE_ERROR              4009
#define ERROR_STREAM_CASTER_ENGINE          4010
#define ERROR_STREAM_CASTER_PORT            4011
#define ERROR_STREAM_CASTER_TS_HEADER       4012
#define ERROR_STREAM_CASTER_TS_SYNC_BYTE    4013
#define ERROR_STREAM_CASTER_TS_AF           4014
#define ERROR_STREAM_CASTER_TS_CRC32        4015
#define ERROR_STREAM_CASTER_TS_PSI          4016
#define ERROR_STREAM_CASTER_TS_PAT          4017
#define ERROR_STREAM_CASTER_TS_PMT          4018
#define ERROR_STREAM_CASTER_TS_PSE          4019
#define ERROR_STREAM_CASTER_TS_ES           4020
#define ERROR_STREAM_CASTER_TS_CODEC        4021
#define ERROR_STREAM_CASTER_AVC_SPS         4022
#define ERROR_STREAM_CASTER_AVC_PPS         4023
#define ERROR_STREAM_CASTER_FLV_TAG         4024
#define ERROR_HTTP_RESPONSE_EOF             4025
#define ERROR_HTTP_INVALID_CHUNK_HEADER     4026
#define ERROR_AVC_NALU_UEV                  4027
#define ERROR_AAC_BYTES_INVALID             4028
#define ERROR_HTTP_REQUEST_EOF              4029
#define ERROR_HTTP_302_INVALID              4038
#define ERROR_BASE64_DECODE                 4039
#define ERROR_HTTP_STREAM_EOF               4040
#define ERROR_HTTPS_NOT_SUPPORTED           4041
#define ERROR_HTTPS_HANDSHAKE               4042
#define ERROR_HTTPS_READ                    4043
#define ERROR_HTTPS_WRITE                   4044
#define ERROR_HTTPS_KEY_CRT                 4045
#define ERROR_STREAM_CASTER_HEVC_PPS        4046
#define ERROR_STREAM_CASTER_HEVC_VPS        4047
#define ERROR_STREAM_CASTER_HEVC_SPS        4048
<<<<<<< HEAD
=======
#define ERROR_HEVC_API_NO_PREFIXED          4049
#define ERROR_HEVC_DROP_BEFORE_SPS_PPS      4050
>>>>>>> 2867affd

///////////////////////////////////////////////////////
// RTC protocol error.
///////////////////////////////////////////////////////
#define ERROR_RTC_PORT                      5000
#define ERROR_RTP_PACKET_CREATE             5001
#define ERROR_OpenSslCreateSSL              5002
#define ERROR_OpenSslBIOReset               5003
#define ERROR_OpenSslBIOWrite               5004
#define ERROR_OpenSslBIONew                 5005
#define ERROR_RTC_RTP                       5006
#define ERROR_RTC_RTCP                      5007
#define ERROR_RTC_STUN                      5008
#define ERROR_RTC_DTLS                      5009
#define ERROR_RTC_UDP                       5010
#define ERROR_RTC_RTP_MUXER                 5011
#define ERROR_RTC_SDP_DECODE                5012
#define ERROR_RTC_SRTP_INIT                 5013
#define ERROR_RTC_SRTP_PROTECT              5014
#define ERROR_RTC_SRTP_UNPROTECT            5015
#define ERROR_RTC_RTCP_CHECK                5016
#define ERROR_RTC_SOURCE_CHECK              5017
#define ERROR_RTC_SDP_EXCHANGE              5018
#define ERROR_RTC_API_BODY                  5019
#define ERROR_RTC_SOURCE_BUSY               5020
#define ERROR_RTC_DISABLED                  5021
#define ERROR_RTC_NO_SESSION                5022
#define ERROR_RTC_INVALID_PARAMS            5023
#define ERROR_RTC_DUMMY_BRIDGER             5024
#define ERROR_RTC_STREM_STARTED             5025
#define ERROR_RTC_TRACK_CODEC               5026
#define ERROR_RTC_NO_PLAYER                 5027
#define ERROR_RTC_NO_PUBLISHER              5028
#define ERROR_RTC_DUPLICATED_SSRC           5029
#define ERROR_RTC_NO_TRACK                  5030
#define ERROR_RTC_RTCP_EMPTY_RR             5031

///////////////////////////////////////////////////////
// GB28181 API error.
///////////////////////////////////////////////////////
#define ERROR_GB28181_SERVER_NOT_RUN        6000
#define ERROR_GB28181_SESSION_IS_EXIST      6001
#define ERROR_GB28181_SESSION_IS_NOTEXIST   6002
#define ERROR_GB28181_RTP_PORT_FULL         6003
#define ERROR_GB28181_PORT_MODE_INVALID     6004
#define ERROR_GB28181_VALUE_EMPTY           6005  
#define ERROR_GB28181_ACTION_INVALID        6006 
#define ERROR_GB28181_SIP_NOT_RUN           6007 
#define ERROR_GB28181_SIP_INVITE_FAILED     6008
#define ERROR_GB28181_SIP_BYE_FAILED        6009
#define ERROR_GB28181_SIP_IS_INVITING       6010
#define ERROR_GB28181_CREATER_RTMPMUXER_FAILED 6011
#define ERROR_GB28181_SIP_CH_OFFLINE        6012
#define ERROR_GB28181_SIP_CH_NOTEXIST       6013
#define ERROR_GB28181_SIP_RAW_DATA_FAILED   6014
#define ERROR_GB28181_SIP_PRASE_FAILED      6015
#define ERROR_GB28181_SIP_PTZ_FAILED        6016
#define ERROR_GB28181_SIP_NOT_INVITE        6017
#define ERROR_GB28181_SIP_PTZ_CMD_INVALID   6018
#define ERROR_GB28181_H264_FRAMESIZE        6019
#define ERROR_GB28181_H264_FRAME_FULL       6020

///////////////////////////////////////////////////////
// HTTP API error.
///////////////////////////////////////////////////////
//#define ERROR_API_METHOD_NOT_ALLOWD

///////////////////////////////////////////////////////
// For user-define error.
///////////////////////////////////////////////////////
#define ERROR_USER_START                    9000
//#define ERROR_USER_DISCONNECT               9001
#define ERROR_SOURCE_NOT_FOUND              9002
#define ERROR_USER_END                      9999

// Whether the error code is an system control error.
// TODO: FIXME: Remove it from underlayer for confused with error and logger.
extern bool srs_is_system_control_error(srs_error_t err);
// It's closed by client.
extern bool srs_is_client_gracefully_close(srs_error_t err);
// It's closed by server, such as streaming EOF.
extern bool srs_is_server_gracefully_close(srs_error_t err);

// The complex error carries code, message, callstack and instant variables,
// which is more strong and easy to locate problem by log,
// please @read https://github.com/ossrs/srs/issues/913
class SrsCplxError
{
private:
    int code;
    SrsCplxError* wrapped;
    std::string msg;
    
    std::string func;
    std::string file;
    int line;
    
    SrsContextId cid;
    int rerrno;
    
    std::string desc;
    std::string _summary;
private:
    SrsCplxError();
public:
    virtual ~SrsCplxError();
private:
    virtual std::string description();
    virtual std::string summary();
public:
    static SrsCplxError* create(const char* func, const char* file, int line, int code, const char* fmt, ...);
    static SrsCplxError* wrap(const char* func, const char* file, int line, SrsCplxError* err, const char* fmt, ...);
    static SrsCplxError* success();
    static SrsCplxError* copy(SrsCplxError* from);
    static std::string description(SrsCplxError* err);
    static std::string summary(SrsCplxError* err);
    static int error_code(SrsCplxError* err);
};

// Error helpers, should use these functions to new or wrap an error.
#define srs_success 0 // SrsCplxError::success()
#define srs_error_new(ret, fmt, ...) SrsCplxError::create(__FUNCTION__, __FILE__, __LINE__, ret, fmt, ##__VA_ARGS__)
#define srs_error_wrap(err, fmt, ...) SrsCplxError::wrap(__FUNCTION__, __FILE__, __LINE__, err, fmt, ##__VA_ARGS__)
#define srs_error_copy(err) SrsCplxError::copy(err)
#define srs_error_desc(err) SrsCplxError::description(err)
#define srs_error_summary(err) SrsCplxError::summary(err)
#define srs_error_code(err) SrsCplxError::error_code(err)
#define srs_error_reset(err) srs_freep(err); err = srs_success

#endif
<|MERGE_RESOLUTION|>--- conflicted
+++ resolved
@@ -282,23 +282,11 @@
 #define ERROR_DASH_WRITE_FAILED             3087
 #define ERROR_TS_CONTEXT_NOT_READY          3088
 #define ERROR_MP4_ILLEGAL_MOOF              3089
-<<<<<<< HEAD
 #define ERROR_OCLUSTER_DISCOVER             3090
 #define ERROR_OCLUSTER_REDIRECT             3091
 #define ERROR_INOTIFY_CREATE                3092
 #define ERROR_INOTIFY_OPENFD                3093
 #define ERROR_INOTIFY_WATCH                 3094
-#define ERROR_HEVC_API_NO_PREFIXED          3095
-#define ERROR_HEVC_DROP_BEFORE_SPS_PPS      3096
-=======
-#define ERROR_MP4_ILLEGAL_MDAT              3090
-#define ERROR_OCLUSTER_DISCOVER             3091
-#define ERROR_OCLUSTER_REDIRECT             3092
-#define ERROR_INOTIFY_CREATE                3093
-#define ERROR_INOTIFY_OPENFD                3094
-#define ERROR_INOTIFY_WATCH                 3095
-#define ERROR_HTTP_URL_UNESCAPE             3096
->>>>>>> 2867affd
 
 ///////////////////////////////////////////////////////
 // HTTP/StreamCaster protocol error.
@@ -344,11 +332,10 @@
 #define ERROR_STREAM_CASTER_HEVC_PPS        4046
 #define ERROR_STREAM_CASTER_HEVC_VPS        4047
 #define ERROR_STREAM_CASTER_HEVC_SPS        4048
-<<<<<<< HEAD
-=======
-#define ERROR_HEVC_API_NO_PREFIXED          4049
-#define ERROR_HEVC_DROP_BEFORE_SPS_PPS      4050
->>>>>>> 2867affd
+#define ERROR_HEVC_API_NO_PREFIXED          4050
+#define ERROR_HEVC_DROP_BEFORE_SPS_PPS      4051
+#define ERROR_HEVC_API_NO_PREFIXED          4052
+#define ERROR_HEVC_DROP_BEFORE_SPS_PPS      4053
 
 ///////////////////////////////////////////////////////
 // RTC protocol error.
