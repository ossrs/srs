--- conflicted
+++ resolved
@@ -95,7 +95,6 @@
 #define ERROR_SYSTEM_DIR_EXISTS             1056
 #define ERROR_SYSTEM_CREATE_DIR             1057
 #define ERROR_SYSTEM_KILL                   1058
-<<<<<<< HEAD
 #define ERROR_SYSTEM_CONFIG_PERSISTENCE     1059
 #define ERROR_SYSTEM_CONFIG_RAW             1060
 #define ERROR_SYSTEM_CONFIG_RAW_DISABLED    1061
@@ -112,10 +111,7 @@
 #define ERROR_THREAD_DUMMY                  1072
 #define ERROR_ASPROCESS_PPID                1073
 #define ERROR_EXCEED_CONNECTIONS            1074
-=======
-#define ERROR_SYSTEM_DNS_RESOLVE            1059
-#define ERROR_SOCKET_SETKEEPALIVE           1060
->>>>>>> 911cd448
+#define ERROR_SOCKET_SETKEEPALIVE           1075
 
 ///////////////////////////////////////////////////////
 // RTMP protocol error.
