--- conflicted
+++ resolved
@@ -97,7 +97,6 @@
 #define ERROR_SYSTEM_DIR_EXISTS             1056
 #define ERROR_SYSTEM_CREATE_DIR             1057
 #define ERROR_SYSTEM_KILL                   1058
-<<<<<<< HEAD
 #define ERROR_SYSTEM_CONFIG_PERSISTENCE     1059
 #define ERROR_SYSTEM_CONFIG_RAW             1060
 #define ERROR_SYSTEM_CONFIG_RAW_DISABLED    1061
@@ -105,9 +104,7 @@
 #define ERROR_SYSTEM_CONFIG_RAW_PARAMS      1063
 #define ERROR_SYSTEM_FILE_NOT_EXISTS        1064
 #define ERROR_SYSTEM_HOURGLASS_RESOLUTION   1065
-=======
-#define ERROR_SYSTEM_DNS_RESOLVE            1059
->>>>>>> 60be29f3
+#define ERROR_SYSTEM_DNS_RESOLVE            1066
 
 ///////////////////////////////////////////////////////
 // RTMP protocol error.
