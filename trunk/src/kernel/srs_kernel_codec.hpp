--- conflicted
+++ resolved
@@ -515,17 +515,11 @@
     uint8_t general_one_picture_only_constraint_flag;
     uint8_t general_lower_bit_rate_constraint_flag;
     uint32_t general_max_14bit_constraint_flag;
-<<<<<<< HEAD
-    uint64_t general_reserved_zero_33bits;
-    uint64_t general_reserved_zero_34bits; // todo
-    uint64_t general_reserved_zero_43bits; // todo
-=======
     uint8_t general_reserved_zero_7bits;
     uint64_t general_reserved_zero_33bits;
     uint64_t general_reserved_zero_34bits;
     uint64_t general_reserved_zero_35bits;
     uint64_t general_reserved_zero_43bits;
->>>>>>> 39c2b9c4
     uint8_t general_inbld_flag;
     uint8_t general_reserved_zero_bit;
     uint8_t general_level_idc;
@@ -549,10 +543,7 @@
     std::vector<uint8_t> sub_layer_intra_constraint_flag;
     std::vector<uint8_t> sub_layer_one_picture_only_constraint_flag;
     std::vector<uint8_t> sub_layer_lower_bit_rate_constraint_flag;
-<<<<<<< HEAD
-=======
     std::vector<uint8_t> sub_layer_reserved_zero_7bits;
->>>>>>> 39c2b9c4
     std::vector<uint64_t> sub_layer_reserved_zero_33bits;
     std::vector<uint64_t> sub_layer_reserved_zero_34bits;
     std::vector<uint64_t> sub_layer_reserved_zero_35bits;
@@ -651,13 +642,8 @@
     uint32_t chroma_qp_offset_list_len_minus1;
     std::vector<int> cb_qp_offset_list;
     std::vector<int> cr_qp_offset_list;
-<<<<<<< HEAD
-    int log2_sao_offset_scale_luma;
-    int log2_sao_offset_scale_chroma;
-=======
     uint32_t log2_sao_offset_scale_luma;
     uint32_t log2_sao_offset_scale_chroma;
->>>>>>> 39c2b9c4
 };
 
 /**
@@ -1352,11 +1338,7 @@
     virtual srs_error_t hevc_demux_vps_rbsp(char *rbsp, int nb_rbsp);
     virtual srs_error_t hevc_demux_sps_rbsp(char *rbsp, int nb_rbsp);
     virtual srs_error_t hevc_demux_pps_rbsp(char *rbsp, int nb_rbsp);
-<<<<<<< HEAD
-    virtual srs_error_t hevc_demux_rbsp_ptl(SrsBitBuffer* bs, SrsHevcProfileTierLevel* ptl, int profile_resent_flag, int max_sub_layers_minus1);
-=======
     virtual srs_error_t hevc_demux_rbsp_ptl(SrsBitBuffer* bs, SrsHevcProfileTierLevel* ptl, int profile_present_flag, int max_sub_layers_minus1);
->>>>>>> 39c2b9c4
 public:
     virtual srs_error_t hevc_demux_vps(SrsBuffer *stream);
     virtual srs_error_t hevc_demux_sps(SrsBuffer *stream);
