--- conflicted
+++ resolved
@@ -106,12 +106,8 @@
     if (!header_wrote) {
         write_header(SRS_CONSTS_HTTP_OK);
     }
-<<<<<<< HEAD
-
-=======
     
     // whatever header is wrote, we should try to send header.
->>>>>>> 3a6854fc
     if ((ret = send_header(data, size)) != ERROR_SUCCESS) {
         srs_error("http: send header failed. ret=%d", ret);
         return ret;
