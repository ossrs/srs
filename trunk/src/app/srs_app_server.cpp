/**
 * The MIT License (MIT)
 *
 * Copyright (c) 2013-2020 Winlin
 *
 * Permission is hereby granted, free of charge, to any person obtaining a copy of
 * this software and associated documentation files (the "Software"), to deal in
 * the Software without restriction, including without limitation the rights to
 * use, copy, modify, merge, publish, distribute, sublicense, and/or sell copies of
 * the Software, and to permit persons to whom the Software is furnished to do so,
 * subject to the following conditions:
 *
 * The above copyright notice and this permission notice shall be included in all
 * copies or substantial portions of the Software.
 *
 * THE SOFTWARE IS PROVIDED "AS IS", WITHOUT WARRANTY OF ANY KIND, EXPRESS OR
 * IMPLIED, INCLUDING BUT NOT LIMITED TO THE WARRANTIES OF MERCHANTABILITY, FITNESS
 * FOR A PARTICULAR PURPOSE AND NONINFRINGEMENT. IN NO EVENT SHALL THE AUTHORS OR
 * COPYRIGHT HOLDERS BE LIABLE FOR ANY CLAIM, DAMAGES OR OTHER LIABILITY, WHETHER
 * IN AN ACTION OF CONTRACT, TORT OR OTHERWISE, ARISING FROM, OUT OF OR IN
 * CONNECTION WITH THE SOFTWARE OR THE USE OR OTHER DEALINGS IN THE SOFTWARE.
 */

#include <srs_app_server.hpp>

#include <sys/types.h>
#include <signal.h>
#include <sys/types.h>
#include <sys/stat.h>
#include <fcntl.h>
#include <unistd.h>
#include <algorithm>
#ifndef SRS_OSX
#include <sys/inotify.h>
#endif
using namespace std;

#include <srs_kernel_log.hpp>
#include <srs_kernel_error.hpp>
#include <srs_app_rtmp_conn.hpp>
#include <srs_app_config.hpp>
#include <srs_kernel_utility.hpp>
#include <srs_app_http_api.hpp>
#include <srs_app_http_conn.hpp>
#include <srs_app_ingest.hpp>
#include <srs_app_source.hpp>
#include <srs_app_utility.hpp>
#include <srs_app_heartbeat.hpp>
#include <srs_app_mpegts_udp.hpp>
#include <srs_app_rtsp.hpp>
#include <srs_app_statistic.hpp>
#include <srs_app_caster_flv.hpp>
#include <srs_core_mem_watch.hpp>
#include <srs_kernel_consts.hpp>
#include <srs_app_coworkers.hpp>
#include <srs_app_gb28181.hpp>
#include <srs_app_gb28181_sip.hpp>

// system interval in srs_utime_t,
// all resolution times should be times togother,
// for example, system-interval is x=1s(1000ms),
// then rusage can be 3*x, for instance, 3*1=3s,
// the meminfo canbe 6*x, for instance, 6*1=6s,
// for performance refine, @see: https://github.com/ossrs/srs/issues/194
// @remark, recomment to 1000ms.
#define SRS_SYS_CYCLE_INTERVAL (1000 * SRS_UTIME_MILLISECONDS)

// update time interval:
//      SRS_SYS_CYCLE_INTERVAL * SRS_SYS_TIME_RESOLUTION_MS_TIMES
#define SRS_SYS_TIME_RESOLUTION_MS_TIMES 1

// update rusage interval:
//      SRS_SYS_CYCLE_INTERVAL * SRS_SYS_RUSAGE_RESOLUTION_TIMES
#define SRS_SYS_RUSAGE_RESOLUTION_TIMES 3

// update network devices info interval:
//      SRS_SYS_CYCLE_INTERVAL * SRS_SYS_NETWORK_RTMP_SERVER_RESOLUTION_TIMES
#define SRS_SYS_NETWORK_RTMP_SERVER_RESOLUTION_TIMES 3

// update rusage interval:
//      SRS_SYS_CYCLE_INTERVAL * SRS_SYS_CPU_STAT_RESOLUTION_TIMES
#define SRS_SYS_CPU_STAT_RESOLUTION_TIMES 3

// update the disk iops interval:
//      SRS_SYS_CYCLE_INTERVAL * SRS_SYS_DISK_STAT_RESOLUTION_TIMES
#define SRS_SYS_DISK_STAT_RESOLUTION_TIMES 6

// update rusage interval:
//      SRS_SYS_CYCLE_INTERVAL * SRS_SYS_MEMINFO_RESOLUTION_TIMES
#define SRS_SYS_MEMINFO_RESOLUTION_TIMES 6

// update platform info interval:
//      SRS_SYS_CYCLE_INTERVAL * SRS_SYS_PLATFORM_INFO_RESOLUTION_TIMES
#define SRS_SYS_PLATFORM_INFO_RESOLUTION_TIMES 9

// update network devices info interval:
//      SRS_SYS_CYCLE_INTERVAL * SRS_SYS_NETWORK_DEVICE_RESOLUTION_TIMES
#define SRS_SYS_NETWORK_DEVICE_RESOLUTION_TIMES 9

std::string srs_listener_type2string(SrsListenerType type)
{
    switch (type) {
        case SrsListenerRtmpStream:
            return "RTMP";
        case SrsListenerHttpApi:
            return "HTTP-API";
        case SrsListenerHttpsApi:
            return "HTTPS-API";
        case SrsListenerHttpStream:
            return "HTTP-Server";
        case SrsListenerHttpsStream:
            return "HTTP-Server";
        case SrsListenerMpegTsOverUdp:
            return "MPEG-TS over UDP";
        case SrsListenerRtsp:
            return "RTSP";
        case SrsListenerFlv:
            return "HTTP-FLV";
        case SrsListenerGb28181Sip:
            return "GB28181-SIP over UDP";
        case SrsListenerGb28181RtpMux:
            return "GB28181-Stream over RTP";
        default:
            return "UNKONWN";
    }
}

SrsListener::SrsListener(SrsServer* svr, SrsListenerType t)
{
    port = 0;
    server = svr;
    type = t;
}

SrsListener::~SrsListener()
{
}

SrsListenerType SrsListener::listen_type()
{
    return type;
}

SrsBufferListener::SrsBufferListener(SrsServer* svr, SrsListenerType t) : SrsListener(svr, t)
{
    listener = NULL;
}

SrsBufferListener::~SrsBufferListener()
{
    srs_freep(listener);
}

srs_error_t SrsBufferListener::listen(string i, int p)
{
    srs_error_t err = srs_success;
    
    ip = i;
    port = p;
    
    srs_freep(listener);
    listener = new SrsTcpListener(this, ip, port);
    
    if ((err = listener->listen()) != srs_success) {
        return srs_error_wrap(err, "buffered tcp listen");
    }
    
    string v = srs_listener_type2string(type);
    srs_trace("%s listen at tcp://%s:%d, fd=%d", v.c_str(), ip.c_str(), port, listener->fd());
    
    return err;
}

srs_error_t SrsBufferListener::on_tcp_client(srs_netfd_t stfd)
{
    srs_error_t err = server->accept_client(type, stfd);
    if (err != srs_success) {
        srs_warn("accept client failed, err is %s", srs_error_desc(err).c_str());
        srs_freep(err);
    }
    
    return srs_success;
}

SrsRtspListener::SrsRtspListener(SrsServer* svr, SrsListenerType t, SrsConfDirective* c) : SrsListener(svr, t)
{
    listener = NULL;
    
    // the caller already ensure the type is ok,
    // we just assert here for unknown stream caster.
    srs_assert(type == SrsListenerRtsp);
    if (type == SrsListenerRtsp) {
        caster = new SrsRtspCaster(c);

        // TODO: FIXME: Must check error.
        caster->initialize();
    }
}

SrsRtspListener::~SrsRtspListener()
{
    srs_freep(caster);
    srs_freep(listener);
}

srs_error_t SrsRtspListener::listen(string i, int p)
{
    srs_error_t err = srs_success;
    
    // the caller already ensure the type is ok,
    // we just assert here for unknown stream caster.
    srs_assert(type == SrsListenerRtsp);
    
    ip = i;
    port = p;
    
    srs_freep(listener);
    listener = new SrsTcpListener(this, ip, port);
    
    if ((err = listener->listen()) != srs_success) {
        return srs_error_wrap(err, "rtsp listen %s:%d", ip.c_str(), port);
    }
    
    string v = srs_listener_type2string(type);
    srs_trace("%s listen at tcp://%s:%d, fd=%d", v.c_str(), ip.c_str(), port, listener->fd());
    
    return err;
}

srs_error_t SrsRtspListener::on_tcp_client(srs_netfd_t stfd)
{
    srs_error_t err = caster->on_tcp_client(stfd);
    if (err != srs_success) {
        srs_warn("accept client failed, err is %s", srs_error_desc(err).c_str());
        srs_freep(err);
    }
    
    return srs_success;
}

SrsHttpFlvListener::SrsHttpFlvListener(SrsServer* svr, SrsListenerType t, SrsConfDirective* c) : SrsListener(svr, t)
{
    listener = NULL;
    
    // the caller already ensure the type is ok,
    // we just assert here for unknown stream caster.
    srs_assert(type == SrsListenerFlv);
    if (type == SrsListenerFlv) {
        caster = new SrsAppCasterFlv(c);
    }
}

SrsHttpFlvListener::~SrsHttpFlvListener()
{
    srs_freep(caster);
    srs_freep(listener);
}

srs_error_t SrsHttpFlvListener::listen(string i, int p)
{
    srs_error_t err = srs_success;
    
    // the caller already ensure the type is ok,
    // we just assert here for unknown stream caster.
    srs_assert(type == SrsListenerFlv);
    
    ip = i;
    port = p;
    
    if ((err = caster->initialize()) != srs_success) {
        return srs_error_wrap(err, "init caster %s:%d", ip.c_str(), port);
    }
    
    srs_freep(listener);
    listener = new SrsTcpListener(this, ip, port);
    
    if ((err = listener->listen()) != srs_success) {
        return srs_error_wrap(err, "listen");
    }
    
    string v = srs_listener_type2string(type);
    srs_trace("%s listen at tcp://%s:%d, fd=%d", v.c_str(), ip.c_str(), port, listener->fd());
    
    return err;
}

srs_error_t SrsHttpFlvListener::on_tcp_client(srs_netfd_t stfd)
{
    srs_error_t err = caster->on_tcp_client(stfd);
    if (err != srs_success) {
        srs_warn("accept client failed, err is %s", srs_error_desc(err).c_str());
        srs_freep(err);
    }
    
    return err;
}

SrsUdpStreamListener::SrsUdpStreamListener(SrsServer* svr, SrsListenerType t, ISrsUdpHandler* c) : SrsListener(svr, t)
{
    listener = NULL;
    caster = c;
}

SrsUdpStreamListener::~SrsUdpStreamListener()
{
    srs_freep(listener);
}

srs_error_t SrsUdpStreamListener::listen(string i, int p)
{
    srs_error_t err = srs_success;
    
    // the caller already ensure the type is ok,
    // we just assert here for unknown stream caster.
    srs_assert(type == SrsListenerMpegTsOverUdp 
            || type == SrsListenerGb28181Sip 
            || type == SrsListenerGb28181RtpMux);
    
    ip = i;
    port = p;
    
    srs_freep(listener);
    listener = new SrsUdpListener(caster, ip, port);
    
    if ((err = listener->listen()) != srs_success) {
        return srs_error_wrap(err, "listen %s:%d", ip.c_str(), port);
    }
    
    // notify the handler the fd changed.
    if ((err = caster->on_stfd_change(listener->stfd())) != srs_success) {
        return srs_error_wrap(err, "notify fd change failed");
    }
    
    string v = srs_listener_type2string(type);
    srs_trace("%s listen at udp://%s:%d, fd=%d", v.c_str(), ip.c_str(), port, listener->fd());
    
    return err;
}

SrsUdpCasterListener::SrsUdpCasterListener(SrsServer* svr, SrsListenerType t, SrsConfDirective* c) : SrsUdpStreamListener(svr, t, NULL)
{
    // the caller already ensure the type is ok,
    // we just assert here for unknown stream caster.
    srs_assert(type == SrsListenerMpegTsOverUdp);
    if (type == SrsListenerMpegTsOverUdp) {
        caster = new SrsMpegtsOverUdp(c);
    }
}

SrsUdpCasterListener::~SrsUdpCasterListener()
{
    srs_freep(caster);
}

#ifdef SRS_GB28181

SrsGb28181Listener::SrsGb28181Listener(SrsServer* svr, SrsListenerType t, SrsConfDirective* c) : SrsUdpStreamListener(svr, t, NULL)
{
    // the caller already ensure the type is ok,
    // we just assert here for unknown stream caster.
    srs_assert(type == SrsListenerGb28181Sip 
             ||type == SrsListenerGb28181RtpMux);

    if (type == SrsListenerGb28181Sip) {
        caster = new SrsGb28181SipService(c);
    }else if(type == SrsListenerGb28181RtpMux){
        caster = new SrsGb28181RtpMuxService(c);
    }
}

SrsGb28181Listener::~SrsGb28181Listener()
{
    srs_freep(caster);
}

#endif

SrsSignalManager* SrsSignalManager::instance = NULL;

SrsSignalManager::SrsSignalManager(SrsServer* s)
{
    SrsSignalManager::instance = this;
    
    server = s;
    sig_pipe[0] = sig_pipe[1] = -1;
    trd = new SrsSTCoroutine("signal", this, _srs_context->get_id());
    signal_read_stfd = NULL;
}

SrsSignalManager::~SrsSignalManager()
{
    srs_close_stfd(signal_read_stfd);
    
    if (sig_pipe[0] > 0) {
        ::close(sig_pipe[0]);
    }
    if (sig_pipe[1] > 0) {
        ::close(sig_pipe[1]);
    }
    
    srs_freep(trd);
}

srs_error_t SrsSignalManager::initialize()
{
    /* Create signal pipe */
    if (pipe(sig_pipe) < 0) {
        return srs_error_new(ERROR_SYSTEM_CREATE_PIPE, "create pipe");
    }
    
    if ((signal_read_stfd = srs_netfd_open(sig_pipe[0])) == NULL) {
        return srs_error_new(ERROR_SYSTEM_CREATE_PIPE, "open pipe");
    }
    
    return srs_success;
}

srs_error_t SrsSignalManager::start()
{
    srs_error_t err = srs_success;
    
    /**
     * Note that if multiple processes are used (see below),
     * the signal pipe should be initialized after the fork(2) call
     * so that each process has its own private pipe.
     */
    struct sigaction sa;
    
    /* Install sig_catcher() as a signal handler */
    sa.sa_handler = SrsSignalManager::sig_catcher;
    sigemptyset(&sa.sa_mask);
    sa.sa_flags = 0;
    sigaction(SRS_SIGNAL_RELOAD, &sa, NULL);
    
    sa.sa_handler = SrsSignalManager::sig_catcher;
    sigemptyset(&sa.sa_mask);
    sa.sa_flags = 0;
    sigaction(SRS_SIGNAL_FAST_QUIT, &sa, NULL);

    sa.sa_handler = SrsSignalManager::sig_catcher;
    sigemptyset(&sa.sa_mask);
    sa.sa_flags = 0;
    sigaction(SRS_SIGNAL_GRACEFULLY_QUIT, &sa, NULL);
    
    sa.sa_handler = SrsSignalManager::sig_catcher;
    sigemptyset(&sa.sa_mask);
    sa.sa_flags = 0;
    sigaction(SIGINT, &sa, NULL);
    
    sa.sa_handler = SrsSignalManager::sig_catcher;
    sigemptyset(&sa.sa_mask);
    sa.sa_flags = 0;
    sigaction(SRS_SIGNAL_REOPEN_LOG, &sa, NULL);
    
    srs_trace("signal installed, reload=%d, reopen=%d, fast_quit=%d, grace_quit=%d",
              SRS_SIGNAL_RELOAD, SRS_SIGNAL_REOPEN_LOG, SRS_SIGNAL_FAST_QUIT, SRS_SIGNAL_GRACEFULLY_QUIT);
    
    if ((err = trd->start()) != srs_success) {
        return srs_error_wrap(err, "signal manager");
    }
    
    return err;
}

srs_error_t SrsSignalManager::cycle()
{
    srs_error_t err = srs_success;
    
    while (true) {
        if ((err = trd->pull()) != srs_success) {
            return srs_error_wrap(err, "signal manager");
        }
        
        int signo;
        
        /* Read the next signal from the pipe */
        srs_read(signal_read_stfd, &signo, sizeof(int), SRS_UTIME_NO_TIMEOUT);
        
        /* Process signal synchronously */
        server->on_signal(signo);
    }
    
    return err;
}

void SrsSignalManager::sig_catcher(int signo)
{
    int err;
    
    /* Save errno to restore it after the write() */
    err = errno;
    
    /* write() is reentrant/async-safe */
    int fd = SrsSignalManager::instance->sig_pipe[1];
    write(fd, &signo, sizeof(int));
    
    errno = err;
}

// Whether we are in docker, defined in main module.
extern bool _srs_in_docker;

SrsInotifyWorker::SrsInotifyWorker(SrsServer* s)
{
    server = s;
    trd = new SrsSTCoroutine("inotify", this);
    inotify_fd = NULL;
}

SrsInotifyWorker::~SrsInotifyWorker()
{
    srs_freep(trd);
    srs_close_stfd(inotify_fd);
}

srs_error_t SrsInotifyWorker::start()
{
    srs_error_t err = srs_success;

#ifndef SRS_OSX
    // Whether enable auto reload config.
    bool auto_reload = _srs_config->inotify_auto_reload();
    if (!auto_reload && _srs_in_docker && _srs_config->auto_reload_for_docker()) {
        srs_warn("enable auto reload for docker");
        auto_reload = true;
    }

    if (!auto_reload) {
        return err;
    }

    // Create inotify to watch config file.
    int fd = ::inotify_init1(IN_NONBLOCK);
    if (fd < 0) {
        return srs_error_new(ERROR_INOTIFY_CREATE, "create inotify");
    }

    // Open as stfd to read by ST.
    if ((inotify_fd = srs_netfd_open(fd)) == NULL) {
        ::close(fd);
        return srs_error_new(ERROR_INOTIFY_OPENFD, "open fd=%d", fd);
    }

    if (((err = srs_fd_closeexec(fd))) != srs_success) {
        return srs_error_wrap(err, "closeexec fd=%d", fd);
    }

    // /* the following are legal, implemented events that user-space can watch for */
    // #define IN_ACCESS               0x00000001      /* File was accessed */
    // #define IN_MODIFY               0x00000002      /* File was modified */
    // #define IN_ATTRIB               0x00000004      /* Metadata changed */
    // #define IN_CLOSE_WRITE          0x00000008      /* Writtable file was closed */
    // #define IN_CLOSE_NOWRITE        0x00000010      /* Unwrittable file closed */
    // #define IN_OPEN                 0x00000020      /* File was opened */
    // #define IN_MOVED_FROM           0x00000040      /* File was moved from X */
    // #define IN_MOVED_TO             0x00000080      /* File was moved to Y */
    // #define IN_CREATE               0x00000100      /* Subfile was created */
    // #define IN_DELETE               0x00000200      /* Subfile was deleted */
    // #define IN_DELETE_SELF          0x00000400      /* Self was deleted */
    // #define IN_MOVE_SELF            0x00000800      /* Self was moved */
    //
    // /* the following are legal events.  they are sent as needed to any watch */
    // #define IN_UNMOUNT              0x00002000      /* Backing fs was unmounted */
    // #define IN_Q_OVERFLOW           0x00004000      /* Event queued overflowed */
    // #define IN_IGNORED              0x00008000      /* File was ignored */
    //
    // /* helper events */
    // #define IN_CLOSE                (IN_CLOSE_WRITE | IN_CLOSE_NOWRITE) /* close */
    // #define IN_MOVE                 (IN_MOVED_FROM | IN_MOVED_TO) /* moves */
    //
    // /* special flags */
    // #define IN_ONLYDIR              0x01000000      /* only watch the path if it is a directory */
    // #define IN_DONT_FOLLOW          0x02000000      /* don't follow a sym link */
    // #define IN_EXCL_UNLINK          0x04000000      /* exclude events on unlinked objects */
    // #define IN_MASK_ADD             0x20000000      /* add to the mask of an already existing watch */
    // #define IN_ISDIR                0x40000000      /* event occurred against dir */
    // #define IN_ONESHOT              0x80000000      /* only send event once */

    // Watch the config directory events.
    string config_dir = srs_path_dirname(_srs_config->config());
    uint32_t mask = IN_MODIFY | IN_CREATE | IN_MOVED_TO; int watch_conf = 0;
    if ((watch_conf = ::inotify_add_watch(fd, config_dir.c_str(), mask)) < 0) {
        return srs_error_new(ERROR_INOTIFY_WATCH, "watch file=%s, fd=%d, watch=%d, mask=%#x",
            config_dir.c_str(), fd, watch_conf, mask);
    }
    srs_trace("auto reload watching fd=%d, watch=%d, file=%s", fd, watch_conf, config_dir.c_str());

    if ((err = trd->start()) != srs_success) {
        return srs_error_wrap(err, "inotify");
    }
#endif

    return err;
}

srs_error_t SrsInotifyWorker::cycle()
{
    srs_error_t err = srs_success;

#ifndef SRS_OSX
    string config_path = _srs_config->config();
    string config_file = srs_path_basename(config_path);
    string k8s_file = "..data";

    while (true) {
        char buf[4096];
        ssize_t nn = srs_read(inotify_fd, buf, (size_t)sizeof(buf), SRS_UTIME_NO_TIMEOUT);
        if (nn < 0) {
            srs_warn("inotify ignore read failed, nn=%d", (int)nn);
            break;
        }

        // Whether config file changed.
        bool do_reload = false;

        // Parse all inotify events.
        inotify_event* ie = NULL;
        for (char* ptr = buf; ptr < buf + nn; ptr += sizeof(inotify_event) + ie->len) {
            ie = (inotify_event*)ptr;

            if (!ie->len || !ie->name) {
                continue;
            }

            string name = ie->name;
            if ((name == k8s_file || name == config_file) && ie->mask & (IN_MODIFY|IN_CREATE|IN_MOVED_TO)) {
                do_reload = true;
            }

            srs_trace("inotify event wd=%d, mask=%#x, len=%d, name=%s, reload=%d", ie->wd, ie->mask, ie->len, ie->name, do_reload);
        }

        // Notify server to do reload.
        if (do_reload && srs_path_exists(config_path)) {
            server->on_signal(SRS_SIGNAL_RELOAD);
        }

        srs_usleep(3000 * SRS_UTIME_MILLISECONDS);
    }
#endif

    return err;
}

ISrsServerCycle::ISrsServerCycle()
{
}

ISrsServerCycle::~ISrsServerCycle()
{
}

SrsServer::SrsServer()
{
    signal_reload = false;
    signal_persistence_config = false;
    signal_gmc_stop = false;
    signal_fast_quit = false;
    signal_gracefully_quit = false;
    pid_fd = -1;
    
    signal_manager = new SrsSignalManager(this);
    conn_manager = new SrsResourceManager("TCP", true);
    
    handler = NULL;
    ppid = ::getppid();
    
    // donot new object in constructor,
    // for some global instance is not ready now,
    // new these objects in initialize instead.
    http_api_mux = new SrsHttpServeMux();
    http_server = new SrsHttpServer(this);
    http_heartbeat = new SrsHttpHeartbeat();
    ingester = new SrsIngester();
}

SrsServer::~SrsServer()
{
    destroy();
}

void SrsServer::destroy()
{
    srs_warn("start destroy server");
    
    dispose();
    
    srs_freep(http_api_mux);
    srs_freep(http_server);
    srs_freep(http_heartbeat);
    srs_freep(ingester);
    
    if (pid_fd > 0) {
        ::close(pid_fd);
        pid_fd = -1;
    }
    
    srs_freep(signal_manager);
    srs_freep(conn_manager);

#ifdef SRS_GB28181
    //free global gb28181 manager
    srs_freep(_srs_gb28181);
#endif
}

void SrsServer::dispose()
{
    _srs_config->unsubscribe(this);
    
    // prevent fresh clients.
    close_listeners(SrsListenerRtmpStream);
    close_listeners(SrsListenerHttpApi);
    close_listeners(SrsListenerHttpsApi);
    close_listeners(SrsListenerHttpStream);
    close_listeners(SrsListenerHttpsStream);
    close_listeners(SrsListenerMpegTsOverUdp);
    close_listeners(SrsListenerRtsp);
    close_listeners(SrsListenerFlv);
    
    // Fast stop to notify FFMPEG to quit, wait for a while then fast kill.
    ingester->dispose();
    
    // dispose the source for hls and dvr.
    _srs_sources->dispose();
    
    // @remark don't dispose all connections, for too slow.
    
#ifdef SRS_MEM_WATCH
    srs_memory_report();
#endif
}

void SrsServer::gracefully_dispose()
{
    _srs_config->unsubscribe(this);

    // Always wait for a while to start.
    srs_usleep(_srs_config->get_grace_start_wait());
    srs_trace("start wait for %dms", srsu2msi(_srs_config->get_grace_start_wait()));

    // prevent fresh clients.
    close_listeners(SrsListenerRtmpStream);
    close_listeners(SrsListenerHttpApi);
    close_listeners(SrsListenerHttpsApi);
    close_listeners(SrsListenerHttpStream);
    close_listeners(SrsListenerHttpsStream);
    close_listeners(SrsListenerMpegTsOverUdp);
    close_listeners(SrsListenerRtsp);
    close_listeners(SrsListenerFlv);
    srs_trace("listeners closed");

    // Fast stop to notify FFMPEG to quit, wait for a while then fast kill.
    ingester->stop();
    srs_trace("ingesters stopped");

    // Wait for connections to quit.
    // While gracefully quiting, user can requires SRS to fast quit.
    int wait_step = 1;
    while (!conn_manager->empty() && !signal_fast_quit) {
        for (int i = 0; i < wait_step && !conn_manager->empty() && !signal_fast_quit; i++) {
            srs_usleep(1000 * SRS_UTIME_MILLISECONDS);
        }

        wait_step = (wait_step * 2) % 33;
        srs_trace("wait for %d conns to quit", (int)conn_manager->size());
    }

    // dispose the source for hls and dvr.
    _srs_sources->dispose();
    srs_trace("source disposed");

#ifdef SRS_MEM_WATCH
    srs_memory_report();
#endif

    srs_usleep(_srs_config->get_grace_final_wait());
    srs_trace("final wait for %dms", srsu2msi(_srs_config->get_grace_final_wait()));
}

srs_error_t SrsServer::initialize(ISrsServerCycle* ch)
{
    srs_error_t err = srs_success;
    
    // ensure the time is ok.
    srs_update_system_time();
    
    // for the main objects(server, config, log, context),
    // never subscribe handler in constructor,
    // instead, subscribe handler in initialize method.
    srs_assert(_srs_config);
    _srs_config->subscribe(this);
    
    handler = ch;
    if(handler && (err = handler->initialize()) != srs_success){
        return srs_error_wrap(err, "handler initialize");
    }
    
    if ((err = http_api_mux->initialize()) != srs_success) {
        return srs_error_wrap(err, "http api initialize");
    }
    
    if ((err = http_server->initialize()) != srs_success) {
        return srs_error_wrap(err, "http server initialize");
    }
    
    return err;
}

srs_error_t SrsServer::initialize_st()
{
    srs_error_t err = srs_success;

    // check asprocess.
    bool asprocess = _srs_config->get_asprocess();
    if (asprocess && ppid == 1) {
        return srs_error_new(ERROR_SYSTEM_ASSERT_FAILED, "ppid=%d illegal for asprocess", ppid);
    }
    
    srs_trace("server main cid=%s, pid=%d, ppid=%d, asprocess=%d",
        _srs_context->get_id().c_str(), ::getpid(), ppid, asprocess);
    
    return err;
}

srs_error_t SrsServer::initialize_signal()
{
    return signal_manager->initialize();
}

srs_error_t SrsServer::acquire_pid_file()
{
    // when srs in dolphin mode, no need the pid file.
    if (_srs_config->is_dolphin()) {
        return srs_success;
    }
    
    std::string pid_file = _srs_config->get_pid_file();
    
    // -rw-r--r--
    // 644
    int mode = S_IRUSR | S_IWUSR |  S_IRGRP | S_IROTH;
    
    int fd;
    // open pid file
    if ((fd = ::open(pid_file.c_str(), O_WRONLY | O_CREAT, mode)) == -1) {
        return srs_error_new(ERROR_SYSTEM_PID_ACQUIRE, "open pid file=%s", pid_file.c_str());
    }
    
    // require write lock
    struct flock lock;
    
    lock.l_type = F_WRLCK; // F_RDLCK, F_WRLCK, F_UNLCK
    lock.l_start = 0; // type offset, relative to l_whence
    lock.l_whence = SEEK_SET;  // SEEK_SET, SEEK_CUR, SEEK_END
    lock.l_len = 0;
    
    if (fcntl(fd, F_SETLK, &lock) == -1) {
        if(errno == EACCES || errno == EAGAIN) {
            ::close(fd);
            srs_error("srs is already running!");
            return srs_error_new(ERROR_SYSTEM_PID_ALREADY_RUNNING, "srs is already running");
        }
        return srs_error_new(ERROR_SYSTEM_PID_LOCK, "access to pid=%s", pid_file.c_str());
    }
    
    // truncate file
    if (ftruncate(fd, 0) != 0) {
        return srs_error_new(ERROR_SYSTEM_PID_TRUNCATE_FILE, "truncate pid file=%s", pid_file.c_str());
    }
    
    // write the pid
    string pid = srs_int2str(getpid());
    if (write(fd, pid.c_str(), pid.length()) != (int)pid.length()) {
        return srs_error_new(ERROR_SYSTEM_PID_WRITE_FILE, "write pid=%s to file=%s", pid.c_str(), pid_file.c_str());
    }
    
    // auto close when fork child process.
    int val;
    if ((val = fcntl(fd, F_GETFD, 0)) < 0) {
        return srs_error_new(ERROR_SYSTEM_PID_GET_FILE_INFO, "fcntl fd=%d", fd);
    }
    val |= FD_CLOEXEC;
    if (fcntl(fd, F_SETFD, val) < 0) {
        return srs_error_new(ERROR_SYSTEM_PID_SET_FILE_INFO, "lock file=%s fd=%d", pid_file.c_str(), fd);
    }
    
    srs_trace("write pid=%s to %s success!", pid.c_str(), pid_file.c_str());
    pid_fd = fd;
    
    return srs_success;
}

srs_error_t SrsServer::listen()
{
    srs_error_t err = srs_success;
    
    if ((err = listen_rtmp()) != srs_success) {
        return srs_error_wrap(err, "rtmp listen");
    }
    
    if ((err = listen_http_api()) != srs_success) {
        return srs_error_wrap(err, "http api listen");
    }

    if ((err = listen_https_api()) != srs_success) {
        return srs_error_wrap(err, "https api listen");
    }
    
    if ((err = listen_http_stream()) != srs_success) {
        return srs_error_wrap(err, "http stream listen");
    }

    if ((err = listen_https_stream()) != srs_success) {
        return srs_error_wrap(err, "https stream listen");
    }
    
    if ((err = listen_stream_caster()) != srs_success) {
        return srs_error_wrap(err, "stream caster listen");
    }
    
    if ((err = conn_manager->start()) != srs_success) {
        return srs_error_wrap(err, "connection manager");
    }

    return err;
}

srs_error_t SrsServer::register_signal()
{
    srs_error_t err = srs_success;
    
    if ((err = signal_manager->start()) != srs_success) {
        return srs_error_wrap(err, "signal manager start");
    }
    
    return err;
}

srs_error_t SrsServer::http_handle()
{
    srs_error_t err = srs_success;
    
    if ((err = http_api_mux->handle("/", new SrsGoApiRoot())) != srs_success) {
        return srs_error_wrap(err, "handle /");
    }
    if ((err = http_api_mux->handle("/api/", new SrsGoApiApi())) != srs_success) {
        return srs_error_wrap(err, "handle api");
    }
    if ((err = http_api_mux->handle("/api/v1/", new SrsGoApiV1())) != srs_success) {
        return srs_error_wrap(err, "handle v1");
    }
    if ((err = http_api_mux->handle("/api/v1/versions", new SrsGoApiVersion())) != srs_success) {
        return srs_error_wrap(err, "handle versions");
    }
    if ((err = http_api_mux->handle("/api/v1/summaries", new SrsGoApiSummaries())) != srs_success) {
        return srs_error_wrap(err, "handle summaries");
    }
    if ((err = http_api_mux->handle("/api/v1/rusages", new SrsGoApiRusages())) != srs_success) {
        return srs_error_wrap(err, "handle rusages");
    }
    if ((err = http_api_mux->handle("/api/v1/self_proc_stats", new SrsGoApiSelfProcStats())) != srs_success) {
        return srs_error_wrap(err, "handle self proc stats");
    }
    if ((err = http_api_mux->handle("/api/v1/system_proc_stats", new SrsGoApiSystemProcStats())) != srs_success) {
        return srs_error_wrap(err, "handle system proc stats");
    }
    if ((err = http_api_mux->handle("/api/v1/meminfos", new SrsGoApiMemInfos())) != srs_success) {
        return srs_error_wrap(err, "handle meminfos");
    }
    if ((err = http_api_mux->handle("/api/v1/authors", new SrsGoApiAuthors())) != srs_success) {
        return srs_error_wrap(err, "handle authors");
    }
    if ((err = http_api_mux->handle("/api/v1/features", new SrsGoApiFeatures())) != srs_success) {
        return srs_error_wrap(err, "handle features");
    }
    if ((err = http_api_mux->handle("/api/v1/vhosts/", new SrsGoApiVhosts())) != srs_success) {
        return srs_error_wrap(err, "handle vhosts");
    }
    if ((err = http_api_mux->handle("/api/v1/streams/", new SrsGoApiStreams())) != srs_success) {
        return srs_error_wrap(err, "handle streams");
    }
    if ((err = http_api_mux->handle("/api/v1/clients/", new SrsGoApiClients())) != srs_success) {
        return srs_error_wrap(err, "handle clients");
    }
    if ((err = http_api_mux->handle("/api/v1/raw", new SrsGoApiRaw(this))) != srs_success) {
        return srs_error_wrap(err, "handle raw");
    }
    if ((err = http_api_mux->handle("/api/v1/clusters", new SrsGoApiClusters())) != srs_success) {
        return srs_error_wrap(err, "handle clusters");
    }
    if ((err = http_api_mux->handle("/api/v1/perf", new SrsGoApiPerf())) != srs_success) {
        return srs_error_wrap(err, "handle perf");
    }
#ifdef SRS_GB28181
    if ((err = http_api_mux->handle("/api/v1/gb28181", new SrsGoApiGb28181())) != srs_success) {
        return srs_error_wrap(err, "handle raw");
    }
#endif
    
    // test the request info.
    if ((err = http_api_mux->handle("/api/v1/tests/requests", new SrsGoApiRequests())) != srs_success) {
        return srs_error_wrap(err, "handle tests requests");
    }
    // test the error code response.
    if ((err = http_api_mux->handle("/api/v1/tests/errors", new SrsGoApiError())) != srs_success) {
        return srs_error_wrap(err, "handle tests errors");
    }
    // test the redirect mechenism.
    if ((err = http_api_mux->handle("/api/v1/tests/redirects", new SrsHttpRedirectHandler("/api/v1/tests/errors", SRS_CONSTS_HTTP_MovedPermanently))) != srs_success) {
        return srs_error_wrap(err, "handle tests redirects");
    }
    // test the http vhost.
    if ((err = http_api_mux->handle("error.srs.com/api/v1/tests/errors", new SrsGoApiError())) != srs_success) {
        return srs_error_wrap(err, "handle tests errors for error.srs.com");
    }

#ifdef SRS_GPERF
    // The test api for get tcmalloc stats.
    // @see Memory Introspection in https://gperftools.github.io/gperftools/tcmalloc.html
    if ((err = http_api_mux->handle("/api/v1/tcmalloc", new SrsGoApiTcmalloc())) != srs_success) {
        return srs_error_wrap(err, "handle tests errors");
    }
#endif
    
    // TODO: FIXME: for console.
    // TODO: FIXME: support reload.
    std::string dir = _srs_config->get_http_stream_dir() + "/console";
    if ((err = http_api_mux->handle("/console/", new SrsHttpFileServer(dir))) != srs_success) {
        return srs_error_wrap(err, "handle console at %s", dir.c_str());
    }
    srs_trace("http: api mount /console to %s", dir.c_str());
    
    return err;
}

srs_error_t SrsServer::ingest()
{
    srs_error_t err = srs_success;
    
    if ((err = ingester->start()) != srs_success) {
        return srs_error_wrap(err, "ingest start");
    }
    
    return err;
}

srs_error_t SrsServer::cycle()
{
    srs_error_t err = srs_success;

    // Start the inotify auto reload by watching config file.
    SrsInotifyWorker inotify(this);
    if ((err = inotify.start()) != srs_success) {
        return srs_error_wrap(err, "start inotify");
    }

    // Do server main cycle.
     err = do_cycle();
    
#ifdef SRS_GPERF_MC
    destroy();
    
    // remark, for gmc, never invoke the exit().
    srs_warn("sleep a long time for system st-threads to cleanup.");
    srs_usleep(3 * 1000 * 1000);
    srs_warn("system quit");

    return err;
#endif

    // quit normally.
    srs_warn("main cycle terminated, system quit normally.");

    // fast quit, do some essential cleanup.
    if (signal_fast_quit) {
        dispose(); // TODO: FIXME: Rename to essential_dispose.
        srs_trace("srs disposed");
    }

    // gracefully quit, do carefully cleanup.
    if (signal_gracefully_quit) {
        gracefully_dispose();
        srs_trace("srs gracefully quit");
    }

    srs_trace("srs terminated");
    
    // for valgrind to detect.
    srs_freep(_srs_config);
    srs_freep(_srs_log);

    exit(0);

    return err;
}


void SrsServer::on_signal(int signo)
{
    if (signo == SRS_SIGNAL_RELOAD) {
        srs_trace("reload config, signo=%d", signo);
        signal_reload = true;
        return;
    }
    
#ifndef SRS_GPERF_MC
    if (signo == SRS_SIGNAL_REOPEN_LOG) {
        _srs_log->reopen();

        if (handler) {
            handler->on_logrotate();
        }

        srs_warn("reopen log file, signo=%d", signo);
        return;
    }
#endif
    
#ifdef SRS_GPERF_MC
    if (signo == SRS_SIGNAL_REOPEN_LOG) {
        signal_gmc_stop = true;
        srs_warn("for gmc, the SIGUSR1 used as SIGINT, signo=%d", signo);
        return;
    }
#endif
    
    if (signo == SRS_SIGNAL_PERSISTENCE_CONFIG) {
        signal_persistence_config = true;
        return;
    }
    
    if (signo == SIGINT) {
#ifdef SRS_GPERF_MC
        srs_trace("gmc is on, main cycle will terminate normally, signo=%d", signo);
        signal_gmc_stop = true;
#else
        #ifdef SRS_MEM_WATCH
        srs_memory_report();
        #endif
#endif
    }

    // For K8S, force to gracefully quit for gray release or canary.
    // @see https://github.com/ossrs/srs/issues/1595#issuecomment-587473037
    if (signo == SRS_SIGNAL_FAST_QUIT && _srs_config->is_force_grace_quit()) {
        srs_trace("force gracefully quit, signo=%d", signo);
        signo = SRS_SIGNAL_GRACEFULLY_QUIT;
    }

    if ((signo == SIGINT || signo == SRS_SIGNAL_FAST_QUIT) && !signal_fast_quit) {
        srs_trace("sig=%d, user terminate program, fast quit", signo);
        signal_fast_quit = true;
        return;
    }

    if (signo == SRS_SIGNAL_GRACEFULLY_QUIT && !signal_gracefully_quit) {
        srs_trace("sig=%d, user start gracefully quit", signo);
        signal_gracefully_quit = true;
        return;
    }
}

srs_error_t SrsServer::do_cycle()
{
    srs_error_t err = srs_success;
    
    // find the max loop
    int max = srs_max(0, SRS_SYS_TIME_RESOLUTION_MS_TIMES);
    
    max = srs_max(max, SRS_SYS_RUSAGE_RESOLUTION_TIMES);
    max = srs_max(max, SRS_SYS_CPU_STAT_RESOLUTION_TIMES);
    max = srs_max(max, SRS_SYS_DISK_STAT_RESOLUTION_TIMES);
    max = srs_max(max, SRS_SYS_MEMINFO_RESOLUTION_TIMES);
    max = srs_max(max, SRS_SYS_PLATFORM_INFO_RESOLUTION_TIMES);
    max = srs_max(max, SRS_SYS_NETWORK_DEVICE_RESOLUTION_TIMES);
    max = srs_max(max, SRS_SYS_NETWORK_RTMP_SERVER_RESOLUTION_TIMES);
    
    // for asprocess.
    bool asprocess = _srs_config->get_asprocess();
    
    // the daemon thread, update the time cache
    // TODO: FIXME: use SrsHourGlass.
    while (true) {
        if (handler && (err = handler->on_cycle()) != srs_success) {
            return srs_error_wrap(err, "handle callback");
        }
        
        // the interval in config.
        int heartbeat_max_resolution = (int)(_srs_config->get_heartbeat_interval() / SRS_SYS_CYCLE_INTERVAL);
        
        // dynamic fetch the max.
        int dynamic_max = srs_max(max, heartbeat_max_resolution);
        
        for (int i = 0; i < dynamic_max; i++) {
            srs_usleep(SRS_SYS_CYCLE_INTERVAL);
            
            // asprocess check.
            if (asprocess && ::getppid() != ppid) {
                return srs_error_new(ERROR_ASPROCESS_PPID, "asprocess ppid changed from %d to %d", ppid, ::getppid());
            }
            
            // gracefully quit for SIGINT or SIGTERM or SIGQUIT.
            if (signal_fast_quit || signal_gracefully_quit) {
                srs_trace("cleanup for quit signal fast=%d, grace=%d", signal_fast_quit, signal_gracefully_quit);
                return err;
            }
            
            // for gperf heap checker,
            // @see: research/gperftools/heap-checker/heap_checker.cc
            // if user interrupt the program, exit to check mem leak.
            // but, if gperf, use reload to ensure main return normally,
            // because directly exit will cause core-dump.
#ifdef SRS_GPERF_MC
            if (signal_gmc_stop) {
                srs_warn("gmc got singal to stop server.");
                return err;
            }
#endif
            
            // do persistence config to file.
            if (signal_persistence_config) {
                signal_persistence_config = false;
                srs_info("get signal to persistence config to file.");
                
                if ((err = _srs_config->persistence()) != srs_success) {
                    return srs_error_wrap(err, "config persistence to file");
                }
                srs_trace("persistence config to file success.");
            }
            
            // do reload the config.
            if (signal_reload) {
                signal_reload = false;
                srs_info("get signal to reload the config.");
                
                if ((err = _srs_config->reload()) != srs_success) {
                    return srs_error_wrap(err, "config reload");
                }
                srs_trace("reload config success.");
            }
            
            // notice the stream sources to cycle.
            if ((err = _srs_sources->cycle()) != srs_success) {
                return srs_error_wrap(err, "source cycle");
            }
            
            // update the cache time
            if ((i % SRS_SYS_TIME_RESOLUTION_MS_TIMES) == 0) {
                srs_info("update current time cache.");
                srs_update_system_time();
            }
            
            if ((i % SRS_SYS_RUSAGE_RESOLUTION_TIMES) == 0) {
                srs_info("update resource info, rss.");
                srs_update_system_rusage();
            }
            if ((i % SRS_SYS_CPU_STAT_RESOLUTION_TIMES) == 0) {
                srs_info("update cpu info, cpu usage.");
                srs_update_proc_stat();
            }
            if ((i % SRS_SYS_DISK_STAT_RESOLUTION_TIMES) == 0) {
                srs_info("update disk info, disk iops.");
                srs_update_disk_stat();
            }
            if ((i % SRS_SYS_MEMINFO_RESOLUTION_TIMES) == 0) {
                srs_info("update memory info, usage/free.");
                srs_update_meminfo();
            }
            if ((i % SRS_SYS_PLATFORM_INFO_RESOLUTION_TIMES) == 0) {
                srs_info("update platform info, uptime/load.");
                srs_update_platform_info();
            }
            if ((i % SRS_SYS_NETWORK_DEVICE_RESOLUTION_TIMES) == 0) {
                srs_info("update network devices info.");
                srs_update_network_devices();
            }
            if ((i % SRS_SYS_NETWORK_RTMP_SERVER_RESOLUTION_TIMES) == 0) {
                srs_info("update network server kbps info.");
                resample_kbps();
            }
            if (_srs_config->get_heartbeat_enabled()) {
                if ((i % heartbeat_max_resolution) == 0) {
                    srs_info("do http heartbeat, for internal server to report.");
                    http_heartbeat->heartbeat();
                }
            }
            
            srs_info("server main thread loop");
        }
    }
    
    return err;
}

srs_error_t SrsServer::listen_rtmp()
{
    srs_error_t err = srs_success;
    
    // stream service port.
    std::vector<std::string> ip_ports = _srs_config->get_listens();
    srs_assert((int)ip_ports.size() > 0);
    
    close_listeners(SrsListenerRtmpStream);
    
    for (int i = 0; i < (int)ip_ports.size(); i++) {
        SrsListener* listener = new SrsBufferListener(this, SrsListenerRtmpStream);
        listeners.push_back(listener);

        int port; string ip;
        srs_parse_endpoint(ip_ports[i], ip, port);
        
        if ((err = listener->listen(ip, port)) != srs_success) {
            srs_error_wrap(err, "rtmp listen %s:%d", ip.c_str(), port);
        }
    }
    
    return err;
}

srs_error_t SrsServer::listen_http_api()
{
    srs_error_t err = srs_success;
    
    close_listeners(SrsListenerHttpApi);
    if (_srs_config->get_http_api_enabled()) {
        SrsListener* listener = new SrsBufferListener(this, SrsListenerHttpApi);
        listeners.push_back(listener);
        
        std::string ep = _srs_config->get_http_api_listen();
        
        std::string ip;
        int port;
        srs_parse_endpoint(ep, ip, port);
        
        if ((err = listener->listen(ip, port)) != srs_success) {
            return srs_error_wrap(err, "http api listen %s:%d", ip.c_str(), port);
        }
    }
    
    return err;
}

srs_error_t SrsServer::listen_https_api()
{
    srs_error_t err = srs_success;

    close_listeners(SrsListenerHttpsApi);
    if (_srs_config->get_https_api_enabled()) {
        SrsListener* listener = new SrsBufferListener(this, SrsListenerHttpsApi);
        listeners.push_back(listener);

        std::string ep = _srs_config->get_https_api_listen();

        std::string ip;
        int port;
        srs_parse_endpoint(ep, ip, port);

        if ((err = listener->listen(ip, port)) != srs_success) {
            return srs_error_wrap(err, "https api listen %s:%d", ip.c_str(), port);
        }
    }

    return err;
}

srs_error_t SrsServer::listen_http_stream()
{
    srs_error_t err = srs_success;
    
    close_listeners(SrsListenerHttpStream);
    if (_srs_config->get_http_stream_enabled()) {
        SrsListener* listener = new SrsBufferListener(this, SrsListenerHttpStream);
        listeners.push_back(listener);
        
        std::string ep = _srs_config->get_http_stream_listen();
        
        std::string ip;
        int port;
        srs_parse_endpoint(ep, ip, port);
        
        if ((err = listener->listen(ip, port)) != srs_success) {
            return srs_error_wrap(err, "http stream listen %s:%d", ip.c_str(), port);
        }
    }
    
    return err;
}

srs_error_t SrsServer::listen_https_stream()
{
    srs_error_t err = srs_success;

    close_listeners(SrsListenerHttpsStream);
    if (_srs_config->get_https_stream_enabled()) {
        SrsListener* listener = new SrsBufferListener(this, SrsListenerHttpsStream);
        listeners.push_back(listener);

        std::string ep = _srs_config->get_https_stream_listen();

        std::string ip;
        int port;
        srs_parse_endpoint(ep, ip, port);

        if ((err = listener->listen(ip, port)) != srs_success) {
            return srs_error_wrap(err, "https stream listen %s:%d", ip.c_str(), port);
        }
    }

    return err;
}

#ifdef SRS_GB28181
srs_error_t SrsServer::listen_gb28181_sip(SrsConfDirective* stream_caster)
{ 
    srs_error_t err = srs_success;

    SrsListener* sip_listener = NULL;
    sip_listener = new SrsGb28181Listener(this, SrsListenerGb28181Sip, stream_caster);
               
    int port =  _srs_config->get_stream_caster_gb28181_sip_listen(stream_caster);
    if (port <= 0) {
        return srs_error_new(ERROR_STREAM_CASTER_PORT, "invalid sip port=%d", port);
    }
    
    srs_assert(sip_listener != NULL);
    
    listeners.push_back(sip_listener);

    // TODO: support listen at <[ip:]port>
    if ((err = sip_listener->listen(srs_any_address_for_listener(), port)) != srs_success) {
        return srs_error_wrap(err, "listen at %d", port);
    }

    return err;
}
#endif

srs_error_t SrsServer::listen_stream_caster()
{
    srs_error_t err = srs_success;
    
    close_listeners(SrsListenerMpegTsOverUdp);
    
    std::vector<SrsConfDirective*>::iterator it;
    std::vector<SrsConfDirective*> stream_casters = _srs_config->get_stream_casters();
    
    for (it = stream_casters.begin(); it != stream_casters.end(); ++it) {
        SrsConfDirective* stream_caster = *it;
        if (!_srs_config->get_stream_caster_enabled(stream_caster)) {
            continue;
        }
        
        SrsListener* listener = NULL;
        
        std::string caster = _srs_config->get_stream_caster_engine(stream_caster);
        if (srs_stream_caster_is_udp(caster)) {
            listener = new SrsUdpCasterListener(this, SrsListenerMpegTsOverUdp, stream_caster);
        } else if (srs_stream_caster_is_rtsp(caster)) {
            listener = new SrsRtspListener(this, SrsListenerRtsp, stream_caster);
        } else if (srs_stream_caster_is_flv(caster)) {
            listener = new SrsHttpFlvListener(this, SrsListenerFlv, stream_caster);
        } else if (srs_stream_caster_is_gb28181(caster)) {
#ifdef SRS_GB28181
            //init global gb28181 manger
            if (_srs_gb28181 == NULL){
                _srs_gb28181 = new SrsGb28181Manger(this, stream_caster);
                if ((err = _srs_gb28181->initialize()) != srs_success){
                    return err;
                }
            }

            //sip listener
            if (_srs_config->get_stream_caster_gb28181_sip_enable(stream_caster)){
                if ((err = listen_gb28181_sip(stream_caster)) != srs_success){
                    return err;
                }
            }

            //gb28181 stream listener
            listener = new SrsGb28181Listener(this, SrsListenerGb28181RtpMux, stream_caster);
#else
            srs_warn("gb28181 is disabled, please enable it by: ./configure --with-gb28181");
            continue;
#endif
        } else {
            return srs_error_new(ERROR_STREAM_CASTER_ENGINE, "invalid caster %s", caster.c_str());
        }
        srs_assert(listener != NULL);
        
        listeners.push_back(listener);
        int port = _srs_config->get_stream_caster_listen(stream_caster);
        if (port <= 0) {
            return srs_error_new(ERROR_STREAM_CASTER_PORT, "invalid port=%d", port);
        }
        // TODO: support listen at <[ip:]port>
        if ((err = listener->listen(srs_any_address_for_listener(), port)) != srs_success) {
            return srs_error_wrap(err, "listen at %d", port);
        }
    }
    
    return err;
}

void SrsServer::close_listeners(SrsListenerType type)
{
    std::vector<SrsListener*>::iterator it;
    for (it = listeners.begin(); it != listeners.end();) {
        SrsListener* listener = *it;
        
        if (listener->listen_type() != type) {
            ++it;
            continue;
        }
        
        srs_freep(listener);
        it = listeners.erase(it);
    }
}

void SrsServer::resample_kbps()
{
    SrsStatistic* stat = SrsStatistic::instance();
    
    // collect delta from all clients.
    for (int i = 0; i < (int)conn_manager->size(); i++) {
        ISrsResource* c = conn_manager->at(i);
        ISrsKbpsDelta* conn = dynamic_cast<ISrsKbpsDelta*>(conn_manager->at(i));
        
        // add delta of connection to server kbps.,
        // for next sample() of server kbps can get the stat.
        stat->kbps_add_delta(c->get_id(), conn);
    }
    
    // TODO: FXME: support all other connections.
    
    // sample the kbps, get the stat.
    SrsKbps* kbps = stat->kbps_sample();
    
    srs_update_rtmp_server((int)conn_manager->size(), kbps);
}

srs_error_t SrsServer::accept_client(SrsListenerType type, srs_netfd_t stfd)
{
    srs_error_t err = srs_success;
    
    ISrsStartableConneciton* conn = NULL;
    
    if ((err = fd_to_resource(type, stfd, &conn)) != srs_success) {
        if (srs_error_code(err) == ERROR_SOCKET_GET_PEER_IP && _srs_config->empty_ip_ok()) {
            srs_close_stfd(stfd); srs_error_reset(err);
            return srs_success;
        }
        return srs_error_wrap(err, "fd to resource");
    }
    srs_assert(conn);
    
    // directly enqueue, the cycle thread will remove the client.
    conn_manager->add(conn);

    if ((err = conn->start()) != srs_success) {
        return srs_error_wrap(err, "start conn coroutine");
    }
    
    return err;
}

SrsHttpServeMux* SrsServer::api_server()
{
    return http_api_mux;
}

srs_error_t SrsServer::fd_to_resource(SrsListenerType type, srs_netfd_t stfd, ISrsStartableConneciton** pr)
{
    srs_error_t err = srs_success;
    
    int fd = srs_netfd_fileno(stfd);
    string ip = srs_get_peer_ip(fd);
    int port = srs_get_peer_port(fd);
    
    // for some keep alive application, for example, the keepalived,
    // will send some tcp packet which we cann't got the ip,
    // we just ignore it.
    if (ip.empty()) {
        return srs_error_new(ERROR_SOCKET_GET_PEER_IP, "ignore empty ip, fd=%d", fd);
    }
    
    // check connection limitation.
    int max_connections = _srs_config->get_max_connections();
    if (handler && (err = handler->on_accept_client(max_connections, (int)conn_manager->size())) != srs_success) {
        return srs_error_wrap(err, "drop client fd=%d, ip=%s:%d, max=%d, cur=%d for err: %s",
            fd, ip.c_str(), port, max_connections, (int)conn_manager->size(), srs_error_desc(err).c_str());
    }
    if ((int)conn_manager->size() >= max_connections) {
        return srs_error_new(ERROR_EXCEED_CONNECTIONS, "drop fd=%d, ip=%s:%d, max=%d, cur=%d for exceed connection limits",
            fd, ip.c_str(), port, max_connections, (int)conn_manager->size());
    }
    
    // avoid fd leak when fork.
    // @see https://github.com/ossrs/srs/issues/518
    if (true) {
        int val;
        if ((val = fcntl(fd, F_GETFD, 0)) < 0) {
            return srs_error_new(ERROR_SYSTEM_PID_GET_FILE_INFO, "fnctl F_GETFD error! fd=%d", fd);
        }
        val |= FD_CLOEXEC;
        if (fcntl(fd, F_SETFD, val) < 0) {
            return srs_error_new(ERROR_SYSTEM_PID_SET_FILE_INFO, "fcntl F_SETFD error! fd=%d", fd);
        }
    }

    // The context id may change during creating the bellow objects.
    SrsContextRestore(_srs_context->get_id());
    
    if (type == SrsListenerRtmpStream) {
        *pr = new SrsRtmpConn(this, stfd, ip, port);
    } else if (type == SrsListenerHttpApi) {
        *pr = new SrsHttpApi(false, this, stfd, http_api_mux, ip, port);
    } else if (type == SrsListenerHttpsApi) {
        *pr = new SrsHttpApi(true, this, stfd, http_api_mux, ip, port);
    } else if (type == SrsListenerHttpStream) {
        *pr = new SrsResponseOnlyHttpConn(false, this, stfd, http_server, ip, port);
    } else if (type == SrsListenerHttpsStream) {
        *pr = new SrsResponseOnlyHttpConn(true, this, stfd, http_server, ip, port);
    } else {
        srs_warn("close for no service handler. fd=%d, ip=%s:%d", fd, ip.c_str(), port);
        srs_close_stfd(stfd);
        return err;
    }
    
    return err;
}

void SrsServer::remove(ISrsResource* c)
{
    ISrsStartableConneciton* conn = dynamic_cast<ISrsStartableConneciton*>(c);

    SrsStatistic* stat = SrsStatistic::instance();
<<<<<<< HEAD
    stat->kbps_add_delta(c->get_id(), conn);
    stat->on_disconnect(c->get_id());
=======
    stat->kbps_add_delta(conn);
    stat->on_disconnect(srs_int2str(conn->srs_id()));
>>>>>>> fb7c0518
    
    // use manager to free it async.
    conn_manager->remove(c);
}

srs_error_t SrsServer::on_reload_listen()
{
    srs_error_t err = srs_success;
    
    if ((err = listen()) != srs_success) {
        return srs_error_wrap(err, "reload listen");
    }
    
    return err;
}

srs_error_t SrsServer::on_reload_pid()
{
    srs_error_t err = srs_success;
    
    if (pid_fd > 0) {
        ::close(pid_fd);
        pid_fd = -1;
    }
    
    if ((err = acquire_pid_file()) != srs_success) {
        return srs_error_wrap(err, "reload pid");
    }
    
    return err;
}

srs_error_t SrsServer::on_reload_vhost_added(std::string vhost)
{
    srs_error_t err = srs_success;
    
    if (!_srs_config->get_vhost_http_enabled(vhost)) {
        return err;
    }
    
    // TODO: FIXME: should handle the event in SrsHttpStaticServer
    if ((err = on_reload_vhost_http_updated()) != srs_success) {
        return srs_error_wrap(err, "reload vhost added");
    }
    
    return err;
}

srs_error_t SrsServer::on_reload_vhost_removed(std::string /*vhost*/)
{
    srs_error_t err = srs_success;
    
    // TODO: FIXME: should handle the event in SrsHttpStaticServer
    if ((err = on_reload_vhost_http_updated()) != srs_success) {
        return srs_error_wrap(err, "reload vhost removed");
    }
    
    return err;
}

srs_error_t SrsServer::on_reload_http_api_enabled()
{
    srs_error_t err = srs_success;
    
    if ((err = listen_http_api()) != srs_success) {
        return srs_error_wrap(err, "reload http_api");
    }

    if ((err = listen_https_api()) != srs_success) {
        return srs_error_wrap(err, "reload https_api");
    }
    
    return err;
}

srs_error_t SrsServer::on_reload_http_api_disabled()
{
    close_listeners(SrsListenerHttpApi);
    close_listeners(SrsListenerHttpsApi);
    return srs_success;
}

srs_error_t SrsServer::on_reload_http_stream_enabled()
{
    srs_error_t err = srs_success;
    
    if ((err = listen_http_stream()) != srs_success) {
        return srs_error_wrap(err, "reload http_stream enabled");
    }

    if ((err = listen_https_stream()) != srs_success) {
        return srs_error_wrap(err, "reload https_stream enabled");
    }
    
    return err;
}

srs_error_t SrsServer::on_reload_http_stream_disabled()
{
    close_listeners(SrsListenerHttpStream);
    close_listeners(SrsListenerHttpsStream);
    return srs_success;
}

// TODO: FIXME: rename to http_remux
srs_error_t SrsServer::on_reload_http_stream_updated()
{
    srs_error_t err = srs_success;
    
    if ((err = on_reload_http_stream_enabled()) != srs_success) {
        return srs_error_wrap(err, "reload http_stream updated");
    }
    
    // TODO: FIXME: should handle the event in SrsHttpStaticServer
    if ((err = on_reload_vhost_http_updated()) != srs_success) {
        return srs_error_wrap(err, "reload http_stream updated");
    }
    
    return err;
}

srs_error_t SrsServer::on_publish(SrsSource* s, SrsRequest* r)
{
    srs_error_t err = srs_success;
    
    if ((err = http_server->http_mount(s, r)) != srs_success) {
        return srs_error_wrap(err, "http mount");
    }
    
    SrsCoWorkers* coworkers = SrsCoWorkers::instance();
    if ((err = coworkers->on_publish(s, r)) != srs_success) {
        return srs_error_wrap(err, "coworkers");
    }
    
    return err;
}

void SrsServer::on_unpublish(SrsSource* s, SrsRequest* r)
{
    http_server->http_unmount(s, r);
    
    SrsCoWorkers* coworkers = SrsCoWorkers::instance();
    coworkers->on_unpublish(s, r);
}
<|MERGE_RESOLUTION|>--- conflicted
+++ resolved
@@ -1636,14 +1636,9 @@
     ISrsStartableConneciton* conn = dynamic_cast<ISrsStartableConneciton*>(c);
 
     SrsStatistic* stat = SrsStatistic::instance();
-<<<<<<< HEAD
     stat->kbps_add_delta(c->get_id(), conn);
     stat->on_disconnect(c->get_id());
-=======
-    stat->kbps_add_delta(conn);
-    stat->on_disconnect(srs_int2str(conn->srs_id()));
->>>>>>> fb7c0518
-    
+
     // use manager to free it async.
     conn_manager->remove(c);
 }
