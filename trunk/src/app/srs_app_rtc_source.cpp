--- conflicted
+++ resolved
@@ -316,11 +316,7 @@
 {
 }
 
-<<<<<<< HEAD
-ISrsRtcSourceBridger::ISrsRtcSourceBridger(SrsBridgeDestType type) : ISrsBridge(type)
-=======
-ISrsRtcSourceBridge::ISrsRtcSourceBridge()
->>>>>>> f1840b87
+ISrsRtcSourceBridge::ISrsRtcSourceBridge(SrsBridgeDestType type) : ISrsBridge(type)
 {
 }
 
@@ -337,10 +333,6 @@
     stream_desc_ = NULL;
 
     req = NULL;
-<<<<<<< HEAD
-=======
-    bridge_ = NULL;
->>>>>>> f1840b87
 
     pli_for_rtmp_ = pli_elapsed_ = 0;
 }
@@ -351,17 +343,14 @@
     // for all consumers are auto free.
     consumers.clear();
 
+    for (vector<ISrsRtcSourceBridge*>::iterator iter = bridges_.begin(); iter != bridges_.end(); ++iter) {
+        ISrsRtcSourceBridge* bridge = *iter;
+        srs_freep(bridge);
+    }
+    bridges_.clear();
+
+    srs_freep(stream_desc_);
     srs_freep(req);
-<<<<<<< HEAD
-    for (vector<ISrsRtcSourceBridger*>::iterator iter = bridgers_.begin(); iter != bridgers_.end(); ++iter) {
-        ISrsRtcSourceBridger* bridge = *iter;
-        srs_freep(bridge);
-    }
-    bridgers_.clear();
-=======
-    srs_freep(bridge_);
->>>>>>> f1840b87
-    srs_freep(stream_desc_);
 }
 
 srs_error_t SrsRtcSource::initialize(SrsRequest* r)
@@ -474,21 +463,16 @@
 
 void SrsRtcSource::set_bridge(ISrsRtcSourceBridge *bridge)
 {
-<<<<<<< HEAD
-    for (vector<ISrsRtcSourceBridger*>::iterator iter = bridgers_.begin(); iter != bridgers_.end(); ++iter) {
-        ISrsRtcSourceBridger* b = *iter;
-        if (b->get_type() == bridger->get_type()) {
+    for (vector<ISrsRtcSourceBridge*>::iterator iter = bridges_.begin(); iter != bridges_.end(); ++iter) {
+        ISrsRtcSourceBridge* b = *iter;
+        if (b->get_type() == bridge->get_type()) {
             srs_freep(b);
-            *iter = bridger;
+            *iter = bridge;
             return;
         }
     }
 
-    bridgers_.push_back(bridger);
-=======
-    srs_freep(bridge_);
-    bridge_ = bridge;
->>>>>>> f1840b87
+    bridges_.push_back(bridge);
 }
 
 srs_error_t SrsRtcSource::create_consumer(SrsRtcConsumer*& consumer)
@@ -561,18 +545,12 @@
     }
 
     // If bridge to other source, handle event and start timer to request PLI.
-<<<<<<< HEAD
-    if (! bridgers_.empty()) {
-        for (vector<ISrsRtcSourceBridger*>::iterator iter = bridgers_.begin(); iter != bridgers_.end(); ++iter) {
-            ISrsRtcSourceBridger* bridge = *iter;
+    if (! bridges_.empty()) {
+        for (vector<ISrsRtcSourceBridge*>::iterator iter = bridges_.begin(); iter != bridges_.end(); ++iter) {
+            ISrsRtcSourceBridge* bridge = *iter;
             if ((err = bridge->on_publish()) != srs_success) {
-                return srs_error_wrap(err, "bridger on publish");
+                return srs_error_wrap(err, "bridge on publish");
             }
-=======
-    if (bridge_) {
-        if ((err = bridge_->on_publish()) != srs_success) {
-            return srs_error_wrap(err, "bridge on publish");
->>>>>>> f1840b87
         }
 
         // The PLI interval for RTC2RTMP.
@@ -610,27 +588,17 @@
         h->on_unpublish();
     }
 
-<<<<<<< HEAD
-    //free bridger resource
-    if (! bridgers_.empty()) {
+    //free bridge resource
+    if (! bridges_.empty()) {
         // For SrsRtcSource::on_timer()
         _srs_hybrid->timer100ms()->unsubscribe(this);
 
-        for (vector<ISrsRtcSourceBridger*>::iterator iter = bridgers_.begin(); iter != bridgers_.end(); ++iter) {
-            ISrsRtcSourceBridger* bridge = *iter;
+        for (vector<ISrsRtcSourceBridge*>::iterator iter = bridges_.begin(); iter != bridges_.end(); ++iter) {
+            ISrsRtcSourceBridge* bridge = *iter;
             bridge->on_unpublish();
             srs_freep(bridge);
         }
-        bridgers_.clear();
-=======
-    //free bridge resource
-    if (bridge_) {
-        // For SrsRtcSource::on_timer()
-        _srs_hybrid->timer100ms()->unsubscribe(this);
-
-        bridge_->on_unpublish();
-        srs_freep(bridge_);
->>>>>>> f1840b87
+        bridges_.clear();
     }
 
     SrsStatistic* stat = SrsStatistic::instance();
@@ -680,16 +648,11 @@
         }
     }
 
-<<<<<<< HEAD
-    for (vector<ISrsRtcSourceBridger*>::iterator iter = bridgers_.begin(); iter != bridgers_.end(); ++iter) {
-        ISrsRtcSourceBridger* bridge = *iter;
+    for (vector<ISrsRtcSourceBridge*>::iterator iter = bridges_.begin(); iter != bridges_.end(); ++iter) {
+        ISrsRtcSourceBridge* bridge = *iter;
         if ((err = bridge->on_rtp(pkt)) != srs_success) {
-            return srs_error_wrap(err, "bridger consume message");
-        }
-=======
-    if (bridge_ && (err = bridge_->on_rtp(pkt)) != srs_success) {
-        return srs_error_wrap(err, "bridge consume message");
->>>>>>> f1840b87
+            return srs_error_wrap(err, "bridge consume message");
+        }
     }
 
     return err;
@@ -762,12 +725,7 @@
 }
 
 #ifdef SRS_FFMPEG_FIT
-<<<<<<< HEAD
-SrsRtcFromRtmpBridger::SrsRtcFromRtmpBridger(SrsRtcSource* source) 
-    : ISrsLiveSourceBridger(SrsBridgeDestTypeRTC)
-=======
-SrsRtcFromRtmpBridge::SrsRtcFromRtmpBridge(SrsRtcSource* source)
->>>>>>> f1840b87
+SrsRtcFromRtmpBridge::SrsRtcFromRtmpBridge(SrsRtcSource* source) : ISrsLiveSourceBridge(SrsBridgeDestTypeRTC)
 {
     req = NULL;
     source_ = source;
@@ -1334,11 +1292,7 @@
     return err;
 }
 
-<<<<<<< HEAD
-SrsRtmpFromRtcBridger::SrsRtmpFromRtcBridger(SrsLiveSource *src) : ISrsRtcSourceBridger(SrsBridgeDestTypeRtmp)
-=======
-SrsRtmpFromRtcBridge::SrsRtmpFromRtcBridge(SrsLiveSource *src)
->>>>>>> f1840b87
+SrsRtmpFromRtcBridge::SrsRtmpFromRtcBridge(SrsLiveSource *src) : ISrsRtcSourceBridge(SrsBridgeDestTypeRtmp)
 {
     source_ = src;
     codec_ = NULL;
