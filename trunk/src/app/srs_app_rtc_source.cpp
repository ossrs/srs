--- conflicted
+++ resolved
@@ -955,20 +955,6 @@
 {
     srs_error_t err = srs_success;
 
-<<<<<<< HEAD
-=======
-    if (!rtmp_to_rtc) {
-        return err;
-    }
-
-    // WebRTC NOT support HEVC.
-#ifdef SRS_H265
-    if (format->vcodec->id == SrsVideoCodecIdHEVC) {
-        return err;
-    }
-#endif
-
->>>>>>> 3ce57ae6
     // cache the sequence header if h264
     bool is_sequence_header = SrsFlvVideo::sh(msg->payload, msg->size);
     if (is_sequence_header && (err = meta->update_vsh(msg)) != srs_success) {
@@ -984,6 +970,13 @@
     if (!format->vcodec) {
         return err;
     }
+
+    // WebRTC does NOT support HEVC.
+#ifdef SRS_H265
+    if (format->vcodec->id == SrsVideoCodecIdHEVC) {
+        return err;
+    }
+#endif
 
     bool has_idr = false;
     vector<SrsSample*> samples;
