/**
 * The MIT License (MIT)
 *
 * Copyright (c) 2013-2020 Lixin
 *
 * Permission is hereby granted, free of charge, to any person obtaining a copy of
 * this software and associated documentation files (the "Software"), to deal in
 * the Software without restriction, including without limitation the rights to
 * use, copy, modify, merge, publish, distribute, sublicense, and/or sell copies of
 * the Software, and to permit persons to whom the Software is furnished to do so,
 * subject to the following conditions:
 *
 * The above copyright notice and this permission notice shall be included in all
 * copies or substantial portions of the Software.
 *
 * THE SOFTWARE IS PROVIDED "AS IS", WITHOUT WARRANTY OF ANY KIND, EXPRESS OR
 * IMPLIED, INCLUDING BUT NOT LIMITED TO THE WARRANTIES OF MERCHANTABILITY, FITNESS
 * FOR A PARTICULAR PURPOSE AND NONINFRINGEMENT. IN NO EVENT SHALL THE AUTHORS OR
 * COPYRIGHT HOLDERS BE LIABLE FOR ANY CLAIM, DAMAGES OR OTHER LIABILITY, WHETHER
 * IN AN ACTION OF CONTRACT, TORT OR OTHERWISE, ARISING FROM, OUT OF OR IN
 * CONNECTION WITH THE SOFTWARE OR THE USE OR OTHER DEALINGS IN THE SOFTWARE.
 */

#include <srs_app_gb28181.hpp>
#include <sys/socket.h>
#include <netdb.h>
#include <stdio.h>
#include <stdlib.h>

using namespace std;

#include <srs_app_rtsp.hpp>
#include <srs_protocol_json.hpp>
#include <srs_app_config.hpp>
#include <srs_kernel_error.hpp>
#include <srs_rtsp_stack.hpp>
#include <srs_app_st.hpp>
#include <srs_kernel_log.hpp>
#include <srs_app_utility.hpp>
#include <srs_core_autofree.hpp>
#include <srs_kernel_buffer.hpp>
#include <srs_kernel_stream.hpp>
#include <srs_rtmp_stack.hpp>
#include <srs_protocol_amf0.hpp>
#include <srs_protocol_utility.hpp>
#include <srs_kernel_utility.hpp>
#include <srs_raw_avc.hpp>
#include <srs_kernel_codec.hpp>
#include <srs_app_pithy_print.hpp>
#include <srs_app_rtmp_conn.hpp>
#include <srs_protocol_utility.hpp>
#include <srs_protocol_format.hpp>
#include <srs_sip_stack.hpp>

//#define W_PS_FILE
//#define W_VIDEO_FILE
//#define W_AUDIO_FILE
//#define W_UNKONW_FILE

SrsPsRtpPacket::SrsPsRtpPacket()
{ 
    isFirstPacket = false;
}

SrsPsRtpPacket::~SrsPsRtpPacket()
{
}

srs_error_t SrsPsRtpPacket::decode(SrsBuffer* stream)
{
    srs_error_t err = srs_success;
    
    // 12bytes header
    if (!stream->require(12)) {
        return srs_error_new(ERROR_RTP_HEADER_CORRUPT, "requires 12 only %d bytes", stream->left());
    }
    
    int8_t vv = stream->read_1bytes();
    version = (vv >> 6) & 0x03;
    padding = (vv >> 5) & 0x01;
    extension = (vv >> 4) & 0x01;
    csrc_count = vv & 0x0f;
    
    int8_t mv = stream->read_1bytes();
    marker = (mv >> 7) & 0x01;
    payload_type = mv & 0x7f;
    
    sequence_number = stream->read_2bytes();
    timestamp = stream->read_4bytes();
    ssrc = stream->read_4bytes();
    
    // TODO: FIXME: check sequence number.
    
    // video codec.
    if (payload_type == 96) {
        // ps stream playload atleast 1bytes content.
        if (!stream->require(1)) {
            return srs_error_new(ERROR_RTP_TYPE96_CORRUPT, "requires 1 only %d bytes", stream->left());
        }
        // append left bytes to payload.
        payload->append(stream->data() + stream->pos() , stream->size()-stream->pos());
    } 
    return err;
}

//SrsPsRtpListener
SrsPsRtpListener::SrsPsRtpListener(SrsGb28181Config* c, int p, std::string s)
{
    rtp_processor = new SrsGb28181PsRtpProcessor(c, s);
    _port = p;
    // TODO: support listen at <[ip:]port>
    listener = new SrsUdpListener(this, srs_any_address_for_listener(), p);
}

SrsPsRtpListener::~SrsPsRtpListener()
{
    srs_freep(listener);
    srs_freep(rtp_processor);
}

int SrsPsRtpListener::port()
{
    return _port;
}

srs_error_t SrsPsRtpListener::listen()
{
    return listener->listen();
}

srs_error_t SrsPsRtpListener::on_udp_packet(const sockaddr* from, const int fromlen, char* buf, int nb_buf){
    srs_error_t err = srs_success;
    if (rtp_processor){
        err = rtp_processor->on_udp_packet(from, fromlen, buf, nb_buf);
    }
    return err;
}

//SrsGb28181RtpMuxService 
SrsGb28181RtpMuxService::SrsGb28181RtpMuxService(SrsConfDirective* c)
{
    config = new SrsGb28181Config(c);
    rtp_processor = new SrsGb28181PsRtpProcessor(config,"");
}

SrsGb28181RtpMuxService::~SrsGb28181RtpMuxService()
{
    srs_freep(config);
    srs_freep(rtp_processor);
}

srs_error_t SrsGb28181RtpMuxService::on_udp_packet(const sockaddr* from, const int fromlen, char* buf, int nb_buf){
    srs_error_t err = srs_success;
    if (rtp_processor){
        err = rtp_processor->on_udp_packet(from, fromlen, buf, nb_buf);
    }
    return err;
}

//SrsGb28181PsRtpProcessor
SrsGb28181PsRtpProcessor::SrsGb28181PsRtpProcessor(SrsGb28181Config* c, std::string id)
{
    config = c;
    pprint = SrsPithyPrint::create_caster();
    channel_id = id;
}

SrsGb28181PsRtpProcessor::~SrsGb28181PsRtpProcessor()
{
    dispose();
    srs_freep(pprint);
}

void SrsGb28181PsRtpProcessor::dispose()
{
    map<std::string, SrsPsRtpPacket*>::iterator it2;
    for (it2 = cache_ps_rtp_packet.begin(); it2 != cache_ps_rtp_packet.end(); ++it2) {
        srs_freep(it2->second);
    }
    cache_ps_rtp_packet.clear();

    clear_pre_packet();

    return;
}

void SrsGb28181PsRtpProcessor::clear_pre_packet()
{
    map<std::string, SrsPsRtpPacket*>::iterator it;
    for (it = pre_packet.begin(); it != pre_packet.end(); ++it) {
        srs_freep(it->second);
    }
    pre_packet.clear();
}

srs_error_t SrsGb28181PsRtpProcessor::on_udp_packet(const sockaddr* from, const int fromlen, char* buf, int nb_buf)
{
    if (config->jitterbuffer_enable){
        return on_rtp_packet_jitter(from, fromlen, buf, nb_buf);
    }else{
        return on_rtp_packet(from, fromlen, buf, nb_buf);
    }
}

srs_error_t SrsGb28181PsRtpProcessor::on_rtp_packet(const sockaddr* from, const int fromlen, char* buf, int nb_buf)
{
    srs_error_t err = srs_success;
    bool completed = false;
    
    pprint->elapse();
    
    char address_string[64];
    char port_string[16];
    if (getnameinfo(from, fromlen, 
                (char*)&address_string, sizeof(address_string),
                (char*)&port_string, sizeof(port_string),
                NI_NUMERICHOST|NI_NUMERICSERV)){
        // return srs_error_new(ERROR_SYSTEM_IP_INVALID, "bad address");
        srs_warn("gb28181 ps rtp: bad address");
        return srs_success;
    }
    
    int peer_port = atoi(port_string);

    if (true) {
        SrsBuffer stream(buf, nb_buf);
        SrsPsRtpPacket pkt;
        
        if ((err = pkt.decode(&stream)) != srs_success) {
            // return srs_error_wrap(err, "ps rtp decode error");
            srs_warn("gb28181 ps rtp: decode error");
            srs_freep(err);
            return srs_success;
        }

        //TODO: fixme: the same device uses the same SSRC to send with different local ports
        std::stringstream ss;
        ss << pkt.ssrc << ":" << pkt.timestamp << ":" << port_string;
        std::string pkt_key = ss.str();
      
        std::stringstream ss2;
        ss2 << pkt.ssrc << ":" << port_string;
        std::string pre_pkt_key = ss2.str();

        if (pre_packet.find(pre_pkt_key) == pre_packet.end()){
            pre_packet[pre_pkt_key] = new SrsPsRtpPacket();
            pre_packet[pre_pkt_key]->copy(&pkt);
        }
        //cache pkt by ssrc and timestamp
        if (cache_ps_rtp_packet.find(pkt_key) == cache_ps_rtp_packet.end()) {
           cache_ps_rtp_packet[pkt_key] =  new SrsPsRtpPacket();
        }
        
        //get previous timestamp by ssrc
        uint32_t pre_timestamp = pre_packet[pre_pkt_key]->timestamp;
        uint32_t pre_sequence_number = pre_packet[pre_pkt_key]->sequence_number;

        //TODO:  check sequence number out of order
        //it may be out of order, or multiple streaming ssrc are the same
        if (((pre_sequence_number + 1) % 65536) != pkt.sequence_number && 
            pre_sequence_number != pkt.sequence_number){
            srs_warn("gb28181: ps sequence_number out of order, ssrc=%#x, pre=%u, cur=%u, peer(%s, %s)",
              pkt.ssrc, pre_sequence_number, pkt.sequence_number, address_string, port_string);
            //return err;
        }

        //copy header to cache
        cache_ps_rtp_packet[pkt_key]->copy(&pkt);
        //accumulate one frame of data, to payload cache
        cache_ps_rtp_packet[pkt_key]->payload->append(pkt.payload);

        //detect whether it is a completed frame
        if (pkt.marker) {// rtp maker is true, is a completed frame
            completed = true;
        }else if (pre_timestamp != pkt.timestamp){ 
            //current timestamp is different from previous timestamp
            //previous timestamp, is a completed frame
            std::stringstream ss;
            ss << pkt.ssrc << ":" << pre_timestamp << ":" << port_string;
            pkt_key = ss.str();
            if (cache_ps_rtp_packet.find(pkt_key) != cache_ps_rtp_packet.end()) {
                completed = true;
            }
        }

        if (pprint->can_print()) {
            srs_trace("<- " SRS_CONSTS_LOG_GB28181_CASTER " gb28181: client_id %s, peer(%s, %d) ps rtp packet %dB, age=%d, vt=%d/%u, sts=%u/%u/%#x, paylod=%dB",
                        channel_id.c_str(),  address_string, peer_port, nb_buf, pprint->age(), pkt.version, 
                        pkt.payload_type, pkt.sequence_number, pkt.timestamp, pkt.ssrc,
                        pkt.payload->length()
                        );
        }

        //current packet becomes previous packet
        srs_freep(pre_packet[pre_pkt_key]);
        pre_packet[pre_pkt_key] = new SrsPsRtpPacket();
        pre_packet[pre_pkt_key]->copy(&pkt);;

        if (!completed){
            return err;
        }
        //process completed frame data
        //clear processed one ps frame
        //on completed frame data rtp packet in muxer enqueue
        map<std::string, SrsPsRtpPacket*>::iterator key = cache_ps_rtp_packet.find(pkt_key);
        if(key != cache_ps_rtp_packet.end())
        {
            SrsGb28181RtmpMuxer* muxer = NULL;
<<<<<<< HEAD
            // //First, search according to the channel_id. Otherwise, search according to the SSRC. 
            // //Some channel_id are created by RTP pool, which are different ports. 
            // //No channel_id are created by multiplexing ports, which are the same port
            // if (!channel_id.empty()){
            //     muxer = _srs_gb28181->fetch_rtmpmuxer(channel_id);
            // }else {
            //     muxer = _srs_gb28181->fetch_rtmpmuxer_by_ssrc(pkt.ssrc);
            // }

            // //auto crate channel
            // if (!muxer && config->auto_create_channel){
            //     //auto create channel generated id
            //     std::stringstream ss, ss1;
            //     ss << "chid" << pkt.ssrc;
            //     std::string tmp_id = ss.str();

            //     SrsGb28181StreamChannel channel;
            //     channel.set_channel_id(tmp_id);
            //     // channel.set_port_mode(RTP_PORT_MODE_FIXED); 
            //     if (!config->sip_invite_port_fixed) {
            //         channel.set_port_mode(RTP_PORT_MODE_RANDOM);
            //     }else
            //     {
            //         channel.set_port_mode(RTP_PORT_MODE_FIXED);
            //     }
            //     channel.set_ssrc(pkt.ssrc);
=======
            //First, search according to the channel_id. Otherwise, search according to the SSRC.
            //Some channel_id are created by RTP pool, which are different ports.
            //No channel_id are created by multiplexing ports, which are the same port
            if (!channel_id.empty()){
                muxer = _srs_gb28181->fetch_rtmpmuxer(channel_id);
            }else {
                muxer = _srs_gb28181->fetch_rtmpmuxer_by_ssrc(pkt.ssrc);
            }

            //auto crate channel
            if (!muxer && config->auto_create_channel){
                //auto create channel generated id
                std::stringstream ss, ss1;
                ss << "chid" << pkt.ssrc;
                std::string tmp_id = ss.str();

                SrsGb28181StreamChannel channel;
                channel.set_channel_id(tmp_id);
                channel.set_port_mode(RTP_PORT_MODE_FIXED);
                channel.set_ssrc(pkt.ssrc);
>>>>>>> ebe38f73
              
            //     srs_error_t err2 = srs_success;
            //     if ((err2 = _srs_gb28181->create_stream_channel(&channel)) != srs_success){
            //         srs_warn("gb28181: RtpProcessor create stream channel error %s", srs_error_desc(err2).c_str());
            //         srs_error_reset(err2);
            //     };
            //     muxer = _srs_gb28181->fetch_rtmpmuxer(tmp_id);
            // }
            muxer = fetch_rtmpmuxer(channel_id,pkt.ssrc);       
          
            if (muxer){
                //TODO: fixme: the same device uses the same SSRC to send with different local ports
                //record the first peer port
                muxer->set_channel_peer_port(peer_port);
                muxer->set_channel_peer_ip(address_string);
                //not the first peer port's non processing
                if (muxer->channel_peer_port() != peer_port){
                    srs_warn("<- " SRS_CONSTS_LOG_GB28181_CASTER " gb28181: client_id %s, ssrc=%#x, first peer_port=%d cur peer_port=%d",
                        muxer->get_channel_id().c_str(), pkt.ssrc, muxer->channel_peer_port(), peer_port);
                    srs_freep(key->second);
                }else {
                    //put it in queue, wait for consumer to process, and then free
                    muxer->ps_packet_enqueue(key->second);
                }
            }else{
                //no consumer process it, discarded
                srs_freep(key->second);
            }
            cache_ps_rtp_packet.erase(pkt_key);
        }
    }
    return err;
}

SrsGb28181RtmpMuxer* SrsGb28181PsRtpProcessor::fetch_rtmpmuxer(std::string channel_id, uint32_t ssrc)
{
    if(true){
        SrsGb28181RtmpMuxer* muxer = NULL;
        //First, search according to the channel_id. Otherwise, search according to the SSRC. 
        //Some channel_id are created by RTP pool, which are different ports. 
        //No channel_id are created by multiplexing ports, which are the same port
        if (!channel_id.empty()){
            muxer = _srs_gb28181->fetch_rtmpmuxer(channel_id);
        }else {
            muxer = _srs_gb28181->fetch_rtmpmuxer_by_ssrc(ssrc);
        }

        //auto crate channel
        if (!muxer && config->auto_create_channel){
            //auto create channel generated id
            std::stringstream ss, ss1;
            ss << "chid" << ssrc;
            std::string tmp_id = ss.str();

            SrsGb28181StreamChannel channel;
            channel.set_channel_id(tmp_id);
            // channel.set_port_mode(RTP_PORT_MODE_FIXED); 
            if (!config->sip_invite_port_fixed) {
                channel.set_port_mode(RTP_PORT_MODE_RANDOM);
            }else
            {
                channel.set_port_mode(RTP_PORT_MODE_FIXED);
            }
            channel.set_ssrc(ssrc);
            
            srs_error_t err2 = srs_success;
            if ((err2 = _srs_gb28181->create_stream_channel(&channel)) != srs_success){
                srs_warn("gb28181: RtpProcessor create stream channel error %s", srs_error_desc(err2).c_str());
                srs_error_reset(err2);
            };

            muxer = _srs_gb28181->fetch_rtmpmuxer(tmp_id);
        }
       
        return muxer;
    }//end if FoundFrame
}

srs_error_t SrsGb28181PsRtpProcessor::rtmpmuxer_enqueue_data(SrsGb28181RtmpMuxer *muxer, uint32_t ssrc, 
            int peer_port, std::string address_string, SrsPsRtpPacket *pkt)
{
    srs_error_t err = srs_success;

    if (!muxer)
        return err;
     
    if (muxer){
        //TODO: fixme: the same device uses the same SSRC to send with different local ports
        //record the first peer port
        muxer->set_channel_peer_port(peer_port);
        muxer->set_channel_peer_ip(address_string);
        //not the first peer port's non processing
        if (muxer->channel_peer_port() != peer_port){
            srs_warn("<- " SRS_CONSTS_LOG_GB28181_CASTER " gb28181: client_id %s, ssrc=%#x, first peer_port=%d cur peer_port=%d",
                muxer->get_channel_id().c_str(), ssrc, muxer->channel_peer_port(), peer_port);
        }else {
            //muxer->ps_packet_enqueue(pkt);
            muxer->insert_jitterbuffer(pkt);
        }//end if (muxer->channel_peer_port() != peer_port)
    }//end  if (muxer)

    return err;
}

srs_error_t SrsGb28181PsRtpProcessor::on_rtp_packet_jitter(const sockaddr* from, const int fromlen, char* buf, int nb_buf)
{
    srs_error_t err = srs_success;
    bool completed = false;
    
    pprint->elapse();
    
    char address_string[64];
    char port_string[16];
    if (getnameinfo(from, fromlen, 
                (char*)&address_string, sizeof(address_string),
                (char*)&port_string, sizeof(port_string),
                NI_NUMERICHOST|NI_NUMERICSERV)){
        // return srs_error_new(ERROR_SYSTEM_IP_INVALID, "bad address");
        srs_warn("gb28181 ps rtp: bad address");
        return srs_success;
    }
    
    int peer_port = atoi(port_string);

    if (true) {
        SrsBuffer stream(buf, nb_buf);
        SrsPsRtpPacket *pkt = new SrsPsRtpPacket();;
        
        if ((err = pkt->decode(&stream)) != srs_success) {
            srs_freep(pkt);
            // return srs_error_wrap(err, "ps rtp decode error");
            srs_warn("gb28181 ps rtp: decode error");
            srs_freep(err);
            return srs_success;
        }
        
        std::stringstream ss3;
        ss3 << pkt->ssrc << ":" << port_string;
        std::string jitter_key = ss3.str();
        
        pkt->completed = pkt->marker;
        
        
        if (pprint->can_print()) {
            srs_trace("<- " SRS_CONSTS_LOG_GB28181_CASTER " gb28181: client_id %s, peer(%s, %d) ps rtp packet %dB, age=%d, vt=%d/%u, sts=%u/%u/%#x, paylod=%dB",
                        channel_id.c_str(),  address_string, peer_port, nb_buf, pprint->age(), pkt->version, 
                        pkt->payload_type, pkt->sequence_number, pkt->timestamp, pkt->ssrc,
                        pkt->payload->length()
                        );
        }
      
        SrsGb28181RtmpMuxer *muxer = fetch_rtmpmuxer(channel_id,  pkt->ssrc);
        if (muxer){
            rtmpmuxer_enqueue_data(muxer, pkt->ssrc, peer_port, address_string, pkt);
        }
     
        SrsAutoFree(SrsPsRtpPacket, pkt);
    }

    return err;
}

//SrsGb28181TcpPsRtpProcessor
SrsGb28181TcpPsRtpProcessor::SrsGb28181TcpPsRtpProcessor(SrsGb28181Config* c, std::string id)
{
	config = c;
	pprint = SrsPithyPrint::create_caster();
	channel_id = id;
}

SrsGb28181TcpPsRtpProcessor::~SrsGb28181TcpPsRtpProcessor()
{
	dispose();
	srs_freep(pprint);
}

void SrsGb28181TcpPsRtpProcessor::dispose()
{
	map<std::string, SrsPsRtpPacket*>::iterator it2;
	for (it2 = cache_ps_rtp_packet.begin(); it2 != cache_ps_rtp_packet.end(); ++it2) {
		srs_freep(it2->second);
	}
	cache_ps_rtp_packet.clear();

	clear_pre_packet();

	return;
}

void SrsGb28181TcpPsRtpProcessor::clear_pre_packet()
{
	map<std::string, SrsPsRtpPacket*>::iterator it;
	for (it = pre_packet.begin(); it != pre_packet.end(); ++it) {
		srs_freep(it->second);
	}
	pre_packet.clear();
}

srs_error_t SrsGb28181TcpPsRtpProcessor::on_rtp(char* buf, int nb_buf, std::string ip, int port)
{
	srs_error_t err = srs_success;

	if (config->jitterbuffer_enable) {
		err = on_rtp_packet_jitter(buf, nb_buf, ip, port);
		if (err != srs_success) {
			srs_warn("SrsGb28181TcpPsRtpProcessor::on_rtp on_rtp_packet_jitter err");
		}
	}
	else {
		return on_rtp_packet(buf, nb_buf, ip, port);
	}
	return err;
}

srs_error_t SrsGb28181TcpPsRtpProcessor::on_rtp_packet(char* buf, int nb_buf, std::string ip, int port)
{
	srs_error_t err = srs_success;
	bool completed = false;

	pprint->elapse();

	char address_string[64] = {0};
	char port_string[16] = {0};
	/*if (getnameinfo(from, fromlen,
		(char*)&address_string, sizeof(address_string),
		(char*)&port_string, sizeof(port_string),
		NI_NUMERICHOST | NI_NUMERICSERV)) {
		return srs_error_new(ERROR_SYSTEM_IP_INVALID, "bad address");
	}*/

	//itoa(port, port_string, 10);
	int peer_port = port;// atoi(port_string);

	if (true) {
		SrsBuffer stream(buf, nb_buf);
		SrsPsRtpPacket pkt;

		if ((err = pkt.decode(&stream)) != srs_success) {
			return srs_error_wrap(err, "ps rtp decode error");
		}

		//TODO: fixme: the same device uses the same SSRC to send with different local ports
		std::stringstream ss;
		ss << pkt.ssrc << ":" << pkt.timestamp << ":" << port;// port_string;
		std::string pkt_key = ss.str();

		std::stringstream ss2;
		ss2 << pkt.ssrc << ":" << port_string;
		std::string pre_pkt_key = ss2.str();

		if (pre_packet.find(pre_pkt_key) == pre_packet.end()) {
			pre_packet[pre_pkt_key] = new SrsPsRtpPacket();
			pre_packet[pre_pkt_key]->copy(&pkt);
		}
		//cache pkt by ssrc and timestamp
		if (cache_ps_rtp_packet.find(pkt_key) == cache_ps_rtp_packet.end()) {
			cache_ps_rtp_packet[pkt_key] = new SrsPsRtpPacket();
		}

		//get previous timestamp by ssrc
		uint32_t pre_timestamp = pre_packet[pre_pkt_key]->timestamp;
		uint32_t pre_sequence_number = pre_packet[pre_pkt_key]->sequence_number;

		//TODO:  check sequence number out of order
		//it may be out of order, or multiple streaming ssrc are the same
		if (((pre_sequence_number + 1) % 65536) != pkt.sequence_number &&
			pre_sequence_number != pkt.sequence_number) {
			srs_warn("gb28181: ps sequence_number out of order, ssrc=%#x, pre=%u, cur=%u, peer(%s, %s)",
				pkt.ssrc, pre_sequence_number, pkt.sequence_number, ip.c_str(), port_string);
			//return err;
		}

		//copy header to cache
		cache_ps_rtp_packet[pkt_key]->copy(&pkt);
		//accumulate one frame of data, to payload cache
		cache_ps_rtp_packet[pkt_key]->payload->append(pkt.payload);

		//detect whether it is a completed frame
		if (pkt.marker) {// rtp maker is true, is a completed frame
			completed = true;
		}
		else if (pre_timestamp != pkt.timestamp) {
			//current timestamp is different from previous timestamp
			//previous timestamp, is a completed frame
			std::stringstream ss;
			ss << pkt.ssrc << ":" << pre_timestamp << ":" << port_string;
			pkt_key = ss.str();
			if (cache_ps_rtp_packet.find(pkt_key) != cache_ps_rtp_packet.end()) {
				completed = true;
			}
		}

		if (pprint->can_print()) {
			srs_trace("<- " SRS_CONSTS_LOG_GB28181_CASTER " gb28181: client_id %s, peer(%s, %d) ps rtp packet %dB, age=%d, vt=%d/%u, sts=%u/%u/%#x, paylod=%dB",
				channel_id.c_str(), ip.c_str(), peer_port, nb_buf, pprint->age(), pkt.version,
				pkt.payload_type, pkt.sequence_number, pkt.timestamp, pkt.ssrc,
				pkt.payload->length()
			);
		}

		//current packet becomes previous packet
		srs_freep(pre_packet[pre_pkt_key]);
		pre_packet[pre_pkt_key] = new SrsPsRtpPacket();
		pre_packet[pre_pkt_key]->copy(&pkt);;

		if (!completed) {
			return err;
		}
		//process completed frame data
		//clear processed one ps frame
		//on completed frame data rtp packet in muxer enqueue
		map<std::string, SrsPsRtpPacket*>::iterator key = cache_ps_rtp_packet.find(pkt_key);
		if (key != cache_ps_rtp_packet.end())
		{
			SrsGb28181RtmpMuxer* muxer = NULL;
			//First, search according to the channel_id. Otherwise, search according to the SSRC. 
			//Some channel_id are created by RTP pool, which are different ports. 
			//No channel_id are created by multiplexing ports, which are the same port
			if (!channel_id.empty()) {
				muxer = _srs_gb28181->fetch_rtmpmuxer(channel_id);
			}
			else {
				muxer = _srs_gb28181->fetch_rtmpmuxer_by_ssrc(pkt.ssrc);
			}

			//auto crate channel
			if (!muxer && config->auto_create_channel) {
				//auto create channel generated id
				std::stringstream ss, ss1;
				ss << "chid" << pkt.ssrc;
				std::string tmp_id = ss.str();

				SrsGb28181StreamChannel channel;
				channel.set_channel_id(tmp_id);
				channel.set_port_mode(RTP_PORT_MODE_FIXED);
				channel.set_ssrc(pkt.ssrc);

				srs_error_t err2 = srs_success;
				if ((err2 = _srs_gb28181->create_stream_channel(&channel)) != srs_success) {
					srs_warn("gb28181: RtpProcessor create stream channel error %s", srs_error_desc(err2).c_str());
					srs_error_reset(err2);
				};

				muxer = _srs_gb28181->fetch_rtmpmuxer(tmp_id);
			}

			if (muxer) {
				//TODO: fixme: the same device uses the same SSRC to send with different local ports
				//record the first peer port
				muxer->set_channel_peer_port(peer_port);
				muxer->set_channel_peer_ip(address_string);
				//not the first peer port's non processing
				if (muxer->channel_peer_port() != peer_port) {
					srs_warn("<- " SRS_CONSTS_LOG_GB28181_CASTER " gb28181: client_id %s, ssrc=%#x, first peer_port=%d cur peer_port=%d",
						muxer->get_channel_id().c_str(), pkt.ssrc, muxer->channel_peer_port(), peer_port);
					srs_freep(key->second);
				}
				else {
					//put it in queue, wait for consumer to process, and then free
					muxer->ps_packet_enqueue(key->second);
				}
			}
			else {
				//no consumer process it, discarded
				srs_freep(key->second);
			}
			cache_ps_rtp_packet.erase(pkt_key);
		}
	}
	return err;
}

SrsGb28181RtmpMuxer* SrsGb28181TcpPsRtpProcessor::create_rtmpmuxer(std::string channel_id, uint32_t ssrc)
{
	if (true) {
		SrsGb28181RtmpMuxer* muxer = NULL;
		//First, search according to the channel_id. Otherwise, search according to the SSRC.
		//Some channel_id are created by RTP pool, which are different ports.
		//No channel_id are created by multiplexing ports, which are the same port
		if (!channel_id.empty()) {
			muxer = _srs_gb28181->fetch_rtmpmuxer(channel_id);
		}
		else {
			muxer = _srs_gb28181->fetch_rtmpmuxer_by_ssrc(ssrc);
		}

		//auto crate channel
		if (!muxer && config->auto_create_channel) {
			//auto create channel generated id
			std::stringstream ss, ss1;
			ss << "chid" << ssrc;
			std::string tmp_id = ss.str();

			SrsGb28181StreamChannel channel;
			channel.set_channel_id(tmp_id);
			channel.set_port_mode(RTP_PORT_MODE_FIXED);
			channel.set_ssrc(ssrc);

			srs_error_t err2 = srs_success;
			if ((err2 = _srs_gb28181->create_stream_channel(&channel)) != srs_success) {
				srs_warn("gb28181: RtpProcessor create stream channel error %s", srs_error_desc(err2).c_str());
				srs_error_reset(err2);
			};

			muxer = _srs_gb28181->fetch_rtmpmuxer(tmp_id);
		}

		return muxer;
	}//end if FoundFrame
}

srs_error_t SrsGb28181TcpPsRtpProcessor::rtmpmuxer_enqueue_data(SrsGb28181RtmpMuxer *muxer, uint32_t ssrc,
	int peer_port, std::string address_string, SrsPsRtpPacket *pkt)
{
	srs_error_t err = srs_success;

	if (!muxer)
		return err;

	if (muxer) {
		//TODO: fixme: the same device uses the same SSRC to send with different local ports
		//record the first peer port
		muxer->set_channel_peer_port(peer_port);
		muxer->set_channel_peer_ip(address_string);
		//not the first peer port's non processing
		if (muxer->channel_peer_port() != peer_port) {
			srs_warn("<- " SRS_CONSTS_LOG_GB28181_CASTER " gb28181: client_id %s, ssrc=%#x, first peer_port=%d cur peer_port=%d",
				muxer->get_channel_id().c_str(), ssrc, muxer->channel_peer_port(), peer_port);
		}
		else {
			//muxer->ps_packet_enqueue(pkt);
			muxer->insert_jitterbuffer(pkt);
		}//end if (muxer->channel_peer_port() != peer_port)
	}//end  if (muxer)

	return err;
}

srs_error_t SrsGb28181TcpPsRtpProcessor::on_rtp_packet_jitter(char* buf, int nb_buf, std::string ip, int port)
{
	srs_error_t err = srs_success;
	bool completed = false;

	pprint->elapse();

	char address_string[64] = {0};
	char port_string[16] = {0};
	/*if (getnameinfo(from, fromlen,
		(char*)&address_string, sizeof(address_string),
		(char*)&port_string, sizeof(port_string),
		NI_NUMERICHOST | NI_NUMERICSERV)) {
		return srs_error_new(ERROR_SYSTEM_IP_INVALID, "bad address");
	}*/

	//itoa(port, port_string, 10);
	int peer_port = port;// atoi(port_string);

	if (true) {
		SrsBuffer stream(buf, nb_buf);
		SrsPsRtpPacket *pkt = new SrsPsRtpPacket();;

		if ((err = pkt->decode(&stream)) != srs_success) {
			srs_freep(pkt);
			return srs_error_wrap(err, "ps rtp decode error");
		}

		std::stringstream ss3;
		ss3 << pkt->ssrc << ":" << port;// port_string;
		std::string jitter_key = ss3.str();

		pkt->completed = pkt->marker;


		if (pprint->can_print()) {
			srs_trace("<- " SRS_CONSTS_LOG_GB28181_CASTER " SrsGb28181TcpPsRtpProcessor::on_rtp_packet_jitter gb28181: client_id %s, peer(%s, %d) ps rtp packet %dB, age=%d, vt=%d/%u, sts=%u/%u/%#x, paylod=%dB",
				channel_id.c_str(), address_string, peer_port, nb_buf, pprint->age(), pkt->version,
				pkt->payload_type, pkt->sequence_number, pkt->timestamp, pkt->ssrc,
				pkt->payload->length()
			);
		}

		SrsGb28181RtmpMuxer *muxer = create_rtmpmuxer(channel_id, pkt->ssrc);
		if (muxer) {
			rtmpmuxer_enqueue_data(muxer, pkt->ssrc, peer_port, ip, pkt);
		}

		SrsAutoFree(SrsPsRtpPacket, pkt);
	}

	return err;
}

//ISrsPsStreamHander ps stream raw video/audio hander interface
ISrsPsStreamHander::ISrsPsStreamHander()
{
}

ISrsPsStreamHander::~ISrsPsStreamHander()
{
}

//SrsPsStreamDemixer ps stream parse to h264/aac
SrsPsStreamDemixer::SrsPsStreamDemixer(ISrsPsStreamHander *h, std::string id, bool a, bool k)
{
    hander = h;
    audio_enable = a;
    wait_first_keyframe = k;
    channel_id = id;
    first_keyframe_flag = false;

    video_es_id = 0;
    video_es_type = 0;
    audio_es_id = 0;
    audio_es_type = 0;
    audio_check_aac_try_count = 0;

    aac = new SrsRawAacStream();
}

SrsPsStreamDemixer::~SrsPsStreamDemixer()
{
    srs_freep(aac);
}

bool SrsPsStreamDemixer::can_send_ps_av_packet(){
    if (!wait_first_keyframe)
        return true;
    
    if (first_keyframe_flag)
       return true;

    return false;
}

std::string SrsPsStreamDemixer::get_ps_map_type_str(uint8_t type)
{
    switch(type){
        case STREAM_TYPE_VIDEO_MPEG1:     //0x01
           return "mpeg1";
        case STREAM_TYPE_VIDEO_MPEG2://     0x02
            return "mpeg2";
        case STREAM_TYPE_AUDIO_MPEG1://     0x03
            return "mpeg1";
        case STREAM_TYPE_AUDIO_MPEG2://     0x04
            return "mpeg2";
        case STREAM_TYPE_PRIVATE_SECTION:// 0x05
            return "private_section";
        case STREAM_TYPE_PRIVATE_DATA://    0x06
            return "private_data";
        case STREAM_TYPE_AUDIO_AAC://       0x0f
            return "aac";
        case STREAM_TYPE_VIDEO_MPEG4://     0x10
            return "mpeg4";
        case STREAM_TYPE_VIDEO_H264://      0x1b
            return "h264";
        case STREAM_TYPE_VIDEO_HEVC://      0x24
            return "hevc";
        case STREAM_TYPE_VIDEO_CAVS://      0x42
            return "cavs";
        case STREAM_TYPE_VIDEO_SAVC://      0x80
            return "savc";

        case STREAM_TYPE_AUDIO_AC3://       0x81
            return "ac3";

        case STREAM_TYPE_AUDIO_G711://      0x90
            return "g711";
        case STREAM_TYPE_AUDIO_G711ULAW://    0x91
            return "g711ulaw";
        case STREAM_TYPE_AUDIO_G722_1://    0x92
            return "g722_1";
        case STREAM_TYPE_AUDIO_G723_1://    0x93
            return "g723_1";
        case STREAM_TYPE_AUDIO_G726://      0x96
            return "g726";
        case STREAM_TYPE_AUDIO_G729_1://    0x99
            return "g729_1";
        case STREAM_TYPE_AUDIO_SVAC://      0x9b
            return "svac";
        case STREAM_TYPE_AUDIO_PCM://       0x9c
            return "pcm";
        default:
            return "unknow";
    }
}

int64_t  SrsPsStreamDemixer::parse_ps_timestamp(const uint8_t* p)
{
	unsigned long b;
	//total 33 bits
	unsigned long val, val2, val3;

	//1st byte, 5、6、7 bit
	b = *p++;
	val = (b & 0x0e);

	//2 byte, all bit 
	b = (*(p++)) << 8;
    //3 bytes 1--7 bit
	b += *(p++);
	val2 = (b & 0xfffe) >> 1;
	
	//4 byte, all bit
	b = (*(p++)) << 8;
    //5 byte 1--7 bit
	b += *(p++);
	val3 = (b & 0xfffe) >> 1;

    //<32--val--30> <29----val2----15> <14----val3----0>
	val = (val << 29) | (val2 << 15) | val3;
	return val;
}

srs_error_t SrsPsStreamDemixer::on_ps_stream(char* ps_data, int ps_size, uint32_t timestamp, uint32_t ssrc)
{
    srs_error_t err = srs_success;
    int complete_len = 0;
    int incomplete_len = ps_size;
    char *next_ps_pack = ps_data;

    SrsSimpleStream video_stream;
    SrsSimpleStream audio_stream;
    uint64_t audio_pts = 0;
    uint64_t video_pts = 0;
    int pse_index = 0;

#ifdef W_PS_FILE           
        if (!ps_fw.is_open()) {
                std::string filename = "test_ps_" + channel_id + ".mpg";
                ps_fw.open(filename.c_str());
        }
        ps_fw.write(ps_data, ps_size, NULL);          
#endif

	while(incomplete_len > 0 
        && incomplete_len >= sizeof(SrsPsPacketStartCode))
    {
    	if (next_ps_pack
			&& next_ps_pack[0] == (char)0x00
			&& next_ps_pack[1] == (char)0x00
			&& next_ps_pack[2] == (char)0x01
			&& next_ps_pack[3] == (char)0xBA)
		{
            //ps header 
            SrsPsPacketHeader *head = (SrsPsPacketHeader *)next_ps_pack;
            unsigned char pack_stuffing_length = head->stuffing_length & 0x07;
        
            next_ps_pack = next_ps_pack + sizeof(SrsPsPacketHeader) + pack_stuffing_length;
            complete_len = complete_len + sizeof(SrsPsPacketHeader) + pack_stuffing_length;
            incomplete_len = ps_size - complete_len;
        }
        else if(next_ps_pack
			&& next_ps_pack[0] == (char)0x00
			&& next_ps_pack[1] == (char)0x00
			&& next_ps_pack[2] == (char)0x01
			&& next_ps_pack[3] == (char)0xBB)
        {
            //ps system header 
            SrsPsPacketBBHeader *bbhead=(SrsPsPacketBBHeader *)(next_ps_pack);
            int bbheaderlen = htons(bbhead->length);
            next_ps_pack = next_ps_pack + sizeof(SrsPsPacketBBHeader) + bbheaderlen;
            complete_len = complete_len + sizeof(SrsPsPacketBBHeader) + bbheaderlen;
            incomplete_len = ps_size - complete_len;

            first_keyframe_flag = true;
        }
        else if(next_ps_pack
			&& next_ps_pack[0] == (char)0x00
			&& next_ps_pack[1] == (char)0x00
			&& next_ps_pack[2] == (char)0x01
			&& next_ps_pack[3] == (char)0xBC)
        {
            //program stream map 

		    SrsPsMapPacket* psmap_pack = (SrsPsMapPacket*)next_ps_pack;
            psmap_pack->length = htons(psmap_pack->length);
          
            next_ps_pack = next_ps_pack + psmap_pack->length + sizeof(SrsPsMapPacket);
            complete_len = complete_len + psmap_pack->length + sizeof(SrsPsMapPacket);
            incomplete_len = ps_size - complete_len;

            //parse ps map
            uint16_t psm_length=0, ps_info_length=0, es_map_length=0;
            char *p = (char*)psmap_pack + sizeof(SrsPsMapPacket);

            SrsBuffer buf(p, (int)psmap_pack->length);

            psm_length =(int)psmap_pack->length;
            buf.read_1bytes();
            buf.read_1bytes();

            ps_info_length = buf.read_2bytes();

            /* skip program_stream_info */
            buf.skip(ps_info_length);
            /*es_map_length = */buf.read_2bytes();
            /* Ignore es_map_length, trust psm_length */
            es_map_length = psm_length - ps_info_length - 10;
        
            // /* at least one es available? */
            while (es_map_length >= 4) {
                uint8_t type      = buf.read_1bytes();
                uint8_t es_id     = buf.read_1bytes();
                uint16_t es_info_length = buf.read_2bytes();
                std::string s_type = get_ps_map_type_str(type);

                /* remember mapping from stream id to stream type */
                if (es_id >= PS_AUDIO_ID && es_id <= PS_AUDIO_ID_END){
                    if (audio_es_type != type){
                        srs_trace("gb28181: ps map audio es_type=%s(%x), es_id=%0x, es_info_length=%d", 
                         s_type.c_str(), type, es_id, es_info_length);
                    }
                    
                    audio_es_id = es_id;
                    audio_es_type = type;
                }else if (es_id >= PS_VIDEO_ID && es_id <= PS_VIDEO_ID_END){
                    
                    if (video_es_type != type){
                        srs_trace("gb28181: ps map video es_type=%s(%x), es_id=%0x, es_info_length=%d", 
                         s_type.c_str(), type, es_id, es_info_length);
                    }

                    video_es_id = es_id;
                    video_es_type = type;
                }
           
                /* skip program_stream_info */
                buf.skip(es_info_length);
                es_map_length -= 4 + es_info_length;
            }
    
        }
        else if(next_ps_pack
			&& next_ps_pack[0] == (char)0x00
			&& next_ps_pack[1] == (char)0x00
			&& next_ps_pack[2] == (char)0x01
			&& next_ps_pack[3] == (char)0xE0)
        {
            //pse video stream
            SrsPsePacket* pse_pack = (SrsPsePacket*)next_ps_pack;

            unsigned char pts_dts_flags = (pse_pack->info[0] & 0xF0) >> 6;
            //in a frame of data, pts is obtained from the first PSE packet
            if (pse_index == 0 && pts_dts_flags > 0) {
				video_pts = parse_ps_timestamp((unsigned char*)next_ps_pack + 9);
                srs_info("gb28181: ps stream video ts=%u pkt_ts=%u", video_pts, timestamp);
			}
            pse_index +=1;

            int packlength = htons(pse_pack->length);
            int payloadlen = packlength - 2 - 1 - pse_pack->stuffing_length;
         
            next_ps_pack = next_ps_pack + 9 + pse_pack->stuffing_length;
            complete_len = complete_len + 9 + pse_pack->stuffing_length;

            video_stream.append(next_ps_pack, payloadlen);

#ifdef W_VIDEO_FILE            
            if (!video_fw.is_open()) {
                 std::string filename = "test_video_" + channel_id + ".h264";
                 video_fw.open(filename.c_str());
            }
            video_fw.write(next_ps_pack,  payloadlen, NULL);          
#endif

            next_ps_pack = next_ps_pack + payloadlen;
            complete_len = complete_len + payloadlen;
            incomplete_len = ps_size - complete_len;
        }
     	else if (next_ps_pack
			&& next_ps_pack[0] == (char)0x00
			&& next_ps_pack[1] == (char)0x00
			&& next_ps_pack[2] == (char)0x01
			&& next_ps_pack[3] == (char)0xBD)
        {
            //private stream 

			SrsPsePacket* pse_pack = (SrsPsePacket*)next_ps_pack;
			
            int packlength = htons(pse_pack->length);
			int payload_len = packlength - 2 - 1 - pse_pack->stuffing_length;
            
			next_ps_pack = next_ps_pack + payload_len + 9 + pse_pack->stuffing_length;
            complete_len = complete_len + (payload_len + 9 + pse_pack->stuffing_length);
            incomplete_len = ps_size - complete_len;
		}
		else if (next_ps_pack
			&& next_ps_pack[0] == (char)0x00
			&& next_ps_pack[1] == (char)0x00
			&& next_ps_pack[2] == (char)0x01
			&& next_ps_pack[3] == (char)0xC0)
        {
            //audio stream
            
            SrsPsePacket* pse_pack = (SrsPsePacket*)next_ps_pack;

		    unsigned char pts_dts_flags = (pse_pack->info[0] & 0xF0) >> 6;
			if (pts_dts_flags > 0 ) {
				audio_pts = parse_ps_timestamp((unsigned char*)next_ps_pack + 9);
                srs_info("gb28181: ps stream video ts=%u pkt_ts=%u", audio_pts, timestamp);
         	}

			int packlength = htons(pse_pack->length);
			int payload_len = packlength - 2 - 1 - pse_pack->stuffing_length;
            next_ps_pack = next_ps_pack + 9 + pse_pack->stuffing_length;

            //if ps map is not aac, but stream  many be aac adts , try update type, 
            //TODO: dahua audio ps map type always is 0x90(g711)

            uint8_t p1 = (uint8_t)(next_ps_pack[0]);
            uint8_t p2 = (uint8_t)(next_ps_pack[1]);
            uint8_t p3 = (uint8_t)(next_ps_pack[2]);
            uint8_t p4 = (uint8_t)(next_ps_pack[3]);

            if (audio_enable && audio_es_type != STREAM_TYPE_AUDIO_AAC &&
                (p1 & 0xFF) == 0xFF &&  (p2 & 0xF0) == 0xF0) {
                
                //try update aac type
                SrsBuffer avs(next_ps_pack, payload_len);
                char* frame = NULL;
                int frame_size = 0;
                SrsRawAacStreamCodec codec;

                srs_error_t err2 = srs_success;
                if ((err2 = aac->adts_demux(&avs, &frame, &frame_size, codec)) != srs_success) {
                    srs_info("gb28181: client_id %s, audio data not aac adts (%#x/%u) %02x %02x %02x %02x\n", 
                             channel_id.c_str(), ssrc, timestamp, p1, p2, p3, p4);  
                    srs_error_reset(err);
                }else{
                    srs_warn("gb28181: client_id %s, ps map is not aac (%s) type, but stream many be aac adts, try update type",
                         channel_id.c_str(), get_ps_map_type_str(audio_es_type).c_str());
                    audio_es_type = STREAM_TYPE_AUDIO_AAC;
                }
            }
         
            audio_stream.append(next_ps_pack, payload_len);
            
#ifdef W_AUDIO_FILE            
            if (!audio_fw.is_open()) {
                 std::string filename = "test_audio_" + channel_id + ".aac";
                 audio_fw.open(filename.c_str());
            }
            audio_fw.write(next_ps_pack,  payload_len, NULL);          
#endif
            
			next_ps_pack = next_ps_pack + payload_len;
            complete_len = complete_len + (payload_len + 9 + pse_pack->stuffing_length);
            incomplete_len = ps_size - complete_len;

            if (hander && audio_enable && audio_stream.length() && can_send_ps_av_packet()) {
                if ((err = hander->on_rtp_audio(&audio_stream, audio_pts, audio_es_type)) != srs_success) {
                    return srs_error_wrap(err, "process ps audio packet");
                }
            }
		}
        else
        {

#ifdef W_UNKONW_FILE            
            if (!unknow_fw.is_open()) {
                 std::string filename = "test_unknow_" + channel_id + ".mpg";
                 unknow_fw.open(filename.c_str());
            }
            unknow_fw.write(next_ps_pack,  incomplete_len, NULL);          
#endif      
            //TODO: fixme unkonw ps data parse
            if (next_ps_pack
            && next_ps_pack[0] == (char)0x00
			&& next_ps_pack[1] == (char)0x00
			&& next_ps_pack[2] == (char)0x00
			&& next_ps_pack[3] == (char)0x01){
                //dahua's PS header may lose packets. It is sent by an RTP packet of Dahua's PS header
                //dahua rtp send format:
                //ts=1000 seq=1 mark=false payload= ps header
                //ts=1000 seq=2 mark=false payload= video
                //ts=1000 seq=3 mark=true payload= video
                //ts=1000 seq=4 mark=true payload= audio
                incomplete_len = ps_size - complete_len; 
                complete_len = complete_len + incomplete_len;
            }

            first_keyframe_flag = false;
            srs_trace("gb28181: client_id %s, unkonw ps data (%#x/%u) %02x %02x %02x %02x\n", 
                channel_id.c_str(), ssrc, timestamp,  
                next_ps_pack[0]&0xFF, next_ps_pack[1]&0xFF, next_ps_pack[2]&0xFF, next_ps_pack[3]&0xFF);
            break;
        }
    }

    if (complete_len != ps_size){
         srs_trace("gb28181: client_id %s decode ps packet error (%#x/%u)! ps_size=%d  complete=%d \n", 
                     channel_id.c_str(), ssrc, timestamp, ps_size, complete_len);
    }else if (hander && video_stream.length() && can_send_ps_av_packet() && video_es_type == STREAM_TYPE_VIDEO_H264) {
         if ((err = hander->on_rtp_video(&video_stream, video_pts)) != srs_success) {
            video_es_type = 0;
            return srs_error_wrap(err, "process ps video packet");
        }
    }
  
    return err;
}

static std::string get_host_candidate_ips(SrsConfDirective* c)
{
    string candidate = _srs_config->get_stream_caster_gb28181_host(c);
    if (candidate == "*" || candidate == "0.0.0.0") {
        std::vector<SrsIPAddress*>& ips = srs_get_local_ips();
        int index = _srs_config->get_stats_network();
        SrsIPAddress* ip = ips.at(index);
        return ip->ip;
    } else {
        return candidate;
    }
}

//Gb28181 Config
SrsGb28181Config::SrsGb28181Config(SrsConfDirective* c)
{
    // TODO: FIXME: support reload.
    host = get_host_candidate_ips(c);
    output = _srs_config->get_stream_caster_output(c);
    rtp_mux_port = _srs_config->get_stream_caster_listen(c);
	rtp_mux_tcp_enable = _srs_config->get_stream_caster_tcp_enable(c);
    rtp_port_min = _srs_config->get_stream_caster_rtp_port_min(c);
    rtp_port_max = _srs_config->get_stream_caster_rtp_port_max(c);
    rtp_idle_timeout = _srs_config->get_stream_caster_gb28181_rtp_idle_timeout(c);

    wait_keyframe = _srs_config->get_stream_caster_gb28181_wait_keyframe(c);
    audio_enable = _srs_config->get_stream_caster_gb28181_audio_enable(c);
    auto_create_channel = _srs_config->get_stream_caster_gb28181_auto_create_channel(c);
    jitterbuffer_enable = _srs_config->get_stream_caster_gb28181_jitterbuffer_enable(c);

    //sip config
    sip_enable = _srs_config->get_stream_caster_gb28181_sip_enable(c);
    sip_port = _srs_config->get_stream_caster_gb28181_sip_listen(c);
    sip_realm = _srs_config->get_stream_caster_gb28181_realm(c);
    sip_serial = _srs_config->get_stream_caster_gb28181_serial(c);
    sip_auto_play = _srs_config->get_stream_caster_gb28181_sip_auto_play(c);
    sip_ack_timeout = _srs_config->get_stream_caster_gb28181_ack_timeout(c);
    sip_keepalive_timeout = _srs_config->get_stream_caster_gb28181_keepalive_timeout(c);
    sip_invite_port_fixed = _srs_config->get_stream_caster_gb28181_sip_invite_port_fixed(c);
    sip_query_catalog_interval = _srs_config->get_stream_caster_gb28181_sip_query_catalog_interval(c);
}

SrsGb28181Config::~SrsGb28181Config()
{
   
}

//SrsGb28181RtmpMuxer gb28181 rtmp muxer, process ps stream to rtmp
SrsGb28181RtmpMuxer::SrsGb28181RtmpMuxer(SrsGb28181Manger* c, std::string id, bool a, bool k)
{
    channel_id = id;
    gb28181_manger = c;
    channel = new SrsGb28181StreamChannel();

    pprint = SrsPithyPrint::create_caster();
    trd = new SrsSTCoroutine("gb28181rtmpmuxer", this);
    //change stack size to 256K, fix crash when call FFMpeg
    ((SrsSTCoroutine*)trd)->set_stack_size(1 << 18);
    
    sdk = NULL;
    vjitter = new SrsRtspJitter();
    ajitter = new SrsRtspJitter();
    
    avc = new SrsRawH264Stream();
    aac = new SrsRawAacStream();

    ps_demixer = new SrsPsStreamDemixer(this, id, a, k);
    wait_ps_queue = srs_cond_new();

    stream_idle_timeout = -1;
    recv_rtp_stream_time = 0;
    send_rtmp_stream_time = 0;

    _rtmp_url = "";

    h264_sps = "";
    h264_pps = "";
    aac_specific_config = "";

    req = NULL;
    server = NULL;
    source = NULL;
    source_publish = true;

    jitter_buffer = new SrsPsJitterBuffer(id);
    jitter_buffer_audio = new SrsPsJitterBuffer(id);

    ps_buflen = 0;
    ps_buffer = NULL;

    ps_buflen_auido = 0;
    ps_buffer_audio = NULL;
}

SrsGb28181RtmpMuxer::~SrsGb28181RtmpMuxer()
{

    close();
    
    srs_cond_destroy(wait_ps_queue);
 
    srs_freep(jitter_buffer);
    srs_freep(jitter_buffer_audio);
    srs_freepa(ps_buffer);
    srs_freepa(ps_buffer_audio);

    srs_freep(channel);
    srs_freep(ps_demixer);
    srs_freep(trd);
    srs_freep(sdk);
    srs_freep(vjitter);
    srs_freep(ajitter);
    srs_freep(pprint);

    destroy();
}

srs_error_t SrsGb28181RtmpMuxer::serve()
{
    srs_error_t err = srs_success;
    
    if ((err = trd->start()) != srs_success) {
        return srs_error_wrap(err, "gb28181rtmpmuxer");
    }
    
    return err;
}

std::string SrsGb28181RtmpMuxer::remote_ip()
{
    return "";
}

const SrsContextId& SrsGb28181RtmpMuxer::get_id()
{
    return _srs_context->get_id();
}

std::string SrsGb28181RtmpMuxer::desc()
{
    return "GBConn";
}

std::string SrsGb28181RtmpMuxer::get_channel_id()
{
    return channel_id;
}

void SrsGb28181RtmpMuxer::copy_channel(SrsGb28181StreamChannel *s)
{
    channel->copy(s);
}

SrsGb28181StreamChannel SrsGb28181RtmpMuxer::get_channel()
{
   return *channel;
}

void SrsGb28181RtmpMuxer::set_channel_peer_ip(std::string ip)
{
    if (channel->get_rtp_peer_ip().empty()){
       channel->set_rtp_peer_ip(ip);
    }
}

void SrsGb28181RtmpMuxer::set_channel_peer_port(int port)
{
    if (channel->get_rtp_peer_port() == 0){
        channel->set_recv_time_str(srs_sip_get_utc_date());
        channel->set_recv_time(srs_get_system_time());
        channel->set_rtp_peer_port(port);
    }
}

int SrsGb28181RtmpMuxer::channel_peer_port()
{
    return channel->get_rtp_peer_port();
}

std::string SrsGb28181RtmpMuxer::channel_peer_ip()
{
    return channel->get_rtp_peer_ip();
}

void SrsGb28181RtmpMuxer::set_rtmp_url(std::string url)
{
    _rtmp_url = url;
}
std::string SrsGb28181RtmpMuxer::rtmp_url()
{
    return _rtmp_url;
}

srs_utime_t SrsGb28181RtmpMuxer::get_recv_stream_time()
{
    return recv_rtp_stream_time;
}


void SrsGb28181RtmpMuxer::destroy()
{
    while(!ps_queue.empty()){
        SrsPsRtpPacket* pkt =  ps_queue.front();
        ps_queue.pop();
        //must be free pkt
        srs_freep(pkt);
    }
}

srs_error_t SrsGb28181RtmpMuxer::initialize(SrsServer *s, SrsRequest* r)
{
    srs_error_t err = srs_success;

    if (!jitter_buffer) {
        jitter_buffer = new SrsPsJitterBuffer(channel_id);
    }

    jitter_buffer->SetDecodeErrorMode(kSelectiveErrors);
    jitter_buffer->SetNackMode(kNack, -1, -1);
    jitter_buffer->SetNackSettings(250, 450, 0);

    if (!jitter_buffer_audio) {
        jitter_buffer_audio = new SrsPsJitterBuffer(channel_id);
    }

    jitter_buffer_audio->SetDecodeErrorMode(kSelectiveErrors);
    jitter_buffer_audio->SetNackMode(kNack, -1, -1);
    jitter_buffer_audio->SetNackSettings(250, 450, 0);

    if (!source_publish) return err;

    req = r;
    server = s;
    
    if ((err = _srs_sources->fetch_or_create(req, (ISrsSourceHandler*)server, &source)) != srs_success) {
        return srs_error_wrap(err, "create source");
    }

    //TODO: ???
    // if (!source->can_publish(false)) {
    //     return srs_error_new(ERROR_GB28181_SESSION_IS_EXIST, "stream %s busy", req->get_stream_url().c_str());
    // }

    if ((err = source->on_publish()) != srs_success) {
        return srs_error_wrap(err, "on publish");
    }

    return err;
}


srs_error_t SrsGb28181RtmpMuxer::do_cycle()
{
    srs_error_t err = srs_success;
    recv_rtp_stream_time =  srs_get_system_time();
    send_rtmp_stream_time = srs_get_system_time();
    uint32_t cur_timestamp = 0;
    int buffer_size = 0;
           
    //consume ps stream, and check status
    while (true) {

        pprint->elapse();

        if ((err = trd->pull()) != srs_success) {
            return srs_error_wrap(err, "gb28181 rtmp muxer cycle");
        }

        SrsGb28181Config config = gb28181_manger->get_gb28181_config();

        if (config.jitterbuffer_enable){
            if(jitter_buffer->FoundFrame(cur_timestamp)){
                jitter_buffer->GetPsFrame(&ps_buffer, ps_buflen, buffer_size, cur_timestamp);
            
                if (buffer_size > 0){
                    if ((err = ps_demixer->on_ps_stream(ps_buffer, buffer_size, cur_timestamp, 0)) != srs_success){
                        srs_warn("gb28181: demix ps stream error:%s",  srs_error_desc(err).c_str());
                        srs_freep(err);
                    };
                }
            }

            if(jitter_buffer_audio->FoundFrame(cur_timestamp)){
                jitter_buffer_audio->GetPsFrame(&ps_buffer_audio, ps_buflen_auido, buffer_size, cur_timestamp);
            
                if (buffer_size > 0){
                    if ((err = ps_demixer->on_ps_stream(ps_buffer_audio, buffer_size, cur_timestamp, 0)) != srs_success){
                        srs_warn("gb28181: demix ps stream error:%s",  srs_error_desc(err).c_str());
                        srs_freep(err);
                    };
                }
            }
        }else {
            //demix ps to h264/aac, to rtmp
            while(!ps_queue.empty()){
                SrsPsRtpPacket* pkt =  ps_queue.front();
                if (pkt){ 
                    if ((err = ps_demixer->on_ps_stream(pkt->payload->bytes(),
                        pkt->payload->length(), pkt->timestamp, pkt->ssrc)) != srs_success){
                        srs_warn("gb28181: demix ps stream error:%s",  srs_error_desc(err).c_str());
                        srs_freep(err);
                    };
                }
                ps_queue.pop();
                //must be free pkt
                srs_freep(pkt);
            }
        }

        if (pprint->can_print()) {
            srs_trace("gb28181: client id=%s,  ssrc=%#x, peer(%s, %d), rtmp muxer is alive",
                channel_id.c_str(),  channel->get_ssrc(), 
                channel->get_rtp_peer_ip().c_str(),
                channel->get_rtp_peer_port());
        }
        
        srs_utime_t now = srs_get_system_time();
        srs_utime_t duration = now - recv_rtp_stream_time;

        //if no RTP data is received within 2 seconds, 
        //the peer-port and peer-ip will be cleared and 
        //other port data will be received again
        if (duration > (2 * SRS_UTIME_SECONDS) && channel->get_rtp_peer_port() != 0){
            srs_warn("gb28181: client id=%s ssrc=%#x, peer(%s, %d), no rtp data %d in seconds, clean it, wait other port!", 
                channel_id.c_str(), channel->get_ssrc(), channel->get_rtp_peer_ip().c_str(),
                channel->get_rtp_peer_port(), duration/SRS_UTIME_SECONDS);
            channel->set_rtp_peer_port(0);
            channel->set_rtp_peer_ip("");
        }

       
        if (duration > config.rtp_idle_timeout){
            srs_trace("gb28181: client id=%s, stream idle timeout, stop!!!", channel_id.c_str());
            break;
        }

        //RTMP connection is about to timeout without receiving any data., 
        //waiting for the next time there is data automatically connected
        //it is related to the following two parameter settings of the rtmp server
        //the publish 1st packet timeout in srs_utime_t
        //publish_1stpkt_timeout  default 20000ms
        //the publish normal packet timeout in srs_utime_t
        //publish_normal_timeout  default 5000ms
        duration = now - send_rtmp_stream_time;
        bool will_timeout = duration > (5 * SRS_UTIME_SECONDS);
        if (will_timeout && sdk){
            srs_warn("gb28181: client id=%s RTMP connection is about to time out without receiving any data",
                channel_id.c_str());
            rtmp_close();
        }
        
        srs_usleep(30 * SRS_UTIME_MILLISECONDS);
    }
    
    return err;
}


void SrsGb28181RtmpMuxer::stop()
{
    if (trd){
        trd->interrupt();
    }
    //stop rtmp publish
    close();
}


void SrsGb28181RtmpMuxer::insert_jitterbuffer(SrsPsRtpPacket *pkt)
{
    if (!pkt){
        return;
    }
        
    recv_rtp_stream_time = srs_get_system_time();

    char *payload = pkt->payload->bytes();
    if (!payload) {
        return;
    }

    uint8_t p1 = (uint8_t)(payload[0]);
    uint8_t p2 = (uint8_t)(payload[1]);
    uint8_t p3 = (uint8_t)(payload[2]);
    uint8_t p4 = (uint8_t)(payload[3]);

   
    //check for rtp ps audio streaming
    bool av_same_ts = true;

    if (p1 == 0x00 && p2 == 0x00 && p3 == 0x01 && p4 == 0xC0 &&
        ps_rtp_video_ts != pkt->timestamp) {
        av_same_ts = false;
    }

    //if audio and video are the same clock, 
    //if both audio and video use jitter_buffer, 
    //otherwise audio uses jitter_buffer_audio, and video uses jitter_buffer
    if (av_same_ts){
        pkt->marker = false;
        jitter_buffer->InsertPacket(*pkt, pkt->payload->bytes(), pkt->payload->length(), NULL);
        ps_rtp_video_ts = pkt->timestamp;
    }else {
        jitter_buffer_audio->InsertPacket(*pkt, pkt->payload->bytes(), pkt->payload->length(), NULL);
    }
 
    //srs_cond_signal(wait_ps_queue);
}

void SrsGb28181RtmpMuxer::ps_packet_enqueue(SrsPsRtpPacket *pkt)
{
    srs_assert(pkt);
   
    recv_rtp_stream_time = srs_get_system_time();

    //prevent consumers from being unable to process data 
    //and accumulating in the queue
    uint32_t size = ps_queue.size();
    if (size > 100){
        srs_warn("gb28181: rtmpmuxer too much queue data, need to clear!!!");
        while(!ps_queue.empty()) {
            SrsPsRtpPacket* pkt =  ps_queue.front();
            ps_queue.pop();
            srs_freep(pkt);
        }
    }
   
    ps_queue.push(pkt);
    //srs_cond_signal(wait_ps_queue);
}

srs_error_t SrsGb28181RtmpMuxer::cycle()
{
    // serve the rtmp muxer.
    srs_error_t err = do_cycle();
    
    gb28181_manger->stop_rtp_listen(channel_id);

    gb28181_manger->remove(this);
    srs_trace("gb28181: client id=%s rtmp muxer is remove", channel_id.c_str());
    
    if (err == srs_success) {
        srs_trace("client finished.");
    } else if (srs_is_client_gracefully_close(err)) {
        srs_warn("client disconnect peer. code=%d", srs_error_code(err));
        srs_freep(err);
    }
   
    return err;
}

srs_error_t SrsGb28181RtmpMuxer::on_rtp_video(SrsSimpleStream *stream, int64_t fpts)
{
    srs_error_t err = srs_success;
   
    if (!source_publish){
        // ensure rtmp connected.
        if ((err = connect()) != srs_success) {
            //after the connection fails, need to clear flag 
            //and send the av header again next time
            h264_sps = "";
            h264_pps = "";
            aac_specific_config = "";
            return srs_error_wrap(err, "connect");
        }
    }
    
    if ((err = vjitter->correct(fpts)) != srs_success) {
        return srs_error_wrap(err, "jitter");
    }
    
    // ts tbn to flv tbn.
    uint32_t dts = (uint32_t)(fpts / 90);
    uint32_t pts = (uint32_t)(fpts / 90);
    srs_info("gb28181rtmpmuxer: on_rtp_video dts=%u", dts);
    
    if (true) {
        char *data = stream->bytes();
        int length = stream->length();

        err = replace_startcode_with_nalulen(data, length, dts, pts);
    }

    return err;
}

srs_error_t SrsGb28181RtmpMuxer::write_h264_ipb_frame2(char *frame, int frame_size, uint32_t pts, uint32_t dts)
{
    srs_error_t err = srs_success;

    if (!frame){
        return srs_error_new(ERROR_GB28181_H264_FRAME_FULL, "h264 frame null");
    }

    if (frame_size <= 0){
        return srs_error_new(ERROR_GB28181_H264_FRAMESIZE, "h264 frame size");
    }

    SrsAvcNaluType nal_unit_type = (SrsAvcNaluType)(frame[0] & 0x1f);
    // ignore the nalu type sei(6) aud(9) 
    if (nal_unit_type == SrsAvcNaluTypeAccessUnitDelimiter ||
        nal_unit_type == SrsAvcNaluTypeSEI) {
        return err;
    }

    // for sps
    if (avc->is_sps(frame, frame_size)) {
        std::string sps;
        if ((err = avc->sps_demux(frame, frame_size, sps)) != srs_success) {
            return srs_error_wrap(err, "demux sps");
        }
        
        if (h264_sps == sps) {
            return err;
        }
        h264_sps = sps;

        if ((err = write_h264_sps_pps(dts, pts)) != srs_success) {
            return srs_error_wrap(err, "write sps/pps");
        }
        return err;
    }

    // for pps
    if (avc->is_pps(frame, frame_size)) {
        std::string pps;
        if ((err = avc->pps_demux(frame, frame_size, pps)) != srs_success) {
            return srs_error_wrap(err, "demux pps");
        }
        
        if (h264_pps == pps) {
            return err;
        }
        h264_pps = pps;
        
        if ((err = write_h264_sps_pps(dts, pts)) != srs_success) {
            return srs_error_wrap(err, "write sps/pps");
        }
        return err;
    }

    srs_info("gb28181: demux avc ibp frame size=%d, dts=%d", frame_size, dts);
    if ((err = write_h264_ipb_frame(frame, frame_size, dts, pts)) != srs_success) {
        return srs_error_wrap(err, "write frame");
    }

    return err;
}

 srs_error_t SrsGb28181RtmpMuxer::replace_startcode_with_nalulen(char *video_data, int &size, uint32_t pts, uint32_t dts)
 {
    srs_error_t err = srs_success;

    int index = 0;
    std::list<int> list_index;

    for(; index < size; index++){
        if (index > (size-4))
            break;
        if (video_data[index] == 0x00 && video_data[index+1] == 0x00 &&
             video_data[index+2] == 0x00 && video_data[index+3] == 0x01){
                 list_index.push_back(index);
             }
    }

    if (list_index.size() == 1){
        int cur_pos = list_index.front();
        list_index.pop_front();

        //0001xxxxxxxxxx
        //xxxx0001xxxxxxx
        uint32_t naluLen = size - cur_pos;
        char *p = (char*)&naluLen;
                    
        video_data[cur_pos] = p[3];
        video_data[cur_pos+1] = p[2];
        video_data[cur_pos+2] = p[1];
        video_data[cur_pos+3] = p[0];

        char *frame = video_data + cur_pos + 4;
        int frame_size = naluLen;

        err = write_h264_ipb_frame2(frame, frame_size, dts, pts);

    }else if (list_index.size() > 1){
        int pre_pos = list_index.front();
        list_index.pop_front();
        int first_pos = pre_pos;

        while(list_index.size() > 0){
            int cur_pos = list_index.front();
            list_index.pop_front();

            //pre=========cur======================
            //0001xxxxxxxx0001xxxxxxxx0001xxxxxxxxx
            //xxxxxxxxxxxx0001xxxxxxxx0001xxxxxxxxx
            uint32_t naluLen = cur_pos - pre_pos - 4;
            char *p = (char*)&naluLen;
                        
            video_data[pre_pos] = p[3];
            video_data[pre_pos+1] = p[2];
            video_data[pre_pos+2] = p[1];
            video_data[pre_pos+3] = p[0];

            char *frame = video_data + pre_pos + 4;
            int frame_size = naluLen;

            pre_pos = cur_pos;
            err = write_h264_ipb_frame2(frame, frame_size, dts, pts);
        }
        
        //========================pre==========
        //0001xxxxxxxx0001xxxxxxxx0001xxxxxxxxx
        if (first_pos != pre_pos){

            uint32_t naluLen = size - pre_pos - 4;
            char *p = (char*)&naluLen;
                        
            video_data[pre_pos] = p[3];
            video_data[pre_pos+1] = p[2];
            video_data[pre_pos+2] = p[1];
            video_data[pre_pos+3] = p[0];

            char *frame = video_data + pre_pos + 4;
            int frame_size = naluLen;

            err = write_h264_ipb_frame2(frame, frame_size, dts, pts);
        }
    }else{
        //xxxxxxxxxxxxxxxxxxx
        char *frame = video_data;
        int frame_size = size;
        err = write_h264_ipb_frame2(frame, frame_size, dts, pts);
    }

    return err;
}

srs_error_t SrsGb28181RtmpMuxer::on_rtp_audio(SrsSimpleStream* stream, int64_t fdts, int type)
{
    srs_error_t err = srs_success;
    
    if (!source_publish){
        // ensure rtmp connected.
        if ((err = connect()) != srs_success) {
            //after the connection fails, need to clear flag 
            //and send the av header again next time
            h264_sps = "";
            h264_pps = "";
            aac_specific_config = "";
            return srs_error_wrap(err, "connect");
        }
    }
       
    if ((err = ajitter->correct(fdts)) != srs_success) {
        return srs_error_wrap(err, "jitter");
    }
    
    uint32_t dts = (uint32_t)(fdts / 90);

    // send each frame.
    SrsBuffer  *avs = new SrsBuffer(stream->bytes(), stream->length());
    SrsAutoFree(SrsBuffer, avs);
    if (!avs->empty()) {
        if (type == STREAM_TYPE_AUDIO_AAC) {
            char* frame = NULL;
            int frame_size = 0;
            SrsRawAacStreamCodec codec;
            if ((err = aac->adts_demux(avs, &frame, &frame_size, codec)) != srs_success) {
                return srs_error_wrap(err, "demux adts");
            }

            if (frame_size <= 0) {
                return err;
            }

            bool send_adts = false;
            static int srs_aac_srates[] = {
                96000, 88200, 64000, 48000,
                44100, 32000, 24000, 22050,
                16000, 12000, 11025,  8000,
                7350,     0,     0,    0
            };
            switch (srs_aac_srates[codec.sampling_frequency_index]) {
                case 11025:
                    codec.sound_rate = SrsAudioSampleRate11025;
                    break;
                case 22050:
                    codec.sound_rate = SrsAudioSampleRate22050;
                    break;
                case 44100:
                    codec.sound_rate = SrsAudioSampleRate44100;
                    break;
                default:
                    send_adts = true; //raw with adts
                    break;
            };

            std::string sh;
            if ((err = aac->mux_sequence_header(&codec, sh)) != srs_success) {
                return srs_error_wrap(err, "mux sequence header");
            }
            
            if (aac_specific_config != sh){
                std::string sh;
                if ((err = aac->mux_sequence_header(&codec, sh)) != srs_success) {
                    return srs_error_wrap(err, "mux sequence header");
                }
                aac_specific_config = sh;
                codec.aac_packet_type = 0;
                if ((err = write_audio_raw_frame((char*)sh.data(), (int)sh.length(), &codec, dts)) != srs_success) {
                    return srs_error_wrap(err, "write raw audio frame");
                }
            }

            codec.aac_packet_type = 1;
            if  (send_adts) {  // audio raw data. with  adts header
                if ((err = write_audio_raw_frame(stream->bytes(), stream->length(), &codec, dts)) != srs_success) {
                        return srs_error_wrap(err, "write audio raw frame");
                    }
            }else {  // audio raw data. without  adts header
                if ((err = write_audio_raw_frame(frame, frame_size, &codec, dts)) != srs_success) {
                        return srs_error_wrap(err, "write audio raw frame");
                    }
            }
        }else if (type != 0) {
            SrsRawAacStreamCodec codec;
            codec.aac_packet_type = 0;

            if (type == STREAM_TYPE_AUDIO_G711){
                codec.sound_format = SrsAudioCodecIdReservedG711AlawLogarithmicPCM;
                codec.sound_rate = SrsAudioSampleRate5512;
                codec.sound_type = 0;  //MONO = 0, STEREO = 1
                codec.sound_size = 0;  //0=8K, 1=16K
            }else if(type == STREAM_TYPE_AUDIO_G711ULAW){
                codec.sound_format = SrsAudioCodecIdReservedG711MuLawLogarithmicPCM;
                codec.sound_rate = SrsAudioSampleRate5512;
                codec.sound_type = 0;
                codec.sound_size = 0;
            }else {
                return srs_error_wrap(err, "write audio raw frame, type=%d not suppered", type);
            }

            char* frame = stream->bytes();
            int frame_size = stream->length();
            if ((err = write_audio_raw_frame(frame, frame_size, &codec, dts)) != srs_success) {
                return srs_error_wrap(err, "write audio raw frame");
            }
        }
    }//end if (!avs->empty()) 
   
    return err;
}

srs_error_t SrsGb28181RtmpMuxer::write_h264_sps_pps(uint32_t dts, uint32_t pts)
{
    srs_error_t err = srs_success;

    if (h264_sps == "" ||  h264_pps == ""){
        return err;
    }

    // h264 raw to h264 packet.
    std::string sh;
    if ((err = avc->mux_sequence_header(h264_sps, h264_pps, dts, pts, sh)) != srs_success) {
        return srs_error_wrap(err, "mux sequence header");
    }
    
    // h264 packet to flv packet.
    int8_t frame_type = SrsVideoAvcFrameTypeKeyFrame;
    int8_t avc_packet_type = SrsVideoAvcFrameTraitSequenceHeader;
    char* flv = NULL;
    int nb_flv = 0;
    if ((err = avc->mux_avc2flv(sh, frame_type, avc_packet_type, dts, pts, &flv, &nb_flv)) != srs_success) {
        return srs_error_wrap(err, "mux avc to flv");
    }
    
    // the timestamp in rtmp message header is dts.
    uint32_t timestamp = dts;
    if ((err = rtmp_write_packet(SrsFrameTypeVideo, timestamp, flv, nb_flv)) != srs_success) {
        return srs_error_wrap(err, "write packet");
    }

    return err;
}

srs_error_t SrsGb28181RtmpMuxer::write_h264_ipb_frame(char* frame, int frame_size, uint32_t dts, uint32_t pts, bool writelen)
{
    srs_error_t err = srs_success;
    
    // 5bits, 7.3.1 NAL unit syntax,
    // ISO_IEC_14496-10-AVC-2003.pdf, page 44.
    //  7: SPS, 8: PPS, 5: I Frame, 1: P Frame
    SrsAvcNaluType nal_unit_type = (SrsAvcNaluType)(frame[0] & 0x1f);
    
    // for IDR frame, the frame is keyframe.
    SrsVideoAvcFrameType frame_type = SrsVideoAvcFrameTypeInterFrame;
    if (nal_unit_type == SrsAvcNaluTypeIDR) {
        frame_type = SrsVideoAvcFrameTypeKeyFrame;
    }
    
    std::string ibp;

    if (writelen){
        if ((err = avc->mux_ipb_frame(frame, frame_size, ibp)) != srs_success) {
            return srs_error_wrap(err, "mux ibp frame");
        }
    }else{
        ibp = string(frame, frame_size);
    }
    
    int8_t avc_packet_type = SrsVideoAvcFrameTraitNALU;
    char* flv = NULL;
    int nb_flv = 0;
    if ((err = avc->mux_avc2flv(ibp, frame_type, avc_packet_type, dts, pts, &flv, &nb_flv)) != srs_success) {
        return srs_error_wrap(err, "mux avc to flv");
    }
    
    // the timestamp in rtmp message header is dts.
    uint32_t timestamp = dts;
    return rtmp_write_packet(SrsFrameTypeVideo, timestamp, flv, nb_flv);
}

srs_error_t SrsGb28181RtmpMuxer::write_audio_raw_frame(char* frame, int frame_size, SrsRawAacStreamCodec* codec, uint32_t dts)
{
    srs_error_t err = srs_success;
    
    char* data = NULL;
    int size = 0;
    if ((err = aac->mux_aac2flv(frame, frame_size, codec, dts, &data, &size)) != srs_success) {
        return srs_error_wrap(err, "mux aac to flv");
    }
    
    return rtmp_write_packet(SrsFrameTypeAudio, dts, data, size);
}

srs_error_t SrsGb28181RtmpMuxer::rtmp_write_packet(char type, uint32_t timestamp, char* data, int size)
{
    srs_error_t err = srs_success;

    if (source_publish){
        return rtmp_write_packet_by_source(type, timestamp, data, size);
    }
    
    if ((err = connect()) != srs_success) {
        return srs_error_wrap(err, "connect");
    }
    
    SrsSharedPtrMessage* msg = NULL;
    
    send_rtmp_stream_time = srs_get_system_time();

    if ((err = srs_rtmp_create_msg(type, timestamp, data, size, sdk->sid(), &msg)) != srs_success) {
        return srs_error_wrap(err, "create message");
    }
    srs_assert(msg);
    
    // send out encoded msg.
    if ((err = sdk->send_and_free_message(msg)) != srs_success) {
        close();
        return srs_error_wrap(err, "write message");
    }
    return err;
}

srs_error_t SrsGb28181RtmpMuxer::rtmp_write_packet_by_source(char type, uint32_t timestamp, char* data, int size)
{
    srs_error_t err = srs_success;

    send_rtmp_stream_time = srs_get_system_time();

    //create a source that will process stream without the need for internal rtmpclient
    if (type == SrsFrameTypeAudio) {
        SrsMessageHeader header;
        header.message_type = RTMP_MSG_AudioMessage;
        // TODO: FIXME: Maybe the tbn is not 90k.
        header.timestamp = timestamp & 0x3fffffff;

        SrsCommonMessage* shared_video = new SrsCommonMessage();
        SrsAutoFree(SrsCommonMessage, shared_video);

        // TODO: FIXME: Check error.
        shared_video->create(&header, data, size);
        source->on_audio(shared_video);
    }else if(type == SrsFrameTypeVideo) {
        SrsMessageHeader header;
        header.message_type = RTMP_MSG_VideoMessage;
        // TODO: FIXME: Maybe the tbn is not 90k.
        header.timestamp = timestamp & 0x3fffffff;

        SrsCommonMessage* shared_video = new SrsCommonMessage();
        SrsAutoFree(SrsCommonMessage, shared_video);

        // TODO: FIXME: Check error.
        shared_video->create(&header, data, size);
        source->on_video(shared_video);
    }
    
    return err;
}

srs_error_t SrsGb28181RtmpMuxer::connect()
{
    srs_error_t err = srs_success;
    
    // Ignore when connected.
    if (sdk) {
        return err;
    }
    
    // generate rtmp url to connect to.
    std::string url = _rtmp_url;
   
    // connect host.
    srs_utime_t cto = SRS_CONSTS_RTMP_TIMEOUT;
    srs_utime_t sto = SRS_CONSTS_RTMP_PULSE;
    sdk = new SrsSimpleRtmpClient(url, cto, sto);
  
    srs_trace("gb28181: rtmp connect url=%s", url.c_str());

    if ((err = sdk->connect()) != srs_success) {
        close();
        return srs_error_wrap(err, "connect %s failed, cto=%dms, sto=%dms.", url.c_str(), srsu2msi(cto), srsu2msi(sto));
    }
    
    // publish.
    if ((err = sdk->publish(SRS_CONSTS_RTMP_PROTOCOL_CHUNK_SIZE)) != srs_success) {
        close();
        return srs_error_wrap(err, "publish %s failed", url.c_str());
    }
    
    return err;
}

void SrsGb28181RtmpMuxer::close()
{
    srs_freep(sdk);
  
    // cleared and sequence header will be sent again next time.
    // RTMP close may stop through API(rtmp_close)
    h264_sps = "";
    h264_pps = "";
    aac_specific_config = "";

    // BUGFIX: if don't unpublish, it will always be in the /api/v1/streams list
    //if (source_publish && !source){
    if (source_publish && source){
        source->on_unpublish();
    }
}

void SrsGb28181RtmpMuxer::rtmp_close(){
    close();
}

SrsGb28181StreamChannel::SrsGb28181StreamChannel(){
    channel_id = "";
    port_mode = "";
    app = "";
    stream = "";
    ip = "";
    rtp_port = 0;
    rtmp_port = 0;
    ssrc = 0;
    rtp_peer_port = 0;
    rtp_peer_ip = "";
    rtmp_url = "";
    recv_time = 0;
    recv_time_str = "";
}

SrsGb28181StreamChannel::~SrsGb28181StreamChannel()
{
    
}

void SrsGb28181StreamChannel::copy(const SrsGb28181StreamChannel *s){
    channel_id = s->get_channel_id();
    port_mode = s->get_port_mode();
    app = s->get_app();
    stream = s->get_stream();

    ip = s->get_ip();
    rtp_port = s->get_rtp_port();
    rtmp_port = s->get_rtmp_port();
    ssrc = s->get_ssrc();

    rtp_peer_ip = s->get_rtp_peer_ip();
    rtp_peer_port = s->get_rtp_peer_port();

    rtmp_url = s->get_rtmp_url();
    
    recv_time_str = s->get_recv_time_str();
    recv_time = s->get_recv_time();

}

void SrsGb28181StreamChannel::dumps(SrsJsonObject* obj)
{
    obj->set("id", SrsJsonAny::str(channel_id.c_str()));
    obj->set("ip", SrsJsonAny::str(ip.c_str()));
    obj->set("rtmp_port", SrsJsonAny::integer(rtmp_port));
    obj->set("app", SrsJsonAny::str(app.c_str()));
    obj->set("stream", SrsJsonAny::str(stream.c_str()));
    obj->set("rtmp_url", SrsJsonAny::str(rtmp_url.c_str()));
   
    obj->set("ssrc", SrsJsonAny::integer(ssrc));
    obj->set("rtp_port", SrsJsonAny::integer(rtp_port));
    obj->set("port_mode", SrsJsonAny::str(port_mode.c_str()));
    obj->set("rtp_peer_port", SrsJsonAny::integer(rtp_peer_port));
    obj->set("rtp_peer_ip", SrsJsonAny::str(rtp_peer_ip.c_str()));
    obj->set("recv_time", SrsJsonAny::integer(recv_time/SRS_UTIME_SECONDS));
    obj->set("recv_time_str", SrsJsonAny::str(recv_time_str.c_str()));
    
}


//Global Singleton instance, init in SrsServer
SrsGb28181Manger* _srs_gb28181 = NULL;

//SrsGb28181Manger
SrsGb28181Manger::SrsGb28181Manger(SrsServer *s, SrsConfDirective* c)
{
    // TODO: FIXME: support reload.
    server = s;
    config = new SrsGb28181Config(c);
    manager = new SrsResourceManager("GB28181");
}

SrsGb28181Manger::~SrsGb28181Manger()
{
    used_ports.clear();
    destroy();
  
    srs_freep(manager);
    srs_freep(config);
}

srs_error_t SrsGb28181Manger::initialize()
{
    srs_error_t err = srs_success;
    if ((err = manager->start()) != srs_success) {
        return srs_error_wrap(err, "start manager");
    }
  
    return err;
}

SrsGb28181Config SrsGb28181Manger::get_gb28181_config()
{
    return *config;
}

void SrsGb28181Manger::alloc_port(int* pport)
{
    // use a pair of port.
    for (int i = config->rtp_port_min; i < config->rtp_port_max - 1; i += 2) {
        if (!used_ports[i]) {
            used_ports[i] = true;
            used_ports[i + 1] = true;
            *pport = i;
            break;
        }
    }
    srs_info("gb28181: alloc port=%d-%d", *pport, *pport + 1);
}

void SrsGb28181Manger::free_port(int lpmin, int lpmax)
{
    for (int i = lpmin; i < lpmax; i++) {
        used_ports[i] = false;
    }
    srs_trace("gb28181: free rtp port=%d-%d", lpmin, lpmax);
}

uint32_t SrsGb28181Manger::hash_code(std::string str)
{  
    uint32_t h = 0;  
    int len = str.length();
    
    if (h == 0) {  
        int off = 0;  
        const char *val = str.c_str();
        
        for (int i = 0; i < len; i++) {  
            h = 31 * h + val[off++];  
        }  
    }  
    return h;  
} 

uint32_t SrsGb28181Manger::generate_ssrc(std::string id)
{
    srand(uint(time(0)));
    // TODO: SSRC rules can be customized,
    //gb28181 live ssrc max value 0999999999(3B9AC9FF)  
    //gb28181 vod ssrc max value 1999999999(773593FF)
    uint8_t  index = uint8_t(rand() % (0x0F - 0x01 + 1) + 0x01);
    uint32_t ssrc = 0x2FFFF00 & (hash_code(id) << 8) | index;
    //uint32_t ssrc = 0x00FFFFFF & (hash_code(id));
    srs_trace("gb28181: generate ssrc id=%s, ssrc=%u", id.c_str(), ssrc);
    return  ssrc;
}

srs_error_t SrsGb28181Manger::fetch_or_create_rtmpmuxer(std::string id,  SrsRequest *req,  SrsGb28181RtmpMuxer** gb28181)
{
    srs_error_t err = srs_success;

    SrsGb28181RtmpMuxer* muxer = NULL;
    if ((muxer = fetch_rtmpmuxer(id)) != NULL) {
        *gb28181 = muxer;
        return err;
    }
    
    muxer = new SrsGb28181RtmpMuxer(this, id, config->audio_enable, config->wait_keyframe);
    if ((err = muxer->initialize(server, req)) != srs_success) {
        return srs_error_wrap(err, "gb28181: rtmp muxer initialize %s", id.c_str());
    }

    if ((err = muxer->serve()) != srs_success) {
        return srs_error_wrap(err, "gb28181: rtmp muxer serve %s", id.c_str());
    }
    rtmpmuxers[id] = muxer;
    *gb28181 = muxer;
    
    return err;
}

SrsGb28181RtmpMuxer* SrsGb28181Manger::fetch_rtmpmuxer(std::string id)
{
    SrsGb28181RtmpMuxer* muxer = NULL;
    
    if (rtmpmuxers.find(id) == rtmpmuxers.end()) {
        return NULL;
    }
    
    muxer = rtmpmuxers[id];
    return muxer;
}

void SrsGb28181Manger::update_rtmpmuxer_to_newssrc_by_id(std::string id, uint32_t ssrc)
{
    SrsGb28181RtmpMuxer* muxer = NULL;

    if (rtmpmuxers.find(id) == rtmpmuxers.end()) {
        return;
    }

    muxer = rtmpmuxers[id];
    SrsGb28181StreamChannel mc = muxer->get_channel();
    uint32_t old_ssrc = mc.get_ssrc();
    if (old_ssrc == ssrc) {
        return;
    } else {
        srs_trace("gb28181: update ssrc of muxer %s from %x to %x", id.c_str(), old_ssrc, ssrc);
    }
    rtmpmuxer_unmap_by_ssrc(old_ssrc);
    mc.set_ssrc(ssrc);
    muxer->copy_channel(&mc);
    rtmpmuxer_map_by_ssrc(muxer, ssrc);
}

SrsGb28181RtmpMuxer* SrsGb28181Manger::fetch_rtmpmuxer_by_ssrc(uint32_t ssrc)
{
    SrsGb28181RtmpMuxer* muxer = NULL;
    if (rtmpmuxers_ssrc.find(ssrc) == rtmpmuxers_ssrc.end()) {
        return NULL;
    }
    
    muxer = rtmpmuxers_ssrc[ssrc];
    return muxer;
}

void SrsGb28181Manger::rtmpmuxer_map_by_ssrc(SrsGb28181RtmpMuxer*muxer, uint32_t ssrc)
{
    if (rtmpmuxers_ssrc.find(ssrc) == rtmpmuxers_ssrc.end()) {
         rtmpmuxers_ssrc[ssrc] = muxer;
    }
}

void SrsGb28181Manger::rtmpmuxer_unmap_by_ssrc(uint32_t ssrc)
{
    std::map<uint32_t, SrsGb28181RtmpMuxer*>::iterator it = rtmpmuxers_ssrc.find(ssrc);
    if (it != rtmpmuxers_ssrc.end()) {
         rtmpmuxers_ssrc.erase(it);
    }
}
void SrsGb28181Manger::update_ssrc_by_invite_respond(std::string id,uint32_t new_ssrc)
{
    if (id.empty() || new_ssrc==0) {
        srs_warn("gb28181: invaild input at update_ssrc_by_invite_respond(), id is empty or new_ssrc=0");
        return;
    }

    SrsGb28181RtmpMuxer* muxer = fetch_rtmpmuxer(id);
    if (muxer) {//find
        uint32_t old_ssrc = muxer->get_channel().get_ssrc();
        if (old_ssrc!=new_ssrc) {
            rtmpmuxer_map_by_ssrc(muxer,new_ssrc);
            muxer->get_channel().set_ssrc(new_ssrc);
            rtmpmuxer_unmap_by_ssrc(old_ssrc);
            srs_trace("gb28181: update_ssrc_by_invite_respond success. client_id=%s, new_ssrc=%#x, old_ssrc=%#x",id.c_str(),new_ssrc,old_ssrc);
        }
    }else
    {
       srs_warn("gb28181: at update_ssrc_by_invite_respond() client_id not found. client_id=%s",id.c_str());
    }
    
}
void SrsGb28181Manger::destroy()
{
    if (!config->rtp_mux_tcp_enable) {
        //destory ps rtp listen
        std::map<uint32_t, SrsPsRtpListener*>::iterator it;
        for (it = rtp_pool.begin(); it != rtp_pool.end(); ++it) {
            SrsPsRtpListener* listener = it->second;
            srs_freep(listener);
        }
        rtp_pool.clear();
    }

    //destory gb28181 muxer
    std::map<std::string, SrsGb28181RtmpMuxer*>::iterator it;
    for (it = rtmpmuxers.begin(); it != rtmpmuxers.end(); ++it) {
        SrsGb28181RtmpMuxer* muxer = it->second;
        SrsGb28181StreamChannel sess = muxer->get_channel();
        rtmpmuxer_unmap_by_ssrc(sess.get_ssrc());
        manager->remove(muxer);
    }
    rtmpmuxers.clear();
}

void SrsGb28181Manger::remove(SrsGb28181RtmpMuxer* muxer)
{
    std::string id = muxer->get_channel_id();
  
    map<std::string, SrsGb28181RtmpMuxer*>::iterator it = rtmpmuxers.find(id);
    if (it != rtmpmuxers.end()) {
        SrsGb28181RtmpMuxer* muxer = it->second;
        SrsGb28181StreamChannel sess = muxer->get_channel();
        rtmpmuxer_unmap_by_ssrc(sess.get_ssrc());
        rtmpmuxers.erase(it);
    }
    manager->remove(muxer);
}

void SrsGb28181Manger::remove_sip_session(SrsGb28181SipSession* sess)
{
    manager->remove(sess);
}

srs_error_t SrsGb28181Manger::start_ps_rtp_listen(std::string id, int port)
{
    srs_error_t err = srs_success;
    if (port == config->rtp_mux_port) {
        return srs_error_wrap(err, "start rtp listen port is mux port"); 
    }

    /* delete by xbpeng 20201222 should not check rtmpmuxers, becasue it always not find*/
    // map<std::string, SrsGb28181RtmpMuxer*>::iterator key = rtmpmuxers.find(id);
    // if (key == rtmpmuxers.end()){
    //     srs_warn("start rtp listen port rtmp muxer is null. id=%s,port=%d", id.c_str(),port); 
    //     return srs_error_wrap(err, "start rtp listen port rtmp muxer is null"); 
    // }

    if (!config->rtp_mux_tcp_enable) {
        if (rtp_pool.find(port) == rtp_pool.end())
        {
            SrsPsRtpListener* rtp = new SrsPsRtpListener(this->config, port, id);
            rtp_pool[port] = rtp;
            if ((err = rtp_pool[port]->listen()) != srs_success) {
                stop_rtp_listen(id);
                return srs_error_wrap(err, "rtp listen");
            }

            srs_trace("gb28181: start rtp ps stream over server-port=%d", port);
        }
    }

    return err;
}

void SrsGb28181Manger::stop_rtp_listen(std::string id)
{
    map<std::string, SrsGb28181RtmpMuxer*>::iterator it = rtmpmuxers.find(id);
    if (it == rtmpmuxers.end()){
       return; 
    }

    SrsGb28181RtmpMuxer* muxer = it->second;
    SrsGb28181StreamChannel sess = muxer->get_channel();

    int port = sess.get_rtp_port();
    if (port == config->rtp_mux_port) {
        return; 
    }

    if (!config->rtp_mux_tcp_enable) {
        map<uint32_t, SrsPsRtpListener*>::iterator it2 = rtp_pool.find(port);
        if (it2 != rtp_pool.end()) {
            srs_freep(it2->second);
            rtp_pool.erase(it2);
        }
    }
    free_port(port, port+1);
}

//api
srs_error_t SrsGb28181Manger::create_stream_channel(SrsGb28181StreamChannel *channel)
{
    srs_error_t err = srs_success;
    srs_assert(channel);

    std::string id = channel->get_channel_id();
    SrsGb28181RtmpMuxer *muxer = NULL;

    muxer = fetch_rtmpmuxer(id);
    if (muxer){
       SrsGb28181StreamChannel s = muxer->get_channel();
       channel->copy(&s);
       //return ERROR_GB28181_SESSION_IS_EXIST;
       return err;
    }

    //Start RTP listening port, receive gb28181 stream, 
    //fixed is mux port, 
    //random is random allocation port
    int rtp_port = 0;
    std::string port_mode = channel->get_port_mode();
    
    if (port_mode.empty()){
        port_mode = RTP_PORT_MODE_FIXED;
        channel->set_port_mode(port_mode);
    }
   
    if (port_mode == RTP_PORT_MODE_RANDOM){
        alloc_port(&rtp_port);
        if (rtp_port <= 0){
           return srs_error_new(ERROR_GB28181_RTP_PORT_FULL, "gb28181: rtp port full");
        }
     
        if ((err = start_ps_rtp_listen(id, rtp_port)) != srs_success){
            free_port(rtp_port, rtp_port + 1);
            return  err;
        }
    }
    else if(port_mode == RTP_PORT_MODE_FIXED) {
        rtp_port = config->rtp_mux_port;
    }
    else{
        return srs_error_new(ERROR_GB28181_PORT_MODE_INVALID, "gb28181: port mode invalid");
    }

    uint32_t ssrc = channel->get_ssrc();
    if (ssrc == 0){
        //auto generate SSRC according to the hash code, 
        //of the string value of the id
        ssrc = generate_ssrc(id);
    }

    //generate RTMP push stream address,
    //if the app and stream in the API are empty, 
    //RTMP URL is generated using the output template parameter
    std::string url = "";
    int rtmp_port;
    string app = channel->get_app();
    string stream = channel->get_stream();

    SrsRequest request;

    if (true) {
        string tcUrl, stream_name;

        //get template rtmp url configuration
        std::string output = config->output;
        srs_parse_rtmp_url(output, tcUrl, stream_name);
        
        string _schema, _host, _vhost, _param, _app, _stream;
        srs_discovery_tc_url(tcUrl, _schema, _host, _vhost, _app, _stream, rtmp_port, _param);

        //if the stream name is not parameterized, 
        //it needs to be parameterized to ensure that the stream name is different
        if (!srs_string_contains(stream_name, "[stream]") &&
            !srs_string_contains(stream_name, "[timestamp]") &&
            !srs_string_contains(stream_name, "[ssrc]")){
            stream_name = stream_name + "_[stream]";
        }

        if (app.empty()){
            app = _app;
        }

        if (stream.empty())
        {
            stream = stream_name;
        }

        url = srs_generate_rtmp_url(_host, rtmp_port, "", "", app, stream, "");
        url = srs_string_replace(url, "[app]", "live");
        url = srs_string_replace(url, "[stream]", id);
        std::stringstream ss;
        ss << ssrc;
        url = srs_string_replace(url, "[ssrc]", ss.str());
        url = srs_path_build_timestamp(url);
        
        //update channel app stream value
        srs_parse_rtmp_url(url, tcUrl, stream_name);
        srs_discovery_tc_url(tcUrl, _schema, _host, _vhost, _app, _stream, rtmp_port, _param);
        
        //generate the value returned to the api response
        channel->set_rtp_port(rtp_port);
        channel->set_ssrc(ssrc);

        channel->set_app(_app);
        channel->set_stream(stream_name);
        channel->set_rtmp_port(rtmp_port);
        channel->set_ip(config->host);
        std::string play_url = srs_generate_rtmp_url(config->host, rtmp_port, "", "", app, stream_name, "");
        channel->set_rtmp_url(play_url);

        request.app = app;
        request.stream = stream_name;
        //request.vhost = config->host;
    }

    //create on rtmp muxer, gb28181 stream to rtmp
    if ((err = fetch_or_create_rtmpmuxer(id, &request, &muxer)) != srs_success){
        srs_warn("gb28181: create rtmp muxer error, %s", srs_error_desc(err).c_str());
        return err;
    }

    rtmpmuxer_map_by_ssrc(muxer, ssrc);
    muxer->set_rtmp_url(url);
    srs_trace("gb28181: create new stream channel id:%s rtmp url=%s", id.c_str(), url.c_str());

    muxer->copy_channel(channel);

    return err;
}

srs_error_t SrsGb28181Manger::delete_stream_channel(std::string id, std::string chid)
{
    srs_error_t err = srs_success;

    //notify the device to stop streaming 
    //if an internal sip service controlled channel
    notify_sip_bye(id, chid);

    string channel_id = id + "@" + chid;

    SrsGb28181RtmpMuxer *muxer = fetch_rtmpmuxer(channel_id);
    if (muxer){
        stop_rtp_listen(channel_id);
        muxer->stop();
       return err;
    }else {
       return srs_error_new(ERROR_GB28181_SESSION_IS_NOTEXIST, "stream channel is not exists");
    }
}


srs_error_t SrsGb28181Manger::query_stream_channel(std::string id, SrsJsonArray* arr)
{
    srs_error_t err = srs_success;

    if (!id.empty()){
        SrsGb28181RtmpMuxer *muxer = fetch_rtmpmuxer(id);
        if (!muxer){
            return srs_error_new(ERROR_GB28181_SESSION_IS_NOTEXIST, "stream channel not exists");
        }
        SrsJsonObject* obj = SrsJsonAny::object();
        arr->append(obj);
        muxer->get_channel().dumps(obj);
    }else {
        std::map<std::string, SrsGb28181RtmpMuxer*>::iterator it2;
        for (it2 = rtmpmuxers.begin(); it2 != rtmpmuxers.end(); ++it2) {
            SrsGb28181RtmpMuxer* muxer = it2->second;
            SrsJsonObject* obj = SrsJsonAny::object();
            arr->append(obj);
            muxer->get_channel().dumps(obj);
        }
    }

    return err;
}

srs_error_t SrsGb28181Manger::notify_sip_invite(std::string id, std::string ip, int port, uint32_t ssrc, std::string chid)
{
    srs_error_t err = srs_success;
    
    if (!sip_service){
        return srs_error_new(ERROR_GB28181_SIP_NOT_RUN, "sip not run");
    }
   
    //if RTMP Muxer does not exist, you need to create
    std::string key = id+"@"+chid;
    SrsGb28181RtmpMuxer *muxer = fetch_rtmpmuxer(key);
   
    if (!muxer){
        //if there is an invalid parameter, the channel will be created automatically
        if (ip.empty() || port == 0 || ssrc == 0){
             //channel not exist
            SrsGb28181StreamChannel channel;
            channel.set_channel_id(key);
            if (!this->config->sip_invite_port_fixed) {
                channel.set_port_mode(RTP_PORT_MODE_RANDOM);
            }else
            {
                channel.set_port_mode(RTP_PORT_MODE_FIXED);
            }
            err =  create_stream_channel(&channel);
            if (err != srs_success){
                return err;
            }

            ip = channel.get_ip();
            port = channel.get_rtp_port();
            ssrc = channel.get_ssrc();
        }
    }else {
        //channel exit, use channel config
        SrsGb28181StreamChannel channel = muxer->get_channel();
        ip = channel.get_ip();
        port = channel.get_rtp_port();
        ssrc = channel.get_ssrc();
    }

    SrsSipRequest req;
    req.sip_auth_id = id;
    return sip_service->send_invite(&req, ip, port, ssrc, chid);
}

srs_error_t SrsGb28181Manger::notify_sip_bye(std::string id, std::string chid)
{
    if (!sip_service){
        return srs_error_new(ERROR_GB28181_SIP_NOT_RUN, "sip not run");
    }

    SrsSipRequest req;
    req.sip_auth_id = id;
    return sip_service->send_bye(&req, chid);
}

srs_error_t SrsGb28181Manger::notify_sip_ptz(std::string id, std::string chid, std::string cmd, 
            uint8_t speed,  int priority)
{
    if (!sip_service){
        return srs_error_new(ERROR_GB28181_SIP_NOT_RUN, "sip not run");
    }

    SrsSipRequest req;
    req.sip_auth_id = id;
    return sip_service->send_ptz(&req, chid, cmd, speed, priority);
}

srs_error_t SrsGb28181Manger::notify_sip_raw_data(std::string id, std::string data)
{
    if (!sip_service){
        return srs_error_new(ERROR_GB28181_SIP_NOT_RUN, "sip not run");
    }

    SrsSipRequest req;
    req.sip_auth_id = id;
    return sip_service->send_sip_raw_data(&req, data);

}

srs_error_t SrsGb28181Manger::notify_sip_unregister(std::string id)
{
    if (!sip_service){
        return srs_error_new(ERROR_GB28181_SIP_NOT_RUN, "sip not run");
    }
    sip_service->remove_session(id);
    return srs_success;
    // useless, because
    //   sip session has been removed
    //   id is not channel id like id@chid
    //return delete_stream_channel(id);
}

srs_error_t SrsGb28181Manger::notify_sip_query_catalog(std::string id)
{
    if (!sip_service){
        return srs_error_new(ERROR_GB28181_SIP_NOT_RUN, "sip not run");
    }

    SrsSipRequest req;
    req.sip_auth_id = id;
    SrsGb28181SipSession *sip_session = sip_service->fetch(req.sip_auth_id);
    if (sip_session) {
        sip_session->item_list.clear();
        sip_session->clear_device_list();
        srs_trace("notify_sip_query_catalog, clear sip session item and device list");
    }
    return sip_service->send_query_catalog(&req);
}

srs_error_t SrsGb28181Manger::query_sip_session(std::string id, SrsJsonArray* arr)
{
    if (!sip_service){
        return srs_error_new(ERROR_GB28181_SIP_NOT_RUN, "sip not run");
    }
    
    return sip_service->query_sip_session(id, arr);
}

srs_error_t SrsGb28181Manger::query_device_list(std::string id, SrsJsonArray* arr)
{
    if (!sip_service){
        return srs_error_new(ERROR_GB28181_SIP_NOT_RUN, "sip not run");
    }

    return sip_service->query_device_list(id, arr);
}

#define SRS_RTSP_BUFFER 262144
SrsGb28181Conn::SrsGb28181Conn(SrsGb28181Caster* c, srs_netfd_t fd, SrsGb28181TcpPsRtpProcessor *rtp_processor)
{
	caster = c;
	stfd = fd;
	skt = new SrsStSocket();
	rtsp = new SrsRtspStack(skt);
	trd = new SrsSTCoroutine("rtsp", this);
	mbuffer = (char*)malloc(SRS_RTSP_BUFFER);
	processor = rtp_processor;
}

SrsGb28181Conn::~SrsGb28181Conn()
{
	free(mbuffer);
	srs_close_stfd(stfd);

	srs_freep(trd);
	srs_freep(skt);
	srs_freep(rtsp);
}

srs_error_t SrsGb28181Conn::serve()
{
	srs_error_t err = srs_success;

	if ((err = skt->initialize(stfd)) != srs_success) {
		return srs_error_wrap(err, "socket initialize");
	}

	if ((err = trd->start()) != srs_success) {
		return srs_error_wrap(err, "rtsp connection");
	}
	return err;
}

std::string SrsGb28181Conn::remote_ip()
{
	// TODO: FIXME: Implement it.
	return "";
}

srs_error_t SrsGb28181Conn::do_cycle()
{
	srs_error_t err = srs_success;

	// retrieve ip of client.
	int fd = srs_netfd_fileno(stfd);
	std::string ip = srs_get_peer_ip(fd);
	int port = srs_get_peer_port(fd);

	if (ip.empty() && !_srs_config->empty_ip_ok()) {
		srs_warn("empty ip for fd=%d", srs_netfd_fileno(stfd));
	}
	srs_trace("rtsp: serve %s:%d", ip.c_str(), port);

	char* leftData = (char*)malloc(SRS_RTSP_BUFFER);;
	uint32_t leftDataLength = 0;
	int16_t length = 0;
	char* pp = (char*)&length;
	char* p = &(mbuffer[0]);
	ssize_t nb_read = 0;
	int16_t length2;

	// consume all rtp data.
	while (true) {
		if ((err = trd->pull()) != srs_success) {
			free(leftData);
			return srs_error_wrap(err, "rtsp cycle");
		}

		//memset(buffer, 0, SRS_RTSP_BUFFER);
		nb_read = 0;
		if ((err = skt->read(mbuffer + leftDataLength, SRS_RTSP_BUFFER - leftDataLength, &nb_read)) != srs_success) {
			free(leftData);
			return srs_error_wrap(err, "recv data");
		}

		nb_read = nb_read + leftDataLength;
		
		length;
		pp = (char*)&length;
		p = &(mbuffer[0]);
		pp[1] = *p++;
		pp[0] = *p++;

		if (nb_read < (length + 2)) {//Not enough one packet.
			leftDataLength = leftDataLength + nb_read;
			continue;
		}

		memset(leftData, 0, SRS_RTSP_BUFFER);

		while (length > 0) {
			if ((length + 2) == nb_read) {//Only one packet.
				nb_read = nb_read - 2;
				processor->on_rtp(mbuffer + 2, nb_read, ip, port);
				leftDataLength = 0;
				break;
			}
			else { //multi packets.
				pp = (char*)&length2;
				p = &(mbuffer[length + 2]);
				pp[1] = *p++;
				pp[0] = *p++;

				processor->on_rtp(mbuffer + 2, length, ip, port);

				leftDataLength = nb_read - (length + 2);
				nb_read = leftDataLength;
				memcpy(leftData, mbuffer + length + 2, leftDataLength);

				pp = (char*)&length;
				p = &(mbuffer[length + 2]);
				pp[1] = *p++;
				pp[0] = *p++;

				if (leftDataLength < (length + 2)) {//Not enough one packet.
					memcpy(mbuffer, leftData, leftDataLength);
					break;
				}
				else {
					memcpy(mbuffer, leftData, leftDataLength);
				}
			}
		}
	}

	free(leftData);

	return err;
}

srs_error_t SrsGb28181Conn::cycle()
{
	// serve the rtsp client.
	srs_error_t err = do_cycle();

	caster->remove(this);

	if (err == srs_success) {
		srs_trace("client finished.");
	}
	else if (srs_is_client_gracefully_close(err)) {
		srs_warn("client disconnect peer. code=%d", srs_error_code(err));
		srs_freep(err);
	}

	return err;
}

std::string SrsGb28181Conn::desc()
{
    return "GB28181TcpConn";
}

const SrsContextId& SrsGb28181Conn::get_id()
{
    return trd->cid();
}

SrsGb28181Caster::SrsGb28181Caster(SrsConfDirective* c)
{
	// TODO: FIXME: support reload.
	output = _srs_config->get_stream_caster_output(c);
	config = new SrsGb28181Config(c);
	rtp_processor = new SrsGb28181TcpPsRtpProcessor(config, "");
	manager = new SrsResourceManager("GB28181TCP", true);
}

SrsGb28181Caster::~SrsGb28181Caster()
{
	std::vector<SrsGb28181Conn*>::iterator it;
	for (it = clients.begin(); it != clients.end(); ++it) {
		SrsGb28181Conn* conn = *it;
		manager->remove(conn);
	}
	clients.clear();

	srs_freep(manager);
}

srs_error_t SrsGb28181Caster::initialize()
{
	srs_error_t err = srs_success;
	if ((err = manager->start()) != srs_success) {
		return srs_error_wrap(err, "start manager");
	}
	return err;
}

srs_error_t SrsGb28181Caster::on_tcp_client(srs_netfd_t stfd)
{
	srs_error_t err = srs_success;

	SrsGb28181Conn* conn = new SrsGb28181Conn(this, stfd, rtp_processor);

	if ((err = conn->serve()) != srs_success) {
		srs_freep(conn);
		return srs_error_wrap(err, "serve conn");
	}

	clients.push_back(conn);

	return err;
}

void SrsGb28181Caster::remove(SrsGb28181Conn* conn)
{
	std::vector<SrsGb28181Conn*>::iterator it = find(clients.begin(), clients.end(), conn);
	if (it != clients.end()) {
		clients.erase(it);
	}
	srs_info("rtsp: remove connection from caster.");

	manager->remove(conn);
}
<|MERGE_RESOLUTION|>--- conflicted
+++ resolved
@@ -306,63 +306,6 @@
         if(key != cache_ps_rtp_packet.end())
         {
             SrsGb28181RtmpMuxer* muxer = NULL;
-<<<<<<< HEAD
-            // //First, search according to the channel_id. Otherwise, search according to the SSRC. 
-            // //Some channel_id are created by RTP pool, which are different ports. 
-            // //No channel_id are created by multiplexing ports, which are the same port
-            // if (!channel_id.empty()){
-            //     muxer = _srs_gb28181->fetch_rtmpmuxer(channel_id);
-            // }else {
-            //     muxer = _srs_gb28181->fetch_rtmpmuxer_by_ssrc(pkt.ssrc);
-            // }
-
-            // //auto crate channel
-            // if (!muxer && config->auto_create_channel){
-            //     //auto create channel generated id
-            //     std::stringstream ss, ss1;
-            //     ss << "chid" << pkt.ssrc;
-            //     std::string tmp_id = ss.str();
-
-            //     SrsGb28181StreamChannel channel;
-            //     channel.set_channel_id(tmp_id);
-            //     // channel.set_port_mode(RTP_PORT_MODE_FIXED); 
-            //     if (!config->sip_invite_port_fixed) {
-            //         channel.set_port_mode(RTP_PORT_MODE_RANDOM);
-            //     }else
-            //     {
-            //         channel.set_port_mode(RTP_PORT_MODE_FIXED);
-            //     }
-            //     channel.set_ssrc(pkt.ssrc);
-=======
-            //First, search according to the channel_id. Otherwise, search according to the SSRC.
-            //Some channel_id are created by RTP pool, which are different ports.
-            //No channel_id are created by multiplexing ports, which are the same port
-            if (!channel_id.empty()){
-                muxer = _srs_gb28181->fetch_rtmpmuxer(channel_id);
-            }else {
-                muxer = _srs_gb28181->fetch_rtmpmuxer_by_ssrc(pkt.ssrc);
-            }
-
-            //auto crate channel
-            if (!muxer && config->auto_create_channel){
-                //auto create channel generated id
-                std::stringstream ss, ss1;
-                ss << "chid" << pkt.ssrc;
-                std::string tmp_id = ss.str();
-
-                SrsGb28181StreamChannel channel;
-                channel.set_channel_id(tmp_id);
-                channel.set_port_mode(RTP_PORT_MODE_FIXED);
-                channel.set_ssrc(pkt.ssrc);
->>>>>>> ebe38f73
-              
-            //     srs_error_t err2 = srs_success;
-            //     if ((err2 = _srs_gb28181->create_stream_channel(&channel)) != srs_success){
-            //         srs_warn("gb28181: RtpProcessor create stream channel error %s", srs_error_desc(err2).c_str());
-            //         srs_error_reset(err2);
-            //     };
-            //     muxer = _srs_gb28181->fetch_rtmpmuxer(tmp_id);
-            // }
             muxer = fetch_rtmpmuxer(channel_id,pkt.ssrc);       
           
             if (muxer){
