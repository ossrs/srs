/**
 * The MIT License (MIT)
 *
 * Copyright (c) 2013-2021 John
 *
 * Permission is hereby granted, free of charge, to any person obtaining a copy of
 * this software and associated documentation files (the "Software"), to deal in
 * the Software without restriction, including without limitation the rights to
 * use, copy, modify, merge, publish, distribute, sublicense, and/or sell copies of
 * the Software, and to permit persons to whom the Software is furnished to do so,
 * subject to the following conditions:
 *
 * The above copyright notice and this permission notice shall be included in all
 * copies or substantial portions of the Software.
 *
 * THE SOFTWARE IS PROVIDED "AS IS", WITHOUT WARRANTY OF ANY KIND, EXPRESS OR
 * IMPLIED, INCLUDING BUT NOT LIMITED TO THE WARRANTIES OF MERCHANTABILITY, FITNESS
 * FOR A PARTICULAR PURPOSE AND NONINFRINGEMENT. IN NO EVENT SHALL THE AUTHORS OR
 * COPYRIGHT HOLDERS BE LIABLE FOR ANY CLAIM, DAMAGES OR OTHER LIABILITY, WHETHER
 * IN AN ACTION OF CONTRACT, TORT OR OTHERWISE, ARISING FROM, OUT OF OR IN
 * CONNECTION WITH THE SOFTWARE OR THE USE OR OTHER DEALINGS IN THE SOFTWARE.
 */

#ifndef SRS_APP_RTC_CONN_HPP
#define SRS_APP_RTC_CONN_HPP

#include <srs_core.hpp>
#include <srs_app_listener.hpp>
#include <srs_service_st.hpp>
#include <srs_kernel_utility.hpp>
#include <srs_rtmp_stack.hpp>
#include <srs_app_hybrid.hpp>
#include <srs_app_hourglass.hpp>
#include <srs_app_rtc_sdp.hpp>
#include <srs_app_reload.hpp>
#include <srs_kernel_rtc_rtp.hpp>
#include <srs_kernel_rtc_rtcp.hpp>
#include <srs_app_rtc_queue.hpp>
#include <srs_app_rtc_source.hpp>
#include <srs_app_rtc_dtls.hpp>
#include <srs_service_conn.hpp>
#include <srs_app_conn.hpp>
#include <srs_protocol_kbps.hpp>

#include <string>
#include <map>
#include <vector>
#include <sys/socket.h>

class SrsUdpMuxSocket;
class SrsConsumer;
class SrsStunPacket;
class SrsRtcServer;
class SrsRtcConnection;
class SrsSharedPtrMessage;
class SrsRtcStream;
class SrsRtpPacket2;
class ISrsCodec;
class SrsRtpNackForReceiver;
class SrsRtpIncommingVideoFrame;
class SrsRtpRingBuffer;
class SrsRtcConsumer;
class SrsRtcAudioSendTrack;
class SrsRtcVideoSendTrack;
class SrsErrorPithyPrint;
class SrsPithyPrint;
class SrsStatistic;
<<<<<<< HEAD
class SrsWallClock;
=======
class SrsRtcUserConfig;
>>>>>>> becbe45b

const uint8_t kSR   = 200;
const uint8_t kRR   = 201;
const uint8_t kSDES = 202;
const uint8_t kBye  = 203;
const uint8_t kApp  = 204;

// @see: https://tools.ietf.org/html/rfc4585#section-6.1
const uint8_t kRtpFb = 205;
const uint8_t kPsFb  = 206;
const uint8_t kXR    = 207;

enum SrsRtcConnectionStateType
{
    // TODO: FIXME: Should prefixed by enum name.
    INIT = -1,
    WAITING_ANSWER = 1,
    WAITING_STUN = 2,
    DOING_DTLS_HANDSHAKE = 3,
    ESTABLISHED = 4,
    CLOSED = 5,
};

// The transport for RTC connection.
class ISrsRtcTransport : public ISrsDtlsCallback
{
public:
    ISrsRtcTransport();
    virtual ~ISrsRtcTransport();
public:
    virtual srs_error_t initialize(SrsSessionConfig* cfg) = 0;
    virtual srs_error_t start_active_handshake() = 0;
    virtual srs_error_t on_dtls(char* data, int nb_data) = 0;
    virtual srs_error_t on_dtls_alert(std::string type, std::string desc) = 0;
public:
    // Encrypt the packet(paintext) to cipher, which is aso the packet ptr.
    // The nb_cipher should be initialized to the size of cipher, with some paddings.
    virtual srs_error_t protect_rtp(void* packet, int* nb_cipher) = 0;
    virtual srs_error_t protect_rtcp(void* packet, int* nb_cipher) = 0;
    // Decrypt the packet(cipher) to plaintext, which is also the packet ptr.
    // The nb_plaintext should be initialized to the size of cipher.
    virtual srs_error_t unprotect_rtp(void* packet, int* nb_plaintext) = 0;
    virtual srs_error_t unprotect_rtcp(void* packet, int* nb_plaintext) = 0;
};

// The security transport, use DTLS/SRTP to protect the data.
class SrsSecurityTransport : public ISrsRtcTransport
{
private:
    SrsRtcConnection* session_;
    SrsDtls* dtls_;
    SrsSRTP* srtp_;
    bool handshake_done;
public:
    SrsSecurityTransport(SrsRtcConnection* s);
    virtual ~SrsSecurityTransport();

    srs_error_t initialize(SrsSessionConfig* cfg);
    // When play role of dtls client, it send handshake. 
    srs_error_t start_active_handshake();
    srs_error_t on_dtls(char* data, int nb_data);
    srs_error_t on_dtls_alert(std::string type, std::string desc);
public:
    // Encrypt the packet(paintext) to cipher, which is aso the packet ptr.
    // The nb_cipher should be initialized to the size of cipher, with some paddings.
    srs_error_t protect_rtp(void* packet, int* nb_cipher);
    srs_error_t protect_rtcp(void* packet, int* nb_cipher);
    // Decrypt the packet(cipher) to plaintext, which is also the packet ptr.
    // The nb_plaintext should be initialized to the size of cipher.
    srs_error_t unprotect_rtp(void* packet, int* nb_plaintext);
    srs_error_t unprotect_rtcp(void* packet, int* nb_plaintext);
// implement ISrsDtlsCallback
public:
    virtual srs_error_t on_dtls_handshake_done();
    virtual srs_error_t on_dtls_application_data(const char* data, const int len);
    virtual srs_error_t write_dtls_data(void* data, int size);
private:
    srs_error_t srtp_initialize();
};

// Semi security transport, setup DTLS and SRTP, with SRTP decrypt, without SRTP encrypt.
class SrsSemiSecurityTransport : public SrsSecurityTransport
{
public:
    SrsSemiSecurityTransport(SrsRtcConnection* s);
    virtual ~SrsSemiSecurityTransport();
public:
    srs_error_t protect_rtp(void* packet, int* nb_cipher);
    srs_error_t protect_rtcp(void* packet, int* nb_cipher);
};

// Plaintext transport, without DTLS or SRTP.
class SrsPlaintextTransport : public ISrsRtcTransport
{
private:
    SrsRtcConnection* session_;
public:
    SrsPlaintextTransport(SrsRtcConnection* s);
    virtual ~SrsPlaintextTransport();
public:
    virtual srs_error_t initialize(SrsSessionConfig* cfg);
    virtual srs_error_t start_active_handshake();
    virtual srs_error_t on_dtls(char* data, int nb_data);
    virtual srs_error_t on_dtls_alert(std::string type, std::string desc);
    virtual srs_error_t on_dtls_handshake_done();
    virtual srs_error_t on_dtls_application_data(const char* data, const int len);
    virtual srs_error_t write_dtls_data(void* data, int size);
public:
    srs_error_t protect_rtp(void* packet, int* nb_cipher);
    srs_error_t protect_rtcp(void* packet, int* nb_cipher);
    srs_error_t unprotect_rtp(void* packet, int* nb_plaintext);
    srs_error_t unprotect_rtcp(void* packet, int* nb_plaintext);
};

// The handler for PLI worker coroutine.
class ISrsRtcPLIWorkerHandler
{
public:
    ISrsRtcPLIWorkerHandler();
    virtual ~ISrsRtcPLIWorkerHandler();
public:
    virtual srs_error_t do_request_keyframe(uint32_t ssrc, SrsContextId cid) = 0;
};

// A worker coroutine to request the PLI.
class SrsRtcPLIWorker : virtual public ISrsCoroutineHandler
{
private:
    SrsCoroutine* trd_;
    srs_cond_t wait_;
    ISrsRtcPLIWorkerHandler* handler_;
private:
    // Key is SSRC, value is the CID of subscriber which requests PLI.
    std::map<uint32_t, SrsContextId> plis_;
public:
    SrsRtcPLIWorker(ISrsRtcPLIWorkerHandler* h);
    virtual ~SrsRtcPLIWorker();
public:
    virtual srs_error_t start();
    virtual void request_keyframe(uint32_t ssrc, SrsContextId cid);
// interface ISrsCoroutineHandler
public:
    virtual srs_error_t cycle();
};

// A RTC play stream, client pull and play stream from SRS.
class SrsRtcPlayStream : virtual public ISrsCoroutineHandler, virtual public ISrsReloadHandler
    , virtual public ISrsHourGlass, virtual public ISrsRtcPLIWorkerHandler, public ISrsRtcStreamChangeCallback
{
private:
    SrsContextId cid_;
    SrsFastCoroutine* trd_;
    SrsRtcConnection* session_;
    SrsRtcPLIWorker* pli_worker_;
private:
    SrsRequest* req_;
    SrsRtcStream* source_;
    SrsHourGlass* timer_;
    // key: publish_ssrc, value: send track to process rtp/rtcp
    std::map<uint32_t, SrsRtcAudioSendTrack*> audio_tracks_;
    std::map<uint32_t, SrsRtcVideoSendTrack*> video_tracks_;
    // The pithy print for special stage.
    SrsErrorPithyPrint* nack_epp;
private:
    // For merged-write messages.
    int mw_msgs;
    bool realtime;
    // Whether enabled nack.
    bool nack_enabled_;
    bool nack_no_copy_;
private:
    // Whether player started.
    bool is_started;
public:
    SrsRtcPlayStream(SrsRtcConnection* s, const SrsContextId& cid);
    virtual ~SrsRtcPlayStream();
public:
    srs_error_t initialize(SrsRequest* request, std::map<uint32_t, SrsRtcTrackDescription*> sub_relations);
// Interface ISrsRtcStreamChangeCallback
public:
    void on_stream_change(SrsRtcStreamDescription* desc);
// interface ISrsReloadHandler
public:
    virtual srs_error_t on_reload_vhost_play(std::string vhost);
    virtual srs_error_t on_reload_vhost_realtime(std::string vhost);
    virtual const SrsContextId& context_id();
public:
    virtual srs_error_t start();
    virtual void stop();
public:
    virtual srs_error_t cycle();
private:
    srs_error_t send_packet(SrsRtpPacket2*& pkt);
public:
    // Directly set the status of track, generally for init to set the default value.
    void set_all_tracks_status(bool status);
// interface ISrsHourGlass
public:
    virtual srs_error_t notify(int type, srs_utime_t interval, srs_utime_t tick);
public:
    srs_error_t on_rtcp(SrsRtcpCommon* rtcp);
private:
    srs_error_t on_rtcp_xr(SrsRtcpXr* rtcp);
    srs_error_t on_rtcp_nack(SrsRtcpNack* rtcp);
    srs_error_t on_rtcp_ps_feedback(SrsRtcpPsfbCommon* rtcp);
    srs_error_t on_rtcp_rr(SrsRtcpRR* rtcp);
    uint32_t get_video_publish_ssrc(uint32_t play_ssrc);
// Interface ISrsRtcPLIWorkerHandler
public:
    virtual srs_error_t do_request_keyframe(uint32_t ssrc, SrsContextId cid);
public:
    virtual srs_error_t http_hooks_on_play();
    virtual void http_hooks_on_stop();
};

// A RTC publish stream, client push and publish stream to SRS.
class SrsRtcPublishStream : virtual public ISrsHourGlass, virtual public ISrsRtpPacketDecodeHandler
    , virtual public ISrsRtcPublishStream, virtual public ISrsRtcPLIWorkerHandler
{
private:
    SrsContextId cid_;
    SrsHourGlass* timer_;
    uint64_t nn_audio_frames;
    SrsRtcPLIWorker* pli_worker_;
    SrsErrorPithyPrint* twcc_epp_;
private:
    SrsRtcConnection* session_;
    uint16_t pt_to_drop_;
    // Whether enabled nack.
    bool nack_enabled_;
    bool nack_no_copy_;
    bool twcc_enabled_;
private:
    bool request_keyframe_;
    SrsErrorPithyPrint* pli_epp;
private:
    SrsRequest* req;
    SrsRtcStream* source;
    // Simulators.
    int nn_simulate_nack_drop;
private:
    // track vector
    std::vector<SrsRtcAudioRecvTrack*> audio_tracks_;
    std::vector<SrsRtcVideoRecvTrack*> video_tracks_;
private:
    int twcc_id_;
    uint8_t twcc_fb_count_;
    SrsRtcpTWCC rtcp_twcc_;
    SrsRtpExtensionTypes extension_types_;
    bool is_started;
    srs_utime_t last_time_send_twcc_;
public:
    SrsRtcPublishStream(SrsRtcConnection* session, const SrsContextId& cid);
    virtual ~SrsRtcPublishStream();
public:
    srs_error_t initialize(SrsRequest* req, SrsRtcStreamDescription* stream_desc);
    srs_error_t start();
    // Directly set the status of track, generally for init to set the default value.
    void set_all_tracks_status(bool status);
    virtual const SrsContextId& context_id();
private:
    srs_error_t send_rtcp_rr();
    srs_error_t send_rtcp_xr_rrtr();
public:
    srs_error_t on_rtp(char* buf, int nb_buf);
private:
    // @remark We copy the plaintext, user should free it.
    srs_error_t on_rtp_plaintext(char* plaintext, int nb_plaintext);
private:
    srs_error_t do_on_rtp_plaintext(SrsRtpPacket2*& pkt, SrsBuffer* buf);
public:
    srs_error_t check_send_nacks();
public:
    virtual void on_before_decode_payload(SrsRtpPacket2* pkt, SrsBuffer* buf, ISrsRtpPayloader** ppayload, SrsRtpPacketPayloadType* ppt);
private:
    srs_error_t send_periodic_twcc();
public:
    srs_error_t on_rtcp(SrsRtcpCommon* rtcp);
private:
    srs_error_t on_rtcp_sr(SrsRtcpSR* rtcp);
    srs_error_t on_rtcp_xr(SrsRtcpXr* rtcp);
public:
    void request_keyframe(uint32_t ssrc);
    virtual srs_error_t do_request_keyframe(uint32_t ssrc, SrsContextId cid);
// interface ISrsHourGlass
public:
    virtual srs_error_t notify(int type, srs_utime_t interval, srs_utime_t tick);
public:
    void simulate_nack_drop(int nn);
private:
    void simulate_drop_packet(SrsRtpHeader* h, int nn_bytes);
private:
    srs_error_t on_twcc(uint16_t sn);
    SrsRtcAudioRecvTrack* get_audio_track(uint32_t ssrc);
    SrsRtcVideoRecvTrack* get_video_track(uint32_t ssrc);
    void update_rtt(uint32_t ssrc, int rtt);
    void update_send_report_time(uint32_t ssrc, const SrsNtp& ntp);
public:
    virtual srs_error_t http_hooks_on_publish();
    virtual void http_hooks_on_unpublish();
};

// The statistics for RTC connection.
class SrsRtcConnectionStatistic
{
public:
    int nn_publishers; int nn_subscribers;
    int nn_rr; int nn_xr; int nn_sr; int nn_nack; int nn_pli;
    uint64_t nn_in_twcc; uint64_t nn_in_rtp; uint64_t nn_in_audios; uint64_t nn_in_videos;
    uint64_t nn_out_twcc; uint64_t nn_out_rtp; uint64_t nn_out_audios; uint64_t nn_out_videos;
private:
    srs_utime_t born;
    srs_utime_t dead;
public:
    SrsRtcConnectionStatistic();
    virtual ~SrsRtcConnectionStatistic();
public:
    std::string summary();
};

// Callback for RTC connection.
class ISrsRtcConnectionHijacker
{
public:
    ISrsRtcConnectionHijacker();
    virtual ~ISrsRtcConnectionHijacker();
public:
    virtual srs_error_t on_dtls_done() = 0;
};

// A RTC Peer Connection, SDP level object.
//
// For performance, we use non-virtual public from resource,
// see https://stackoverflow.com/questions/3747066/c-cannot-convert-from-base-a-to-derived-type-b-via-virtual-base-a
class SrsRtcConnection : public ISrsResource, public ISrsExpire
    , virtual public ISrsHourGlass, virtual public ISrsDisposingHandler, virtual public ISrsKbpsDelta
{
    friend class SrsSecurityTransport;
    friend class SrsRtcPlayStream;
    friend class SrsRtcPublishStream;
public:
    bool disposing_;
    SrsRtcConnectionStatistic* stat_;
    ISrsRtcConnectionHijacker* hijacker_;
private:
    SrsRtcServer* server_;
    SrsRtcConnectionStateType state_;
    ISrsRtcTransport* transport_;
    SrsHourGlass* timer_;
private:
    iovec* cache_iov_;
    SrsBuffer* cache_buffer_;
private:
    // key: stream id
    std::map<std::string, SrsRtcPlayStream*> players_;
    //key: player track's ssrc
    std::map<uint32_t, SrsRtcPlayStream*> players_ssrc_map_;
    // key: stream id
    std::map<std::string, SrsRtcPublishStream*> publishers_;
    // key: publisher track's ssrc
    std::map<uint32_t, SrsRtcPublishStream*> publishers_ssrc_map_;
private:
    // The connection total kbps.
    // not only the rtmp or http connection, all type of connection are
    // need to statistic the kbps of io.
    // The SrsStatistic will use it indirectly to statistic the bytes delta of current connection.
    SrsKbps* kbps;
    SrsWallClock* clk;
    // The local:remote username, such as m5x0n128:jvOm where local name is m5x0n128.
    std::string username_;
    // The peer address, client maybe use more than one address, it's the current selected one.
    SrsUdpMuxSocket* sendonly_skt;
    // The address list, client may use multiple addresses.
    std::map<std::string, SrsUdpMuxSocket*> peer_addresses_;
private:
    // TODO: FIXME: Rename it.
    // The timeout of session, keep alive by STUN ping pong.
    srs_utime_t session_timeout;
    // TODO: FIXME: Rename it.
    srs_utime_t last_stun_time;
private:
    // For each RTC session, we use a specified cid for debugging logs.
    SrsContextId cid_;
    // TODO: FIXME: Rename to req_.
    SrsRequest* req;
    SrsSdp remote_sdp;
    SrsSdp local_sdp;
private:
    // twcc handler
    int twcc_id_;
    // Simulators.
    int nn_simulate_player_nack_drop;
    // Pithy print for address change, use port as error code.
    SrsErrorPithyPrint* pp_address_change;
    // Pithy print for PLI request.
    SrsErrorPithyPrint* pli_epp;
public:
    SrsRtcConnection(SrsRtcServer* s, const SrsContextId& cid);
    virtual ~SrsRtcConnection();
// Interface ISrsKbpsDelta
public:
    virtual void remark(int64_t* in, int64_t* out);
// interface ISrsDisposingHandler
public:
    virtual void on_before_dispose(ISrsResource* c);
    virtual void on_disposing(ISrsResource* c);
public:
    // TODO: FIXME: save only connection info.
    SrsSdp* get_local_sdp();
    void set_local_sdp(const SrsSdp& sdp);
    SrsSdp* get_remote_sdp();
    void set_remote_sdp(const SrsSdp& sdp);
    // Connection level state machine, for ARQ of UDP packets.
    SrsRtcConnectionStateType state();
    void set_state(SrsRtcConnectionStateType state);
    // Get username pair for this connection, used as ID of session.
    std::string username();
    // Get all addresses client used.
    std::vector<SrsUdpMuxSocket*> peer_addresses();
// Interface ISrsResource.
public:
    virtual const SrsContextId& get_id();
    virtual std::string desc();
// Interface ISrsExpire.
public:
    virtual void expire();
public:
    void switch_to_context();
    const SrsContextId& context_id();
public:
    srs_error_t add_publisher(SrsRtcUserConfig* ruc, SrsSdp& local_sdp);
    srs_error_t add_player(SrsRtcUserConfig* ruc, SrsSdp& local_sdp);
public:
    // Before initialize, user must set the local SDP, which is used to inititlize DTLS.
    srs_error_t initialize(SrsRequest* r, bool dtls, bool srtp, std::string username);
    // The peer address may change, we can identify that by STUN messages.
    srs_error_t on_stun(SrsUdpMuxSocket* skt, SrsStunPacket* r);
    srs_error_t on_dtls(char* data, int nb_data);
    srs_error_t on_rtp(char* data, int nb_data);
private:
    // Decode the RTP header from buf, find the publisher by SSRC.
    srs_error_t find_publisher(char* buf, int size, SrsRtcPublishStream** ppublisher);
public:
    srs_error_t on_rtcp(char* data, int nb_data);
private:
    srs_error_t dispatch_rtcp(SrsRtcpCommon* rtcp);
public:
    srs_error_t on_rtcp_feedback_twcc(char* buf, int nb_buf);
    srs_error_t on_rtcp_feedback_remb(SrsRtcpPsfbCommon *rtcp);
public:
    void set_hijacker(ISrsRtcConnectionHijacker* h);
public:
    srs_error_t on_connection_established();
    srs_error_t on_dtls_alert(std::string type, std::string desc);
    srs_error_t start_play(std::string stream_uri);
    srs_error_t start_publish(std::string stream_uri);
    bool is_alive();
    void alive();
    void update_sendonly_socket(SrsUdpMuxSocket* skt);
// interface ISrsHourGlass
public:
    virtual srs_error_t notify(int type, srs_utime_t interval, srs_utime_t tick);
public:
    // send rtcp
    srs_error_t send_rtcp(char *data, int nb_data);
    void check_send_nacks(SrsRtpNackForReceiver* nack, uint32_t ssrc, uint32_t& sent_nacks, uint32_t& timeout_nacks);
    srs_error_t send_rtcp_rr(uint32_t ssrc, SrsRtpRingBuffer* rtp_queue, const uint64_t& last_send_systime, const SrsNtp& last_send_ntp);
    srs_error_t send_rtcp_xr_rrtr(uint32_t ssrc);
    srs_error_t send_rtcp_fb_pli(uint32_t ssrc, const SrsContextId& cid_of_subscriber);
public:
    // Simulate the NACK to drop nn packets.
    void simulate_nack_drop(int nn);
    void simulate_player_drop_packet(SrsRtpHeader* h, int nn_bytes);
    srs_error_t do_send_packet(SrsRtpPacket2* pkt);
    // Directly set the status of play track, generally for init to set the default value.
    void set_all_tracks_status(std::string stream_uri, bool is_publish, bool status);
private:
    srs_error_t on_binding_request(SrsStunPacket* r);
    // publish media capabilitiy negotiate
    srs_error_t negotiate_publish_capability(SrsRtcUserConfig* ruc, SrsRtcStreamDescription* stream_desc);
    srs_error_t generate_publish_local_sdp(SrsRequest* req, SrsSdp& local_sdp, SrsRtcStreamDescription* stream_desc, bool unified_plan);
    // play media capabilitiy negotiate
    //TODO: Use StreamDescription to negotiate and remove first negotiate_play_capability function
    srs_error_t negotiate_play_capability(SrsRtcUserConfig* ruc, std::map<uint32_t, SrsRtcTrackDescription*>& sub_relations);
    srs_error_t fetch_source_capability(SrsRequest* req, std::map<uint32_t, SrsRtcTrackDescription*>& sub_relations);
    srs_error_t generate_play_local_sdp(SrsRequest* req, SrsSdp& local_sdp, SrsRtcStreamDescription* stream_desc, bool unified_plan);
    srs_error_t create_player(SrsRequest* request, std::map<uint32_t, SrsRtcTrackDescription*> sub_relations);
    srs_error_t create_publisher(SrsRequest* request, SrsRtcStreamDescription* stream_desc);
};

class ISrsRtcHijacker
{
public:
    ISrsRtcHijacker();
    virtual ~ISrsRtcHijacker();
public:
    // Initialize the hijacker.
    virtual srs_error_t initialize() = 0;
    // When create publisher, SDP is done, DTLS is not ready.
    virtual srs_error_t on_create_publish(SrsRtcConnection* session, SrsRtcPublishStream* publisher, SrsRequest* req) = 0;
    // When start publisher by RTC, SDP and DTLS are done.
    virtual srs_error_t on_start_publish(SrsRtcConnection* session, SrsRtcPublishStream* publisher, SrsRequest* req) = 0;
    // When stop publish by RTC.
    virtual void on_stop_publish(SrsRtcConnection* session, SrsRtcPublishStream* publisher, SrsRequest* req) = 0;
    // When got RTP plaintext packet.
    virtual srs_error_t on_rtp_packet(SrsRtcConnection* session, SrsRtcPublishStream* publisher, SrsRequest* req, SrsRtpPacket2* pkt) = 0;
    // When before play by RTC. (wait source to ready in cascade scenario)
    virtual srs_error_t on_before_play(SrsRtcConnection* session, SrsRequest* req) = 0;
    // When start player by RTC.
    virtual srs_error_t on_start_play(SrsRtcConnection* session, SrsRtcPlayStream* player, SrsRequest* req) = 0;
    // When stop player by RTC.
    virtual void on_stop_play(SrsRtcConnection* session, SrsRtcPlayStream* player, SrsRequest* req) = 0;
    // When start consuming for player for RTC.
    virtual srs_error_t on_start_consume(SrsRtcConnection* session, SrsRtcPlayStream* player, SrsRequest* req, SrsRtcConsumer* consumer) = 0;
};

extern ISrsRtcHijacker* _srs_rtc_hijacker;

#endif
<|MERGE_RESOLUTION|>--- conflicted
+++ resolved
@@ -65,11 +65,8 @@
 class SrsErrorPithyPrint;
 class SrsPithyPrint;
 class SrsStatistic;
-<<<<<<< HEAD
+class SrsRtcUserConfig;
 class SrsWallClock;
-=======
-class SrsRtcUserConfig;
->>>>>>> becbe45b
 
 const uint8_t kSR   = 200;
 const uint8_t kRR   = 201;
