//
// Copyright (c) 2013-2021 John
//
// SPDX-License-Identifier: MIT
//

#ifndef SRS_APP_RTC_CONN_HPP
#define SRS_APP_RTC_CONN_HPP

#include <srs_core.hpp>
#include <srs_app_listener.hpp>
#include <srs_service_st.hpp>
#include <srs_kernel_utility.hpp>
#include <srs_rtmp_stack.hpp>
#include <srs_app_hybrid.hpp>
#include <srs_app_hourglass.hpp>
#include <srs_app_rtc_sdp.hpp>
#include <srs_app_reload.hpp>
#include <srs_kernel_rtc_rtp.hpp>
#include <srs_kernel_rtc_rtcp.hpp>
#include <srs_app_rtc_queue.hpp>
#include <srs_app_rtc_source.hpp>
#include <srs_app_rtc_dtls.hpp>
#include <srs_service_conn.hpp>
#include <srs_app_conn.hpp>

#include <string>
#include <map>
#include <vector>
#include <sys/socket.h>

class SrsUdpMuxSocket;
class SrsLiveConsumer;
class SrsStunPacket;
class SrsRtcServer;
class SrsRtcConnection;
class SrsSharedPtrMessage;
class SrsRtcSource;
class SrsRtpPacket;
class ISrsCodec;
class SrsRtpNackForReceiver;
class SrsRtpIncommingVideoFrame;
class SrsRtpRingBuffer;
class SrsRtcConsumer;
class SrsRtcAudioSendTrack;
class SrsRtcVideoSendTrack;
class SrsErrorPithyPrint;
class SrsPithyPrint;
class SrsStatistic;
class SrsRtcUserConfig;
class SrsRtcSendTrack;
class SrsRtcPublishStream;

const uint8_t kSR   = 200;
const uint8_t kRR   = 201;
const uint8_t kSDES = 202;
const uint8_t kBye  = 203;
const uint8_t kApp  = 204;

// @see: https://tools.ietf.org/html/rfc4585#section-6.1
const uint8_t kRtpFb = 205;
const uint8_t kPsFb  = 206;
const uint8_t kXR    = 207;

enum SrsRtcConnectionStateType
{
    // TODO: FIXME: Should prefixed by enum name.
    INIT = -1,
    WAITING_ANSWER = 1,
    WAITING_STUN = 2,
    DOING_DTLS_HANDSHAKE = 3,
    ESTABLISHED = 4,
    CLOSED = 5,
};

// The transport for RTC connection.
class ISrsRtcTransport : public ISrsDtlsCallback
{
public:
    ISrsRtcTransport();
    virtual ~ISrsRtcTransport();
public:
    virtual srs_error_t initialize(SrsSessionConfig* cfg) = 0;
    virtual srs_error_t start_active_handshake() = 0;
    virtual srs_error_t on_dtls(char* data, int nb_data) = 0;
    virtual srs_error_t on_dtls_alert(std::string type, std::string desc) = 0;
public:
    // Encrypt the packet(paintext) to cipher, which is aso the packet ptr.
    // The nb_cipher should be initialized to the size of cipher, with some paddings.
    virtual srs_error_t protect_rtp(void* packet, int* nb_cipher) = 0;
    virtual srs_error_t protect_rtcp(void* packet, int* nb_cipher) = 0;
    // Decrypt the packet(cipher) to plaintext, which is also the packet ptr.
    // The nb_plaintext should be initialized to the size of cipher.
    virtual srs_error_t unprotect_rtp(void* packet, int* nb_plaintext) = 0;
    virtual srs_error_t unprotect_rtcp(void* packet, int* nb_plaintext) = 0;
};

// The security transport, use DTLS/SRTP to protect the data.
class SrsSecurityTransport : public ISrsRtcTransport
{
private:
    SrsRtcConnection* session_;
    SrsDtls* dtls_;
    SrsSRTP* srtp_;
    bool handshake_done;
public:
    SrsSecurityTransport(SrsRtcConnection* s);
    virtual ~SrsSecurityTransport();

    srs_error_t initialize(SrsSessionConfig* cfg);
    // When play role of dtls client, it send handshake. 
    srs_error_t start_active_handshake();
    srs_error_t on_dtls(char* data, int nb_data);
    srs_error_t on_dtls_alert(std::string type, std::string desc);
public:
    // Encrypt the packet(paintext) to cipher, which is aso the packet ptr.
    // The nb_cipher should be initialized to the size of cipher, with some paddings.
    srs_error_t protect_rtp(void* packet, int* nb_cipher);
    srs_error_t protect_rtcp(void* packet, int* nb_cipher);
    // Decrypt the packet(cipher) to plaintext, which is also the packet ptr.
    // The nb_plaintext should be initialized to the size of cipher.
    srs_error_t unprotect_rtp(void* packet, int* nb_plaintext);
    srs_error_t unprotect_rtcp(void* packet, int* nb_plaintext);
// implement ISrsDtlsCallback
public:
    virtual srs_error_t on_dtls_handshake_done();
    virtual srs_error_t on_dtls_application_data(const char* data, const int len);
    virtual srs_error_t write_dtls_data(void* data, int size);
private:
    srs_error_t srtp_initialize();
};

// Semi security transport, setup DTLS and SRTP, with SRTP decrypt, without SRTP encrypt.
class SrsSemiSecurityTransport : public SrsSecurityTransport
{
public:
    SrsSemiSecurityTransport(SrsRtcConnection* s);
    virtual ~SrsSemiSecurityTransport();
public:
    srs_error_t protect_rtp(void* packet, int* nb_cipher);
    srs_error_t protect_rtcp(void* packet, int* nb_cipher);
};

// Plaintext transport, without DTLS or SRTP.
class SrsPlaintextTransport : public ISrsRtcTransport
{
private:
    SrsRtcConnection* session_;
public:
    SrsPlaintextTransport(SrsRtcConnection* s);
    virtual ~SrsPlaintextTransport();
public:
    virtual srs_error_t initialize(SrsSessionConfig* cfg);
    virtual srs_error_t start_active_handshake();
    virtual srs_error_t on_dtls(char* data, int nb_data);
    virtual srs_error_t on_dtls_alert(std::string type, std::string desc);
    virtual srs_error_t on_dtls_handshake_done();
    virtual srs_error_t on_dtls_application_data(const char* data, const int len);
    virtual srs_error_t write_dtls_data(void* data, int size);
public:
    srs_error_t protect_rtp(void* packet, int* nb_cipher);
    srs_error_t protect_rtcp(void* packet, int* nb_cipher);
    srs_error_t unprotect_rtp(void* packet, int* nb_plaintext);
    srs_error_t unprotect_rtcp(void* packet, int* nb_plaintext);
};

// The handler for PLI worker coroutine.
class ISrsRtcPLIWorkerHandler
{
public:
    ISrsRtcPLIWorkerHandler();
    virtual ~ISrsRtcPLIWorkerHandler();
public:
    virtual srs_error_t do_request_keyframe(uint32_t ssrc, SrsContextId cid) = 0;
};

// A worker coroutine to request the PLI.
class SrsRtcPLIWorker : public ISrsCoroutineHandler
{
private:
    SrsCoroutine* trd_;
    srs_cond_t wait_;
    ISrsRtcPLIWorkerHandler* handler_;
private:
    // Key is SSRC, value is the CID of subscriber which requests PLI.
    std::map<uint32_t, SrsContextId> plis_;
public:
    SrsRtcPLIWorker(ISrsRtcPLIWorkerHandler* h);
    virtual ~SrsRtcPLIWorker();
public:
    virtual srs_error_t start();
    virtual void request_keyframe(uint32_t ssrc, SrsContextId cid);
// interface ISrsCoroutineHandler
public:
    virtual srs_error_t cycle();
};

// A RTC play stream, client pull and play stream from SRS.
class SrsRtcPlayStream : public ISrsCoroutineHandler, public ISrsReloadHandler
    , public ISrsRtcPLIWorkerHandler, public ISrsRtcSourceChangeCallback
{
private:
    SrsContextId cid_;
    SrsFastCoroutine* trd_;
    SrsRtcConnection* session_;
    SrsRtcPLIWorker* pli_worker_;
private:
    SrsRequest* req_;
    SrsRtcSource* source_;
    // key: publish_ssrc, value: send track to process rtp/rtcp
    std::map<uint32_t, SrsRtcAudioSendTrack*> audio_tracks_;
    std::map<uint32_t, SrsRtcVideoSendTrack*> video_tracks_;
    // The pithy print for special stage.
    SrsErrorPithyPrint* nack_epp;
private:
    // Fast cache for tracks.
    uint32_t cache_ssrc0_;
    uint32_t cache_ssrc1_;
    uint32_t cache_ssrc2_;
    SrsRtcSendTrack* cache_track0_;
    SrsRtcSendTrack* cache_track1_;
    SrsRtcSendTrack* cache_track2_;
private:
    // For merged-write messages.
    int mw_msgs;
    bool realtime;
    // Whether enabled nack.
    bool nack_enabled_;
    bool nack_no_copy_;
private:
    // Whether player started.
    bool is_started;
public:
    SrsRtcPlayStream(SrsRtcConnection* s, const SrsContextId& cid);
    virtual ~SrsRtcPlayStream();
public:
    srs_error_t initialize(SrsRequest* request, std::map<uint32_t, SrsRtcTrackDescription*> sub_relations);
// Interface ISrsRtcSourceChangeCallback
public:
    void on_stream_change(SrsRtcSourceDescription* desc);
// interface ISrsReloadHandler
public:
    virtual srs_error_t on_reload_vhost_play(std::string vhost);
    virtual srs_error_t on_reload_vhost_realtime(std::string vhost);
    virtual const SrsContextId& context_id();
public:
    virtual srs_error_t start();
    virtual void stop();
public:
    virtual srs_error_t cycle();
private:
    srs_error_t send_packet(SrsRtpPacket*& pkt);
public:
    // Directly set the status of track, generally for init to set the default value.
    void set_all_tracks_status(bool status);
public:
    srs_error_t on_rtcp(SrsRtcpCommon* rtcp);
private:
    srs_error_t on_rtcp_xr(SrsRtcpXr* rtcp);
    srs_error_t on_rtcp_nack(SrsRtcpNack* rtcp);
    srs_error_t on_rtcp_ps_feedback(SrsRtcpPsfbCommon* rtcp);
    srs_error_t on_rtcp_rr(SrsRtcpRR* rtcp);
    uint32_t get_video_publish_ssrc(uint32_t play_ssrc);
// Interface ISrsRtcPLIWorkerHandler
public:
    virtual srs_error_t do_request_keyframe(uint32_t ssrc, SrsContextId cid);
private:
    virtual void http_hooks_on_stop();
};

// A fast timer for publish stream, for RTCP feedback.
class SrsRtcPublishRtcpTimer : public ISrsFastTimer
{
private:
    SrsRtcPublishStream* p_;
public:
    SrsRtcPublishRtcpTimer(SrsRtcPublishStream* p);
    virtual ~SrsRtcPublishRtcpTimer();
// interface ISrsFastTimer
private:
    srs_error_t on_timer(srs_utime_t interval);
};

// A fast timer for publish stream, for TWCC feedback.
class SrsRtcPublishTwccTimer : public ISrsFastTimer
{
private:
    SrsRtcPublishStream* p_;
public:
    SrsRtcPublishTwccTimer(SrsRtcPublishStream* p);
    virtual ~SrsRtcPublishTwccTimer();
// interface ISrsFastTimer
private:
    srs_error_t on_timer(srs_utime_t interval);
};

// A RTC publish stream, client push and publish stream to SRS.
class SrsRtcPublishStream : public ISrsRtspPacketDecodeHandler
    , public ISrsRtcPublishStream, public ISrsRtcPLIWorkerHandler
{
private:
    friend class SrsRtcPublishRtcpTimer;
    friend class SrsRtcPublishTwccTimer;
    SrsRtcPublishRtcpTimer* timer_rtcp_;
    SrsRtcPublishTwccTimer* timer_twcc_;
private:
    SrsContextId cid_;
    uint64_t nn_audio_frames;
    SrsRtcPLIWorker* pli_worker_;
    SrsErrorPithyPrint* twcc_epp_;
private:
    SrsRtcConnection* session_;
    uint16_t pt_to_drop_;
    // Whether enabled nack.
    bool nack_enabled_;
    bool nack_no_copy_;
    bool twcc_enabled_;
private:
    bool request_keyframe_;
    SrsErrorPithyPrint* pli_epp;
private:
    SrsRequest* req;
    SrsRtcSource* source;
    // Simulators.
    int nn_simulate_nack_drop;
private:
    // track vector
    std::vector<SrsRtcAudioRecvTrack*> audio_tracks_;
    std::vector<SrsRtcVideoRecvTrack*> video_tracks_;
private:
    int twcc_id_;
    uint8_t twcc_fb_count_;
    SrsRtcpTWCC rtcp_twcc_;
    SrsRtpExtensionTypes extension_types_;
    bool is_started;
    srs_utime_t last_time_send_twcc_;
public:
    SrsRtcPublishStream(SrsRtcConnection* session, const SrsContextId& cid);
    virtual ~SrsRtcPublishStream();
public:
    srs_error_t initialize(SrsRequest* req, SrsRtcSourceDescription* stream_desc);
    srs_error_t start();
    // Directly set the status of track, generally for init to set the default value.
    void set_all_tracks_status(bool status);
    virtual const SrsContextId& context_id();
private:
    srs_error_t send_rtcp_rr();
    srs_error_t send_rtcp_xr_rrtr();
public:
    srs_error_t on_rtp(char* buf, int nb_buf);
private:
    // @remark We copy the plaintext, user should free it.
    srs_error_t on_rtp_plaintext(char* plaintext, int nb_plaintext);
private:
    srs_error_t do_on_rtp_plaintext(SrsRtpPacket*& pkt, SrsBuffer* buf);
public:
    srs_error_t check_send_nacks();
public:
    virtual void on_before_decode_payload(SrsRtpPacket* pkt, SrsBuffer* buf, ISrsRtpPayloader** ppayload, SrsRtspPacketPayloadType* ppt);
private:
    srs_error_t send_periodic_twcc();
public:
    srs_error_t on_rtcp(SrsRtcpCommon* rtcp);
private:
    srs_error_t on_rtcp_sr(SrsRtcpSR* rtcp);
    srs_error_t on_rtcp_xr(SrsRtcpXr* rtcp);
public:
    void request_keyframe(uint32_t ssrc);
    virtual srs_error_t do_request_keyframe(uint32_t ssrc, SrsContextId cid);
public:
    void simulate_nack_drop(int nn);
private:
    void simulate_drop_packet(SrsRtpHeader* h, int nn_bytes);
private:
    srs_error_t on_twcc(uint16_t sn);
    SrsRtcAudioRecvTrack* get_audio_track(uint32_t ssrc);
    SrsRtcVideoRecvTrack* get_video_track(uint32_t ssrc);
    void update_rtt(uint32_t ssrc, int rtt);
<<<<<<< HEAD
    void update_send_report_time(uint32_t ssrc, const SrsNtp& ntp, uint32_t rtp_time);
=======
    void update_send_report_time(uint32_t ssrc, const SrsNtp& ntp);
private:
    virtual void http_hooks_on_unpublish();
>>>>>>> a2df2a24
};

// Callback for RTC connection.
class ISrsRtcConnectionHijacker
{
public:
    ISrsRtcConnectionHijacker();
    virtual ~ISrsRtcConnectionHijacker();
public:
    virtual srs_error_t on_dtls_done() = 0;
};

// A fast timer for conntion, for NACK feedback.
class SrsRtcConnectionNackTimer : public ISrsFastTimer
{
private:
    SrsRtcConnection* p_;
public:
    SrsRtcConnectionNackTimer(SrsRtcConnection* p);
    virtual ~SrsRtcConnectionNackTimer();
// interface ISrsFastTimer
private:
    srs_error_t on_timer(srs_utime_t interval);
};

// A RTC Peer Connection, SDP level object.
//
// For performance, we use non-public from resource,
// see https://stackoverflow.com/questions/3747066/c-cannot-convert-from-base-a-to-derived-type-b-via-virtual-base-a
class SrsRtcConnection : public ISrsResource, public ISrsDisposingHandler, public ISrsExpire
{
    friend class SrsSecurityTransport;
    friend class SrsRtcPlayStream;
    friend class SrsRtcPublishStream;
private:
    friend class SrsRtcConnectionNackTimer;
    SrsRtcConnectionNackTimer* timer_nack_;
public:
    bool disposing_;
    ISrsRtcConnectionHijacker* hijacker_;
private:
    SrsRtcServer* server_;
    SrsRtcConnectionStateType state_;
    ISrsRtcTransport* transport_;
private:
    iovec* cache_iov_;
    SrsBuffer* cache_buffer_;
private:
    // key: stream id
    std::map<std::string, SrsRtcPlayStream*> players_;
    //key: player track's ssrc
    std::map<uint32_t, SrsRtcPlayStream*> players_ssrc_map_;
    // key: stream id
    std::map<std::string, SrsRtcPublishStream*> publishers_;
    // key: publisher track's ssrc
    std::map<uint32_t, SrsRtcPublishStream*> publishers_ssrc_map_;
private:
    // The local:remote username, such as m5x0n128:jvOm where local name is m5x0n128.
    std::string username_;
    // The peer address, client maybe use more than one address, it's the current selected one.
    SrsUdpMuxSocket* sendonly_skt;
    // The address list, client may use multiple addresses.
    std::map<std::string, SrsUdpMuxSocket*> peer_addresses_;
private:
    // TODO: FIXME: Rename it.
    // The timeout of session, keep alive by STUN ping pong.
    srs_utime_t session_timeout;
    // TODO: FIXME: Rename it.
    srs_utime_t last_stun_time;
private:
    // For each RTC session, we use a specified cid for debugging logs.
    SrsContextId cid_;
    // TODO: FIXME: Rename to req_.
    SrsRequest* req;
    SrsSdp remote_sdp;
    SrsSdp local_sdp;
private:
    // twcc handler
    int twcc_id_;
    // Simulators.
    int nn_simulate_player_nack_drop;
    // Pithy print for address change, use port as error code.
    SrsErrorPithyPrint* pp_address_change;
    // Pithy print for PLI request.
    SrsErrorPithyPrint* pli_epp;
private:
    bool nack_enabled_;
public:
    SrsRtcConnection(SrsRtcServer* s, const SrsContextId& cid);
    virtual ~SrsRtcConnection();
// interface ISrsDisposingHandler
public:
    virtual void on_before_dispose(ISrsResource* c);
    virtual void on_disposing(ISrsResource* c);
public:
    // TODO: FIXME: save only connection info.
    SrsSdp* get_local_sdp();
    void set_local_sdp(const SrsSdp& sdp);
    SrsSdp* get_remote_sdp();
    void set_remote_sdp(const SrsSdp& sdp);
    // Connection level state machine, for ARQ of UDP packets.
    SrsRtcConnectionStateType state();
    void set_state(SrsRtcConnectionStateType state);
    // Get username pair for this connection, used as ID of session.
    std::string username();
    // Get all addresses client used.
    std::vector<SrsUdpMuxSocket*> peer_addresses();
// Interface ISrsResource.
public:
    virtual const SrsContextId& get_id();
    virtual std::string desc();
// Interface ISrsExpire.
public:
    virtual void expire();
public:
    void switch_to_context();
    const SrsContextId& context_id();
public:
    srs_error_t add_publisher(SrsRtcUserConfig* ruc, SrsSdp& local_sdp);
    srs_error_t add_player(SrsRtcUserConfig* ruc, SrsSdp& local_sdp);
public:
    // Before initialize, user must set the local SDP, which is used to inititlize DTLS.
    srs_error_t initialize(SrsRequest* r, bool dtls, bool srtp, std::string username);
    // The peer address may change, we can identify that by STUN messages.
    srs_error_t on_stun(SrsUdpMuxSocket* skt, SrsStunPacket* r);
    srs_error_t on_dtls(char* data, int nb_data);
    srs_error_t on_rtp(char* data, int nb_data);
private:
    // Decode the RTP header from buf, find the publisher by SSRC.
    srs_error_t find_publisher(char* buf, int size, SrsRtcPublishStream** ppublisher);
public:
    srs_error_t on_rtcp(char* data, int nb_data);
private:
    srs_error_t dispatch_rtcp(SrsRtcpCommon* rtcp);
public:
    srs_error_t on_rtcp_feedback_twcc(char* buf, int nb_buf);
    srs_error_t on_rtcp_feedback_remb(SrsRtcpPsfbCommon *rtcp);
public:
    void set_hijacker(ISrsRtcConnectionHijacker* h);
public:
    srs_error_t on_connection_established();
    srs_error_t on_dtls_alert(std::string type, std::string desc);
    srs_error_t start_play(std::string stream_uri);
    srs_error_t start_publish(std::string stream_uri);
    bool is_alive();
    void alive();
    void update_sendonly_socket(SrsUdpMuxSocket* skt);
public:
    // send rtcp
    srs_error_t send_rtcp(char *data, int nb_data);
    void check_send_nacks(SrsRtpNackForReceiver* nack, uint32_t ssrc, uint32_t& sent_nacks, uint32_t& timeout_nacks);
    srs_error_t send_rtcp_rr(uint32_t ssrc, SrsRtpRingBuffer* rtp_queue, const uint64_t& last_send_systime, const SrsNtp& last_send_ntp);
    srs_error_t send_rtcp_xr_rrtr(uint32_t ssrc);
    srs_error_t send_rtcp_fb_pli(uint32_t ssrc, const SrsContextId& cid_of_subscriber);
public:
    // Simulate the NACK to drop nn packets.
    void simulate_nack_drop(int nn);
    void simulate_player_drop_packet(SrsRtpHeader* h, int nn_bytes);
    srs_error_t do_send_packet(SrsRtpPacket* pkt);
    // Directly set the status of play track, generally for init to set the default value.
    void set_all_tracks_status(std::string stream_uri, bool is_publish, bool status);
private:
    srs_error_t on_binding_request(SrsStunPacket* r);
    // publish media capabilitiy negotiate
    srs_error_t negotiate_publish_capability(SrsRtcUserConfig* ruc, SrsRtcSourceDescription* stream_desc);
    srs_error_t generate_publish_local_sdp(SrsRequest* req, SrsSdp& local_sdp, SrsRtcSourceDescription* stream_desc, bool unified_plan);
    // play media capabilitiy negotiate
    //TODO: Use StreamDescription to negotiate and remove first negotiate_play_capability function
    srs_error_t negotiate_play_capability(SrsRtcUserConfig* ruc, std::map<uint32_t, SrsRtcTrackDescription*>& sub_relations);
    srs_error_t generate_play_local_sdp(SrsRequest* req, SrsSdp& local_sdp, SrsRtcSourceDescription* stream_desc, bool unified_plan);
    srs_error_t create_player(SrsRequest* request, std::map<uint32_t, SrsRtcTrackDescription*> sub_relations);
    srs_error_t create_publisher(SrsRequest* request, SrsRtcSourceDescription* stream_desc);
};

class ISrsRtcHijacker
{
public:
    ISrsRtcHijacker();
    virtual ~ISrsRtcHijacker();
public:
    // Initialize the hijacker.
    virtual srs_error_t initialize() = 0;
    // When create publisher, SDP is done, DTLS is not ready.
    virtual srs_error_t on_create_publish(SrsRtcConnection* session, SrsRtcPublishStream* publisher, SrsRequest* req) = 0;
    // When start publisher by RTC, SDP and DTLS are done.
    virtual srs_error_t on_start_publish(SrsRtcConnection* session, SrsRtcPublishStream* publisher, SrsRequest* req) = 0;
    // When stop publish by RTC.
    virtual void on_stop_publish(SrsRtcConnection* session, SrsRtcPublishStream* publisher, SrsRequest* req) = 0;
    // When got RTP plaintext packet.
    virtual srs_error_t on_rtp_packet(SrsRtcConnection* session, SrsRtcPublishStream* publisher, SrsRequest* req, SrsRtpPacket* pkt) = 0;
    // When before play by RTC. (wait source to ready in cascade scenario)
    virtual srs_error_t on_before_play(SrsRtcConnection* session, SrsRequest* req) = 0;
    // When start player by RTC.
    virtual srs_error_t on_start_play(SrsRtcConnection* session, SrsRtcPlayStream* player, SrsRequest* req) = 0;
    // When stop player by RTC.
    virtual void on_stop_play(SrsRtcConnection* session, SrsRtcPlayStream* player, SrsRequest* req) = 0;
    // When start consuming for player for RTC.
    virtual srs_error_t on_start_consume(SrsRtcConnection* session, SrsRtcPlayStream* player, SrsRequest* req, SrsRtcConsumer* consumer) = 0;
};

extern ISrsRtcHijacker* _srs_rtc_hijacker;

#endif
<|MERGE_RESOLUTION|>--- conflicted
+++ resolved
@@ -376,13 +376,9 @@
     SrsRtcAudioRecvTrack* get_audio_track(uint32_t ssrc);
     SrsRtcVideoRecvTrack* get_video_track(uint32_t ssrc);
     void update_rtt(uint32_t ssrc, int rtt);
-<<<<<<< HEAD
     void update_send_report_time(uint32_t ssrc, const SrsNtp& ntp, uint32_t rtp_time);
-=======
-    void update_send_report_time(uint32_t ssrc, const SrsNtp& ntp);
 private:
     virtual void http_hooks_on_unpublish();
->>>>>>> a2df2a24
 };
 
 // Callback for RTC connection.
