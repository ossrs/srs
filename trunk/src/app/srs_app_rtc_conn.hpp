--- conflicted
+++ resolved
@@ -63,12 +63,9 @@
 class SrsRtcAudioSendTrack;
 class SrsRtcVideoSendTrack;
 class SrsErrorPithyPrint;
-<<<<<<< HEAD
-class SrsWallClock;
-=======
 class SrsPithyPrint;
 class SrsStatistic;
->>>>>>> 6418ece6
+class SrsWallClock;
 
 const uint8_t kSR   = 200;
 const uint8_t kRR   = 201;
@@ -214,41 +211,6 @@
     virtual srs_error_t cycle();
 };
 
-<<<<<<< HEAD
-// A group of RTP packets for outgoing(send to players).
-class SrsRtcPlayStreamStatistic
-{
-public:
-    // The total bytes of AVFrame packets.
-    uint64_t nn_bytes;
-    // The total bytes of RTP packets.
-    uint64_t nn_rtp_bytes;
-    // The total padded bytes.
-    uint64_t nn_padding_bytes;
-public:
-    // The RTP packets send out by sendmmsg or sendmsg. Note that if many packets group to
-    // one msghdr by GSO, it's only one RTP packet, because we only send once.
-    uint64_t nn_rtp_pkts;
-    // For video, the samples or NALUs.
-    // TODO: FIXME: Remove it because we may don't know.
-    uint64_t nn_samples;
-    // For audio, the generated extra audio packets.
-    // For example, when transcoding AAC to opus, may many extra payloads for a audio.
-    // TODO: FIXME: Remove it because we may don't know.
-    uint64_t nn_extras;
-    // The original audio messages.
-    uint64_t nn_audios;
-    // The original video messages.
-    uint64_t nn_videos;
-    // The number of padded packet.
-    uint64_t nn_paddings;
-public:
-    SrsRtcPlayStreamStatistic();
-    virtual ~SrsRtcPlayStreamStatistic();
-};
-
-=======
->>>>>>> 6418ece6
 // A RTC play stream, client pull and play stream from SRS.
 class SrsRtcPlayStream : virtual public ISrsCoroutineHandler, virtual public ISrsReloadHandler
     , virtual public ISrsHourGlass, virtual public ISrsRtcPLIWorkerHandler, public ISrsRtcStreamChangeCallback
@@ -429,16 +391,11 @@
 };
 
 // A RTC Peer Connection, SDP level object.
-<<<<<<< HEAD
-class SrsRtcConnection : virtual public ISrsHourGlass, virtual public ISrsResource
-    , virtual public ISrsDisposingHandler, virtual public ISrsKbpsDelta
-=======
 //
 // For performance, we use non-virtual public from resource,
 // see https://stackoverflow.com/questions/3747066/c-cannot-convert-from-base-a-to-derived-type-b-via-virtual-base-a
 class SrsRtcConnection : public ISrsResource
-    , virtual public ISrsHourGlass, virtual public ISrsDisposingHandler
->>>>>>> 6418ece6
+    , virtual public ISrsHourGlass, virtual public ISrsDisposingHandler, virtual public ISrsKbpsDelta
 {
     friend class SrsSecurityTransport;
     friend class SrsRtcPlayStream;
