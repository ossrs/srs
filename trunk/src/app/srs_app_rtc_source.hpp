//
// Copyright (c) 2013-2021 The SRS Authors
//
// SPDX-License-Identifier: MIT or MulanPSL-2.0
//

#ifndef SRS_APP_RTC_SOURCE_HPP
#define SRS_APP_RTC_SOURCE_HPP

#include <srs_core.hpp>

#include <vector>
#include <map>
#include <inttypes.h>
#include <vector>
#include <string>
#include <map>

#include <srs_app_rtc_sdp.hpp>
#include <srs_service_st.hpp>
#include <srs_app_source.hpp>
#include <srs_kernel_rtc_rtp.hpp>

class SrsRequest;
class SrsMetaCache;
class SrsSharedPtrMessage;
class SrsCommonMessage;
class SrsMessageArray;
class SrsRtcSource;
class SrsRtcFromRtmpBridge;
class SrsAudioTranscoder;
class SrsRtpPacket;
class SrsSample;
class SrsRtcSourceDescription;
class SrsRtcTrackDescription;
class SrsRtcConnection;
class SrsRtpRingBuffer;
class SrsRtpNackForReceiver;
class SrsJsonObject;
class SrsErrorPithyPrint;

class SrsNtp
{
public:
    uint64_t system_ms_;
    uint64_t ntp_;
    uint32_t ntp_second_;
    uint32_t ntp_fractions_;
public:
    SrsNtp();
    virtual ~SrsNtp();
public:
    static SrsNtp from_time_ms(uint64_t ms);
    static SrsNtp to_time_ms(uint64_t ntp);
public:
    static uint64_t kMagicNtpFractionalUnit;
};

// When RTC stream publish and re-publish.
class ISrsRtcSourceChangeCallback
{
public:
    ISrsRtcSourceChangeCallback();
    virtual ~ISrsRtcSourceChangeCallback();
public:
    virtual void on_stream_change(SrsRtcSourceDescription* desc) = 0;
};

// The RTC stream consumer, consume packets from RTC stream source.
class SrsRtcConsumer
{
private:
    SrsRtcSource* source;
    std::vector<SrsRtpPacket*> queue;
    // when source id changed, notice all consumers
    bool should_update_source_id;
    // The cond wait for mw.
    srs_cond_t mw_wait;
    bool mw_waiting;
    int mw_min_msgs;
private:
    // The callback for stream change event.
    ISrsRtcSourceChangeCallback* handler_;
public:
    SrsRtcConsumer(SrsRtcSource* s);
    virtual ~SrsRtcConsumer();
public:
    // When source id changed, notice client to print.
    virtual void update_source_id();
    // Put RTP packet into queue.
    // @note We do not drop packet here, but drop it in sender.
    srs_error_t enqueue(SrsRtpPacket* pkt);
    // For RTC, we only got one packet, because there is not many packets in queue.
    virtual srs_error_t dump_packet(SrsRtpPacket** ppkt);
    // Wait for at-least some messages incoming in queue.
    virtual void wait(int nb_msgs);
public:
    void set_handler(ISrsRtcSourceChangeCallback* h) { handler_ = h; } // SrsRtcConsumer::set_handler()
    void on_stream_change(SrsRtcSourceDescription* desc);
};

class SrsRtcSourceManager
{
private:
    srs_mutex_t lock;
    std::map<std::string, SrsRtcSource*> pool;
public:
    SrsRtcSourceManager();
    virtual ~SrsRtcSourceManager();
public:
    //  create source when fetch from cache failed.
    // @param r the client request.
    // @param pps the matched source, if success never be NULL.
    virtual srs_error_t fetch_or_create(SrsRequest* r, SrsRtcSource** pps);
public:
    // Get the exists source, NULL when not exists.
    virtual SrsRtcSource* fetch(SrsRequest* r);
};

// Global singleton instance.
extern SrsRtcSourceManager* _srs_rtc_sources;

// A publish stream interface, for source to callback with.
class ISrsRtcPublishStream
{
public:
    ISrsRtcPublishStream();
    virtual ~ISrsRtcPublishStream();
public:
    // Request keyframe(PLI) from publisher, for fresh consumer.
    virtual void request_keyframe(uint32_t ssrc) = 0;
};

class ISrsRtcSourceEventHandler
{
public:
    ISrsRtcSourceEventHandler();
    virtual ~ISrsRtcSourceEventHandler();
public:
    // stream unpublish, sync API.
    virtual void on_unpublish() = 0;
    // no player subscribe this stream, sync API
    virtual void on_consumers_finished() = 0;
};

// SrsRtcSource bridge to SrsLiveSource
<<<<<<< HEAD
class ISrsRtcSourceBridger : public ISrsBridge
{
public:
    ISrsRtcSourceBridger(SrsBridgeDestType type);
    virtual ~ISrsRtcSourceBridger();
=======
class ISrsRtcSourceBridge
{
public:
    ISrsRtcSourceBridge();
    virtual ~ISrsRtcSourceBridge();
>>>>>>> f1840b87
public:
    virtual srs_error_t on_publish() = 0;
    virtual srs_error_t on_rtp(SrsRtpPacket *pkt) = 0;
    virtual void on_unpublish() = 0;
};

// A Source is a stream, to publish and to play with, binding to SrsRtcPublishStream and SrsRtcPlayStream.
class SrsRtcSource : public ISrsFastTimer
{
private:
    // For publish, it's the publish client id.
    // For edge, it's the edge ingest id.
    // when source id changed, for example, the edge reconnect,
    // invoke the on_source_changed() to let all clients know.
    SrsContextId _source_id;
    // previous source id.
    SrsContextId _pre_source_id;
    SrsRequest* req;
    ISrsRtcPublishStream* publish_stream_;
    // Steam description for this steam.
    SrsRtcSourceDescription* stream_desc_;
<<<<<<< HEAD
    // The Source bridger, bridger stream to other source.
    std::vector<ISrsRtcSourceBridger*> bridgers_;
=======
    // The Source bridge, bridge stream to other source.
    ISrsRtcSourceBridge* bridge_;
>>>>>>> f1840b87
private:
    // To delivery stream to clients.
    std::vector<SrsRtcConsumer*> consumers;
    // Whether stream is created, that is, SDP is done.
    bool is_created_;
    // Whether stream is delivering data, that is, DTLS is done.
    bool is_delivering_packets_;
    // Notify stream event to event handler
    std::vector<ISrsRtcSourceEventHandler*> event_handlers_;
private:
    // The PLI for RTC2RTMP.
    srs_utime_t pli_for_rtmp_;
    srs_utime_t pli_elapsed_;
public:
    SrsRtcSource();
    virtual ~SrsRtcSource();
public:
    virtual srs_error_t initialize(SrsRequest* r);
private:
    void init_for_play_before_publishing();
public:
    // Update the authentication information in request.
    virtual void update_auth(SrsRequest* r);
private:
    // The stream source changed.
    virtual srs_error_t on_source_changed();
public:
    // Get current source id.
    virtual SrsContextId source_id();
    virtual SrsContextId pre_source_id();
public:
    void set_bridge(ISrsRtcSourceBridge *bridge);
public:
    // Create consumer
    // @param consumer, output the create consumer.
    virtual srs_error_t create_consumer(SrsRtcConsumer*& consumer);
    // Dumps packets in cache to consumer.
    // @param ds, whether dumps the sequence header.
    // @param dm, whether dumps the metadata.
    // @param dg, whether dumps the gop cache.
    virtual srs_error_t consumer_dumps(SrsRtcConsumer* consumer, bool ds = true, bool dm = true, bool dg = true);
    virtual void on_consumer_destroy(SrsRtcConsumer* consumer);
    // Whether we can publish stream to the source, return false if it exists.
    // @remark Note that when SDP is done, we set the stream is not able to publish.
    virtual bool can_publish();
    // For RTC, the stream is created when SDP is done, and then do DTLS
    virtual void set_stream_created();
    // When start publish stream.
    virtual srs_error_t on_publish();
    // When stop publish stream.
    virtual void on_unpublish();
public:
    // For event handler
    void subscribe(ISrsRtcSourceEventHandler* h);
    void unsubscribe(ISrsRtcSourceEventHandler* h);
public:
    // Get and set the publisher, passed to consumer to process requests such as PLI.
    ISrsRtcPublishStream* publish_stream();
    void set_publish_stream(ISrsRtcPublishStream* v);
    // Consume the shared RTP packet, user must free it.
    srs_error_t on_rtp(SrsRtpPacket* pkt);
    // Set and get stream description for souce
    bool has_stream_desc();
    void set_stream_desc(SrsRtcSourceDescription* stream_desc);
    std::vector<SrsRtcTrackDescription*> get_track_desc(std::string type, std::string media_type);
// interface ISrsFastTimer
private:
    srs_error_t on_timer(srs_utime_t interval);
};

#ifdef SRS_FFMPEG_FIT
class SrsRtcFromRtmpBridge : public ISrsLiveSourceBridge
{
private:
    SrsRequest* req;
    SrsRtcSource* source_;
    // The format, codec information.
    SrsRtmpFormat* format;
    // The metadata cache.
    SrsMetaCache* meta;
private:
    bool rtmp_to_rtc;
    SrsAudioTranscoder* codec_;
    bool keep_bframe;
    bool merge_nalus;
    uint16_t audio_sequence;
    uint16_t video_sequence;
    uint32_t audio_ssrc;
    uint32_t video_ssrc;
public:
    SrsRtcFromRtmpBridge(SrsRtcSource* source);
    virtual ~SrsRtcFromRtmpBridge();
public:
    virtual srs_error_t initialize(SrsRequest* r);
    virtual srs_error_t on_publish();
    virtual void on_unpublish();
    virtual srs_error_t on_audio(SrsSharedPtrMessage* msg);
private:
    srs_error_t transcode(SrsAudioFrame* audio);
    srs_error_t package_opus(SrsAudioFrame* audio, SrsRtpPacket* pkt);
public:
    virtual srs_error_t on_video(SrsSharedPtrMessage* msg);
private:
    srs_error_t filter(SrsSharedPtrMessage* msg, SrsFormat* format, bool& has_idr, std::vector<SrsSample*>& samples);
    srs_error_t package_stap_a(SrsRtcSource* source, SrsSharedPtrMessage* msg, SrsRtpPacket* pkt);
    srs_error_t package_nalus(SrsSharedPtrMessage* msg, const std::vector<SrsSample*>& samples, std::vector<SrsRtpPacket*>& pkts);
    srs_error_t package_single_nalu(SrsSharedPtrMessage* msg, SrsSample* sample, std::vector<SrsRtpPacket*>& pkts);
    srs_error_t package_fu_a(SrsSharedPtrMessage* msg, SrsSample* sample, int fu_payload_size, std::vector<SrsRtpPacket*>& pkts);
    srs_error_t consume_packets(std::vector<SrsRtpPacket*>& pkts);
};

class SrsRtmpFromRtcBridge : public ISrsRtcSourceBridge
{
private:
    SrsLiveSource *source_;
    SrsAudioTranscoder *codec_;
    bool is_first_audio;
    bool is_first_video;
    // The format, codec information.
    SrsRtmpFormat* format;

    //TODO:use SrsRtpRingBuffer
    //TODO:jitter buffer class
    struct RtcPacketCache {
        bool in_use;
        uint16_t sn;
        uint32_t ts;
        uint32_t rtp_ts;
        SrsRtpPacket* pkt;
    };
    const static uint16_t s_cache_size = 512;
    RtcPacketCache cache_video_pkts_[s_cache_size];
    uint16_t header_sn_;
    uint16_t lost_sn_;
    int64_t rtp_key_frame_ts_;
public:
    SrsRtmpFromRtcBridge(SrsLiveSource *src);
    virtual ~SrsRtmpFromRtcBridge();
public:
    srs_error_t initialize(SrsRequest* r);
public:
    virtual srs_error_t on_publish();
    virtual srs_error_t on_rtp(SrsRtpPacket *pkt);
    virtual void on_unpublish();
private:
    srs_error_t transcode_audio(SrsRtpPacket *pkt);
    void packet_aac(SrsCommonMessage* audio, char* data, int len, uint32_t pts, bool is_header);
    srs_error_t packet_video(SrsRtpPacket* pkt);
    srs_error_t packet_video_key_frame(SrsRtpPacket* pkt);
    srs_error_t packet_video_rtmp(const uint16_t start, const uint16_t end);
    int32_t find_next_lost_sn(uint16_t current_sn, uint16_t& end_sn);
    void clear_cached_video();
    inline uint16_t cache_index(uint16_t current_sn) {
        return current_sn % s_cache_size;
    }
    bool check_frame_complete(const uint16_t start, const uint16_t end);
};
#endif

// TODO: FIXME: Rename it.
class SrsCodecPayload
{
public:
    std::string type_;
    uint8_t pt_;
    // for publish, equals to PT of itself;
    // for subscribe, is the PT of publisher;
    uint8_t pt_of_publisher_;
    std::string name_;
    int sample_;

    std::vector<std::string> rtcp_fbs_;
public:
    SrsCodecPayload();
    SrsCodecPayload(uint8_t pt, std::string encode_name, int sample);
    virtual ~SrsCodecPayload();
public:
    virtual SrsCodecPayload* copy();
    virtual SrsMediaPayloadType generate_media_payload_type();
};

// TODO: FIXME: Rename it.
class SrsVideoPayload : public SrsCodecPayload
{
public:
    struct H264SpecificParameter
    {
        std::string profile_level_id;
        std::string packetization_mode;
        std::string level_asymmerty_allow;
    };
    H264SpecificParameter h264_param_;

public:
    SrsVideoPayload();
    SrsVideoPayload(uint8_t pt, std::string encode_name, int sample);
    virtual ~SrsVideoPayload();
public:
    virtual SrsVideoPayload* copy();
    virtual SrsMediaPayloadType generate_media_payload_type();
public:
    srs_error_t set_h264_param_desc(std::string fmtp);
};

// TODO: FIXME: Rename it.
class SrsAudioPayload : public SrsCodecPayload
{
    struct SrsOpusParameter
    {
        int minptime;
        bool use_inband_fec;
        bool usedtx;

        SrsOpusParameter() {
            minptime = 0;
            use_inband_fec = false;
            usedtx = false;
        }
    };

public:
    int channel_;
    SrsOpusParameter opus_param_;
public:
    SrsAudioPayload();
    SrsAudioPayload(uint8_t pt, std::string encode_name, int sample, int channel);
    virtual ~SrsAudioPayload();
public:
    virtual SrsAudioPayload* copy();
    virtual SrsMediaPayloadType generate_media_payload_type();
public:
    srs_error_t set_opus_param_desc(std::string fmtp);
};

// TODO: FIXME: Rename it.
class SrsRedPayload : public SrsCodecPayload
{
public:
    int channel_;
public:
    SrsRedPayload();
    SrsRedPayload(uint8_t pt, std::string encode_name, int sample, int channel);
    virtual ~SrsRedPayload();
public:
    virtual SrsRedPayload* copy();
    virtual SrsMediaPayloadType generate_media_payload_type();
};

class SrsRtxPayloadDes : public SrsCodecPayload
{
public:
    uint8_t apt_;
public:
    SrsRtxPayloadDes();
    SrsRtxPayloadDes(uint8_t pt, uint8_t apt);
    virtual ~SrsRtxPayloadDes();

public:
    virtual SrsRtxPayloadDes* copy();
    virtual SrsMediaPayloadType generate_media_payload_type();
};

class SrsRtcTrackDescription
{
public:
    // type: audio, video
    std::string type_;
    // track_id
    std::string id_;
    // ssrc is the primary ssrc for this track,
    // if sdp has ssrc-group, it is the first ssrc of the ssrc-group
    uint32_t ssrc_;
    // rtx ssrc is the second ssrc of "FEC" src-group,
    // if no rtx ssrc, rtx_ssrc_ = 0.
    uint32_t fec_ssrc_;
    // rtx ssrc is the second ssrc of "FID" src-group,
    // if no rtx ssrc, rtx_ssrc_ = 0.
    uint32_t rtx_ssrc_;
    // key: rtp header extension id, value: rtp header extension uri.
    std::map<int, std::string> extmaps_;
    // Whether this track active. default: active.
    bool is_active_;
    // direction
    std::string direction_;
    // mid is used in BOUNDLE
    std::string mid_;
    // msid_: track stream id
    std::string msid_;

    // meida payload, such as opus, h264.
    SrsCodecPayload* media_;
    SrsCodecPayload* red_;
    SrsCodecPayload* rtx_;
    SrsCodecPayload* ulpfec_;
public:
    SrsRtcTrackDescription();
    virtual ~SrsRtcTrackDescription();
public:
    // whether or not the track has ssrc.
    // for example:
    //    we need check track has the ssrc in the ssrc_group, then add ssrc_group to the track,
    bool has_ssrc(uint32_t ssrc);
public:
    void add_rtp_extension_desc(int id, std::string uri);
    void del_rtp_extension_desc(std::string uri);
    void set_direction(std::string direction);
    void set_codec_payload(SrsCodecPayload* payload);
    // auxiliary paylod include red, rtx, ulpfec.
    void create_auxiliary_payload(const std::vector<SrsMediaPayloadType> payload_types);
    void set_rtx_ssrc(uint32_t ssrc);
    void set_fec_ssrc(uint32_t ssrc);
    void set_mid(std::string mid);
    int get_rtp_extension_id(std::string uri);
public:
    SrsRtcTrackDescription* copy();
};

class SrsRtcSourceDescription
{
public:
    // the id for this stream;
    std::string id_;

    SrsRtcTrackDescription* audio_track_desc_;
    std::vector<SrsRtcTrackDescription*> video_track_descs_;
public:
    SrsRtcSourceDescription();
    virtual ~SrsRtcSourceDescription();

public:
    SrsRtcSourceDescription* copy();
    SrsRtcTrackDescription* find_track_description_by_ssrc(uint32_t ssrc);
};

class SrsRtcRecvTrack
{
protected:
    SrsRtcTrackDescription* track_desc_;
protected:
    SrsRtcConnection* session_;
    SrsRtpRingBuffer* rtp_queue_;
    SrsRtpNackForReceiver* nack_receiver_;
private:
    // By config, whether no copy.
    bool nack_no_copy_;
protected:
    // Latest sender report ntp and rtp time.
    SrsNtp last_sender_report_ntp_;
    int64_t last_sender_report_rtp_time_;

    // Prev sender report ntp and rtp time.
    SrsNtp last_sender_report_ntp1_;
    int64_t last_sender_report_rtp_time1_;

    double rate_;
    uint64_t last_sender_report_sys_time_;
public:
    SrsRtcRecvTrack(SrsRtcConnection* session, SrsRtcTrackDescription* stream_descs, bool is_audio);
    virtual ~SrsRtcRecvTrack();
public:
    // SrsRtcSendTrack::set_nack_no_copy
    void set_nack_no_copy(bool v) { nack_no_copy_ = v; }
    bool has_ssrc(uint32_t ssrc);
    uint32_t get_ssrc();
    void update_rtt(int rtt);
    void update_send_report_time(const SrsNtp& ntp, uint32_t rtp_time);
    int64_t cal_avsync_time(uint32_t rtp_time);
    srs_error_t send_rtcp_rr();
    srs_error_t send_rtcp_xr_rrtr();
    bool set_track_status(bool active);
    bool get_track_status();
    std::string get_track_id();
public:
    // Note that we can set the pkt to NULL to avoid copy, for example, if the NACK cache the pkt and
    // set to NULL, nack nerver copy it but set the pkt to NULL.
    srs_error_t on_nack(SrsRtpPacket** ppkt);
public:
    virtual srs_error_t on_rtp(SrsRtcSource* source, SrsRtpPacket* pkt) = 0;
    virtual srs_error_t check_send_nacks() = 0;
protected:
    virtual srs_error_t do_check_send_nacks(uint32_t& timeout_nacks);
};

class SrsRtcAudioRecvTrack : public SrsRtcRecvTrack, public ISrsRtspPacketDecodeHandler
{
public:
    SrsRtcAudioRecvTrack(SrsRtcConnection* session, SrsRtcTrackDescription* track_desc);
    virtual ~SrsRtcAudioRecvTrack();
public:
    virtual void on_before_decode_payload(SrsRtpPacket* pkt, SrsBuffer* buf, ISrsRtpPayloader** ppayload, SrsRtspPacketPayloadType* ppt);
public:
    virtual srs_error_t on_rtp(SrsRtcSource* source, SrsRtpPacket* pkt);
    virtual srs_error_t check_send_nacks();
};

class SrsRtcVideoRecvTrack : public SrsRtcRecvTrack, public ISrsRtspPacketDecodeHandler
{
public:
    SrsRtcVideoRecvTrack(SrsRtcConnection* session, SrsRtcTrackDescription* stream_descs);
    virtual ~SrsRtcVideoRecvTrack();
public:
    virtual void on_before_decode_payload(SrsRtpPacket* pkt, SrsBuffer* buf, ISrsRtpPayloader** ppayload, SrsRtspPacketPayloadType* ppt);
public:
    virtual srs_error_t on_rtp(SrsRtcSource* source, SrsRtpPacket* pkt);
    virtual srs_error_t check_send_nacks();
};

class SrsRtcSendTrack
{
protected:
    // send track description
    SrsRtcTrackDescription* track_desc_;
protected:
    // The owner connection for this track.
    SrsRtcConnection* session_;
    // NACK ARQ ring buffer.
    SrsRtpRingBuffer* rtp_queue_;
private:
    // By config, whether no copy.
    bool nack_no_copy_;
    // The pithy print for special stage.
    SrsErrorPithyPrint* nack_epp;
public:
    SrsRtcSendTrack(SrsRtcConnection* session, SrsRtcTrackDescription* track_desc, bool is_audio);
    virtual ~SrsRtcSendTrack();
public:
    // SrsRtcSendTrack::set_nack_no_copy
    void set_nack_no_copy(bool v) { nack_no_copy_ = v; }
    bool has_ssrc(uint32_t ssrc);
    SrsRtpPacket* fetch_rtp_packet(uint16_t seq);
    bool set_track_status(bool active);
    bool get_track_status();
    std::string get_track_id();
public:
    // Note that we can set the pkt to NULL to avoid copy, for example, if the NACK cache the pkt and
    // set to NULL, nack nerver copy it but set the pkt to NULL.
    srs_error_t on_nack(SrsRtpPacket** ppkt);
public:
    virtual srs_error_t on_rtp(SrsRtpPacket* pkt) = 0;
    virtual srs_error_t on_rtcp(SrsRtpPacket* pkt) = 0;
    virtual srs_error_t on_recv_nack(const std::vector<uint16_t>& lost_seqs);
};

class SrsRtcAudioSendTrack : public SrsRtcSendTrack
{
public:
    SrsRtcAudioSendTrack(SrsRtcConnection* session, SrsRtcTrackDescription* track_desc);
    virtual ~SrsRtcAudioSendTrack();
public:
    virtual srs_error_t on_rtp(SrsRtpPacket* pkt);
    virtual srs_error_t on_rtcp(SrsRtpPacket* pkt);
};

class SrsRtcVideoSendTrack : public SrsRtcSendTrack
{
public:
    SrsRtcVideoSendTrack(SrsRtcConnection* session, SrsRtcTrackDescription* track_desc);
    virtual ~SrsRtcVideoSendTrack();
public:
    virtual srs_error_t on_rtp(SrsRtpPacket* pkt);
    virtual srs_error_t on_rtcp(SrsRtpPacket* pkt);
};

class SrsRtcSSRCGenerator
{
private:
    static SrsRtcSSRCGenerator* _instance;
private:
    uint32_t ssrc_num;
private:
    SrsRtcSSRCGenerator();
    virtual ~SrsRtcSSRCGenerator();
public:
    static SrsRtcSSRCGenerator* instance();
    uint32_t generate_ssrc();
};

#endif
<|MERGE_RESOLUTION|>--- conflicted
+++ resolved
@@ -144,19 +144,11 @@
 };
 
 // SrsRtcSource bridge to SrsLiveSource
-<<<<<<< HEAD
-class ISrsRtcSourceBridger : public ISrsBridge
-{
-public:
-    ISrsRtcSourceBridger(SrsBridgeDestType type);
-    virtual ~ISrsRtcSourceBridger();
-=======
-class ISrsRtcSourceBridge
-{
-public:
-    ISrsRtcSourceBridge();
+class ISrsRtcSourceBridge : public ISrsBridge
+{
+public:
+    ISrsRtcSourceBridge(SrsBridgeDestType type);
     virtual ~ISrsRtcSourceBridge();
->>>>>>> f1840b87
 public:
     virtual srs_error_t on_publish() = 0;
     virtual srs_error_t on_rtp(SrsRtpPacket *pkt) = 0;
@@ -178,13 +170,8 @@
     ISrsRtcPublishStream* publish_stream_;
     // Steam description for this steam.
     SrsRtcSourceDescription* stream_desc_;
-<<<<<<< HEAD
-    // The Source bridger, bridger stream to other source.
-    std::vector<ISrsRtcSourceBridger*> bridgers_;
-=======
     // The Source bridge, bridge stream to other source.
-    ISrsRtcSourceBridge* bridge_;
->>>>>>> f1840b87
+    std::vector<ISrsRtcSourceBridge*> bridges_;
 private:
     // To delivery stream to clients.
     std::vector<SrsRtcConsumer*> consumers;
