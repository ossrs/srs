--- conflicted
+++ resolved
@@ -1136,11 +1136,8 @@
     
     enabled = false;
     disposable = false;
-<<<<<<< HEAD
     unpublishing_ = false;
-=======
     async_reload_ = reloading_ = false;
->>>>>>> cf46dae8
     last_update_time = 0;
     hls_dts_directly = false;
     
@@ -1235,16 +1232,13 @@
         return err;
     }
 
-<<<<<<< HEAD
     // When unpublishing, we must wait for it done.
     if (unpublishing_) return err;
     
-=======
     // When reloading, we must wait for it done.
     if (async_reload_) return err;
 
     // If not unpublishing and not reloading, try to dispose HLS stream.
->>>>>>> cf46dae8
     srs_utime_t hls_dispose = _srs_config->get_hls_dispose(req->vhost);
     if (hls_dispose <= 0) {
         return err;
@@ -1341,7 +1335,7 @@
     srs_error_t err = srs_success;
 
     // If not able to transmux to HLS, ignore.
-    if (!enabled) return err;
+    if (!enabled || unpublishing_) return err;
     if (async_reload_) return reload();
 
     // Ignore if no format->acodec, it means the codec is not parsed, or unknown codec.
@@ -1423,7 +1417,7 @@
     srs_error_t err = srs_success;
 
     // If not able to transmux to HLS, ignore.
-    if (!enabled) return err;
+    if (!enabled || unpublishing_) return err;
     if (async_reload_) return reload();
 
     // Ignore if no format->vcodec, it means the codec is not parsed, or unknown codec.
