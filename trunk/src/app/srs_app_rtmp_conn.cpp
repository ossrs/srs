/**
 * The MIT License (MIT)
 *
 * Copyright (c) 2013-2017 OSSRS(winlin)
 *
 * Permission is hereby granted, free of charge, to any person obtaining a copy of
 * this software and associated documentation files (the "Software"), to deal in
 * the Software without restriction, including without limitation the rights to
 * use, copy, modify, merge, publish, distribute, sublicense, and/or sell copies of
 * the Software, and to permit persons to whom the Software is furnished to do so,
 * subject to the following conditions:
 *
 * The above copyright notice and this permission notice shall be included in all
 * copies or substantial portions of the Software.
 *
 * THE SOFTWARE IS PROVIDED "AS IS", WITHOUT WARRANTY OF ANY KIND, EXPRESS OR
 * IMPLIED, INCLUDING BUT NOT LIMITED TO THE WARRANTIES OF MERCHANTABILITY, FITNESS
 * FOR A PARTICULAR PURPOSE AND NONINFRINGEMENT. IN NO EVENT SHALL THE AUTHORS OR
 * COPYRIGHT HOLDERS BE LIABLE FOR ANY CLAIM, DAMAGES OR OTHER LIABILITY, WHETHER
 * IN AN ACTION OF CONTRACT, TORT OR OTHERWISE, ARISING FROM, OUT OF OR IN
 * CONNECTION WITH THE SOFTWARE OR THE USE OR OTHER DEALINGS IN THE SOFTWARE.
 */

#include <srs_app_rtmp_conn.hpp>

#include <stdlib.h>
#include <sys/socket.h>
#include <netinet/in.h>
#include <arpa/inet.h>
#include <netinet/tcp.h>

using namespace std;

#include <srs_kernel_error.hpp>
#include <srs_kernel_log.hpp>
#include <srs_rtmp_stack.hpp>
#include <srs_core_autofree.hpp>
#include <srs_app_source.hpp>
#include <srs_app_server.hpp>
#include <srs_app_pithy_print.hpp>
#include <srs_app_config.hpp>
#include <srs_app_refer.hpp>
#include <srs_app_hls.hpp>
#include <srs_app_bandwidth.hpp>
#include <srs_app_st.hpp>
#include <srs_app_http_hooks.hpp>
#include <srs_app_edge.hpp>
#include <srs_app_utility.hpp>
#include <srs_rtmp_msg_array.hpp>
#include <srs_protocol_amf0.hpp>
#include <srs_app_recv_thread.hpp>
#include <srs_core_performance.hpp>
#include <srs_kernel_utility.hpp>
#include <srs_app_security.hpp>
#include <srs_app_statistic.hpp>
#include <srs_protocol_utility.hpp>
#include <srs_protocol_json.hpp>
#include <srs_app_kafka.hpp>

// when stream is busy, for example, streaming is already
// publishing, when a new client to request to publish,
// sleep a while and close the connection.
#define SRS_STREAM_BUSY_CIMS (3000)

// the timeout in ms to wait encoder to republish
// if timeout, close the connection.
#define SRS_REPUBLISH_SEND_TMMS (3 * 60 * 1000)
// if timeout, close the connection.
#define SRS_REPUBLISH_RECV_TMMS (3 * 60 * 1000)

// the timeout in ms to wait client data, when client paused
// if timeout, close the connection.
#define SRS_PAUSED_SEND_TMMS (3 * 60 * 1000)
// if timeout, close the connection.
#define SRS_PAUSED_RECV_TMMS (3 * 60 * 1000)

// when edge timeout, retry next.
#define SRS_EDGE_TOKEN_TRAVERSE_TMMS (3000)

SrsSimpleRtmpClient::SrsSimpleRtmpClient(string u, int64_t ctm, int64_t stm) : SrsBasicRtmpClient(u, ctm, stm)
{
}

SrsSimpleRtmpClient::~SrsSimpleRtmpClient()
{
}

int SrsSimpleRtmpClient::connect_app()
{
    std::vector<std::string> ips = srs_get_local_ipv4_ips();
    assert(_srs_config->get_stats_network() < (int)ips.size());
    std::string local_ip = ips[_srs_config->get_stats_network()];
    
    bool debug_srs_upnode = _srs_config->get_debug_srs_upnode(req->vhost);
    
    return do_connect_app(local_ip, debug_srs_upnode);
}

SrsClientInfo::SrsClientInfo()
{
    edge = false;
    req = new SrsRequest();
    res = new SrsResponse();
    type = SrsRtmpConnUnknown;
}

SrsClientInfo::~SrsClientInfo()
{
    srs_freep(req);
    srs_freep(res);
}

SrsRtmpConn::SrsRtmpConn(SrsServer* svr, st_netfd_t c, string cip)
: SrsConnection(svr, c, cip)
{
    server = svr;
    
    rtmp = new SrsRtmpServer(skt);
    refer = new SrsRefer();
    bandwidth = new SrsBandwidth();
    security = new SrsSecurity();
    duration = 0;
    kbps = new SrsKbps();
    kbps->set_io(skt, skt);
    wakable = NULL;
    
    mw_sleep = SRS_PERF_MW_SLEEP;
    mw_enabled = false;
    realtime = SRS_PERF_MIN_LATENCY_ENABLED;
    send_min_interval = 0;
    tcp_nodelay = false;
    info = new SrsClientInfo();
    
    _srs_config->subscribe(this);
}

SrsRtmpConn::~SrsRtmpConn()
{
    _srs_config->unsubscribe(this);
    
    srs_freep(info);
    srs_freep(rtmp);
    srs_freep(refer);
    srs_freep(bandwidth);
    srs_freep(security);
    srs_freep(kbps);
}

void SrsRtmpConn::dispose()
{
    SrsConnection::dispose();
    
    // wakeup the handler which need to notice.
    if (wakable) {
        wakable->wakeup();
    }
}

// TODO: return detail message when error for client.
int SrsRtmpConn::do_cycle()
{
    int ret = ERROR_SUCCESS;
    
    srs_trace("RTMP client ip=%s, fd=%d", ip.c_str(), st_netfd_fileno(stfd));
    
    // notify kafka cluster.
#ifdef SRS_AUTO_KAFKA
    if ((ret = _srs_kafka->on_client(srs_id(), SrsListenerRtmpStream, ip)) != ERROR_SUCCESS) {
        srs_error("kafka handler on_client failed. ret=%d", ret);
        return ret;
    }
#endif
    
    rtmp->set_recv_timeout(SRS_CONSTS_RTMP_TMMS);
    rtmp->set_send_timeout(SRS_CONSTS_RTMP_TMMS);
    
    if ((ret = rtmp->handshake()) != ERROR_SUCCESS) {
        srs_error("rtmp handshake failed. ret=%d", ret);
        return ret;
    }
    srs_verbose("rtmp handshake success");
    
    SrsRequest* req = info->req;
    if ((ret = rtmp->connect_app(req)) != ERROR_SUCCESS) {
        srs_error("rtmp connect vhost/app failed. ret=%d", ret);
        return ret;
    }
    srs_verbose("rtmp connect app success");
    
    // set client ip to request.
    req->ip = ip;
    
    // discovery vhost, resolve the vhost from config
    SrsConfDirective* parsed_vhost = _srs_config->get_vhost(req->vhost);
    if (parsed_vhost) {
        req->vhost = parsed_vhost->arg0();
    }
    
    srs_info("discovery app success. schema=%s, vhost=%s, port=%d, app=%s",
             req->schema.c_str(), req->vhost.c_str(), req->port, req->app.c_str());
    
    if (req->schema.empty() || req->vhost.empty() || req->port == 0 || req->app.empty()) {
        ret = ERROR_RTMP_REQ_TCURL;
        srs_error("discovery tcUrl failed. "
                  "tcUrl=%s, schema=%s, vhost=%s, port=%d, app=%s, ret=%d",
                  req->tcUrl.c_str(), req->schema.c_str(), req->vhost.c_str(), req->port, req->app.c_str(), ret);
        return ret;
    }
    
    // check vhost, allow default vhost.
    if ((ret = check_vhost(true)) != ERROR_SUCCESS) {
        srs_error("check vhost failed. ret=%d", ret);
        return ret;
    }
    srs_verbose("check vhost success.");
    
    srs_trace("connect app, "
              "tcUrl=%s, pageUrl=%s, swfUrl=%s, schema=%s, vhost=%s, port=%d, app=%s, args=%s",
              req->tcUrl.c_str(), req->pageUrl.c_str(), req->swfUrl.c_str(),
              req->schema.c_str(), req->vhost.c_str(), req->port,
              req->app.c_str(), (req->args? "(obj)":"null"));
    
    // show client identity
    if(req->args) {
        std::string srs_version;
        std::string srs_server_ip;
        int srs_pid = 0;
        int srs_id = 0;
        
        SrsAmf0Any* prop = NULL;
        if ((prop = req->args->ensure_property_string("srs_version")) != NULL) {
            srs_version = prop->to_str();
        }
        if ((prop = req->args->ensure_property_string("srs_server_ip")) != NULL) {
            srs_server_ip = prop->to_str();
        }
        if ((prop = req->args->ensure_property_number("srs_pid")) != NULL) {
            srs_pid = (int)prop->to_number();
        }
        if ((prop = req->args->ensure_property_number("srs_id")) != NULL) {
            srs_id = (int)prop->to_number();
        }
        
        srs_info("edge-srs ip=%s, version=%s, pid=%d, id=%d",
                 srs_server_ip.c_str(), srs_version.c_str(), srs_pid, srs_id);
        if (srs_pid > 0) {
            srs_trace("edge-srs ip=%s, version=%s, pid=%d, id=%d",
                      srs_server_ip.c_str(), srs_version.c_str(), srs_pid, srs_id);
        }
    }
    
    ret = service_cycle();
    
    int disc_ret = ERROR_SUCCESS;
    if ((disc_ret = on_disconnect()) != ERROR_SUCCESS) {
        srs_warn("connection on disconnect peer failed, but ignore this error. disc_ret=%d, ret=%d", disc_ret, ret);
    }
    
    return ret;
}

int SrsRtmpConn::on_reload_vhost_removed(string vhost)
{
    int ret = ERROR_SUCCESS;
    
    SrsRequest* req = info->req;
    
    if (req->vhost != vhost) {
        return ret;
    }
    
    // if the vhost connected is removed, disconnect the client.
    srs_trace("vhost %s removed/disabled, close client url=%s",
              vhost.c_str(), req->get_stream_url().c_str());
    
    // should never close the fd in another thread,
    // one fd should managed by one thread, we should use interrupt instead.
    // so we just ignore the vhost enabled event.
    //srs_close_stfd(stfd);
    
    return ret;
}

int SrsRtmpConn::on_reload_vhost_play(string vhost)
{
    int ret = ERROR_SUCCESS;
    
    SrsRequest* req = info->req;
    
    if (req->vhost != vhost) {
        return ret;
    }
    
    // send_min_interval
    if (true) {
        double v = _srs_config->get_send_min_interval(vhost);
        if (v != send_min_interval) {
            srs_trace("apply smi %.2f=>%.2f", send_min_interval, v);
            send_min_interval = v;
        }
    }
    
    return ret;
}

int SrsRtmpConn::on_reload_vhost_tcp_nodelay(string vhost)
{
    int ret = ERROR_SUCCESS;
    
    SrsRequest* req = info->req;
    
    if (req->vhost != vhost) {
        return ret;
    }
    
    set_sock_options();
    
    return ret;
}

int SrsRtmpConn::on_reload_vhost_realtime(string vhost)
{
    int ret = ERROR_SUCCESS;
    
    SrsRequest* req = info->req;
    
    if (req->vhost != vhost) {
        return ret;
    }
    
    bool realtime_enabled = _srs_config->get_realtime_enabled(req->vhost);
    if (realtime_enabled != realtime) {
        srs_trace("realtime changed %d=>%d", realtime, realtime_enabled);
        realtime = realtime_enabled;
    }
    
    return ret;
}

int SrsRtmpConn::on_reload_vhost_publish(string vhost)
{
    int ret = ERROR_SUCCESS;
    
    SrsRequest* req = info->req;
    
    if (req->vhost != vhost) {
        return ret;
    }
    
    int p1stpt = _srs_config->get_publish_1stpkt_timeout(req->vhost);
    if (p1stpt != publish_1stpkt_timeout) {
        srs_trace("p1stpt changed %d=>%d", publish_1stpkt_timeout, p1stpt);
        publish_1stpkt_timeout = p1stpt;
    }
    
    int pnt = _srs_config->get_publish_normal_timeout(req->vhost);
    if (pnt != publish_normal_timeout) {
        srs_trace("pnt changed %d=>%d", publish_normal_timeout, pnt);
        publish_normal_timeout = pnt;
    }
    
    return ret;
}

void SrsRtmpConn::resample()
{
    kbps->resample();
}

int64_t SrsRtmpConn::get_send_bytes_delta()
{
    return kbps->get_send_bytes_delta();
}

int64_t SrsRtmpConn::get_recv_bytes_delta()
{
    return kbps->get_recv_bytes_delta();
}

void SrsRtmpConn::cleanup()
{
    kbps->cleanup();
}

int SrsRtmpConn::service_cycle()
{
    int ret = ERROR_SUCCESS;
    
    SrsRequest* req = info->req;
    
    int out_ack_size = _srs_config->get_out_ack_size(req->vhost);
    if (out_ack_size && (ret = rtmp->set_window_ack_size(out_ack_size)) != ERROR_SUCCESS) {
        srs_error("set output window acknowledgement size failed. ret=%d", ret);
        return ret;
    }
    
    int in_ack_size = _srs_config->get_in_ack_size(req->vhost);
    if (in_ack_size && (ret = rtmp->set_in_window_ack_size(in_ack_size)) != ERROR_SUCCESS) {
        srs_error("set input window acknowledgement size failed. ret=%d", ret);
        return ret;
    }
    
    if ((ret = rtmp->set_peer_bandwidth((int)(2.5 * 1000 * 1000), 2)) != ERROR_SUCCESS) {
        srs_error("set peer bandwidth failed. ret=%d", ret);
        return ret;
    }
    srs_verbose("set peer bandwidth success");
    
    // get the ip which client connected.
    std::string local_ip = srs_get_local_ip(st_netfd_fileno(stfd));
    
    // do bandwidth test if connect to the vhost which is for bandwidth check.
    if (_srs_config->get_bw_check_enabled(req->vhost)) {
        return bandwidth->bandwidth_check(rtmp, skt, req, local_ip);
    }
    
    // do token traverse before serve it.
    // @see https://github.com/ossrs/srs/pull/239
    if (true) {
        info->edge = _srs_config->get_vhost_is_edge(req->vhost);
        bool edge_traverse = _srs_config->get_vhost_edge_token_traverse(req->vhost);
        if (info->edge && edge_traverse) {
            if ((ret = check_edge_token_traverse_auth()) != ERROR_SUCCESS) {
                srs_warn("token auth failed, ret=%d", ret);
                return ret;
            }
        }
    }
    
    // set chunk size to larger.
    // set the chunk size before any larger response greater than 128,
    // to make OBS happy, @see https://github.com/ossrs/srs/issues/454
    int chunk_size = _srs_config->get_chunk_size(req->vhost);
    if ((ret = rtmp->set_chunk_size(chunk_size)) != ERROR_SUCCESS) {
        srs_error("set chunk_size=%d failed. ret=%d", chunk_size, ret);
        return ret;
    }
    srs_info("set chunk_size=%d success", chunk_size);
    
    // response the client connect ok.
    if ((ret = rtmp->response_connect_app(req, local_ip.c_str())) != ERROR_SUCCESS) {
        srs_error("response connect app failed. ret=%d", ret);
        return ret;
    }
    srs_verbose("response connect app success");
    
    if ((ret = rtmp->on_bw_done()) != ERROR_SUCCESS) {
        srs_error("on_bw_done failed. ret=%d", ret);
        return ret;
    }
    srs_verbose("on_bw_done success");
    
    while (!disposed) {
        ret = stream_service_cycle();
        
        // stream service must terminated with error, never success.
        // when terminated with success, it's user required to stop.
        if (ret == ERROR_SUCCESS) {
            continue;
        }
        
        // when not system control error, fatal error, return.
        if (!srs_is_system_control_error(ret)) {
            if (ret != ERROR_SOCKET_TIMEOUT && !srs_is_client_gracefully_close(ret)) {
                srs_error("stream service cycle failed. ret=%d", ret);
            }
            return ret;
        }
        
        // for republish, continue service
        if (ret == ERROR_CONTROL_REPUBLISH) {
            // set timeout to a larger value, wait for encoder to republish.
            rtmp->set_send_timeout(SRS_REPUBLISH_RECV_TMMS);
            rtmp->set_recv_timeout(SRS_REPUBLISH_SEND_TMMS);
            
            srs_trace("control message(unpublish) accept, retry stream service.");
            continue;
        }
        
        // for "some" system control error,
        // logical accept and retry stream service.
        if (ret == ERROR_CONTROL_RTMP_CLOSE) {
            // TODO: FIXME: use ping message to anti-death of socket.
            // @see: https://github.com/ossrs/srs/issues/39
            // set timeout to a larger value, for user paused.
            rtmp->set_recv_timeout(SRS_PAUSED_RECV_TMMS);
            rtmp->set_send_timeout(SRS_PAUSED_SEND_TMMS);
            
            srs_trace("control message(close) accept, retry stream service.");
            continue;
        }
        
        // for other system control message, fatal error.
        srs_error("control message(%d) reject as error. ret=%d", ret, ret);
        return ret;
    }
    
    return ret;
}

int SrsRtmpConn::stream_service_cycle()
{
    int ret = ERROR_SUCCESS;
    
    SrsRequest* req = info->req;
    
    if ((ret = rtmp->identify_client(info->res->stream_id, info->type, req->stream, req->duration)) != ERROR_SUCCESS) {
        if (!srs_is_client_gracefully_close(ret)) {
            srs_error("identify client failed. ret=%d", ret);
        }
        return ret;
    }
    req->strip();
    srs_trace("client identified, type=%s, stream_name=%s, duration=%.2f",
              srs_client_type_string(info->type).c_str(), req->stream.c_str(), req->duration);
    
    // security check
    if ((ret = security->check(info->type, ip, req)) != ERROR_SUCCESS) {
        srs_error("security check failed. ret=%d", ret);
        return ret;
    }
    srs_info("security check ok");
    
    // Never allow the empty stream name, for HLS may write to a file with empty name.
    // @see https://github.com/ossrs/srs/issues/834
    if (req->stream.empty()) {
        ret = ERROR_RTMP_STREAM_NAME_EMPTY;
        srs_error("RTMP: Empty stream name not allowed, ret=%d", ret);
        return ret;
    }

    // client is identified, set the timeout to service timeout.
    rtmp->set_recv_timeout(SRS_CONSTS_RTMP_TMMS);
    rtmp->set_send_timeout(SRS_CONSTS_RTMP_TMMS);
    
    // find a source to serve.
    SrsSource* source = NULL;
    if ((ret = SrsSource::fetch_or_create(req, server, &source)) != ERROR_SUCCESS) {
        return ret;
    }
    srs_assert(source != NULL);
    
    // update the statistic when source disconveried.
    SrsStatistic* stat = SrsStatistic::instance();
    if ((ret = stat->on_client(_srs_context->get_id(), req, this, info->type)) != ERROR_SUCCESS) {
        srs_error("stat client failed. ret=%d", ret);
        return ret;
    }
    
    bool enabled_cache = _srs_config->get_gop_cache(req->vhost);
    srs_trace("source url=%s, ip=%s, cache=%d, is_edge=%d, source_id=%d[%d]",
              req->get_stream_url().c_str(), ip.c_str(), enabled_cache, info->edge,
              source->source_id(), source->source_id());
    source->set_cache(enabled_cache);
    
    switch (info->type) {
        case SrsRtmpConnPlay: {
            srs_verbose("start to play stream %s.", req->stream.c_str());
            
            // response connection start play
            if ((ret = rtmp->start_play(info->res->stream_id)) != ERROR_SUCCESS) {
                srs_error("start to play stream failed. ret=%d", ret);
                return ret;
            }
            if ((ret = http_hooks_on_play()) != ERROR_SUCCESS) {
                srs_error("http hook on_play failed. ret=%d", ret);
                return ret;
            }
            
            srs_info("start to play stream %s success", req->stream.c_str());
            ret = playing(source);
            http_hooks_on_stop();
            
            return ret;
        }
        case SrsRtmpConnFMLEPublish: {
            srs_verbose("FMLE start to publish stream %s.", req->stream.c_str());
            
            if ((ret = rtmp->start_fmle_publish(info->res->stream_id)) != ERROR_SUCCESS) {
                srs_error("start to publish stream failed. ret=%d", ret);
                return ret;
            }
            
            return publishing(source);
        }
        case SrsRtmpConnHaivisionPublish: {
            srs_verbose("Haivision start to publish stream %s.", req->stream.c_str());
            
            if ((ret = rtmp->start_haivision_publish(res->stream_id)) != ERROR_SUCCESS) {
                srs_error("start to publish stream failed. ret=%d", ret);
                return ret;
            }
            
            return publishing(source);
        }
        case SrsRtmpConnFlashPublish: {
            srs_verbose("flash start to publish stream %s.", req->stream.c_str());
            
            if ((ret = rtmp->start_flash_publish(info->res->stream_id)) != ERROR_SUCCESS) {
                srs_error("flash start to publish stream failed. ret=%d", ret);
                return ret;
            }
            
            return publishing(source);
        }
        default: {
            ret = ERROR_SYSTEM_CLIENT_INVALID;
            srs_info("invalid client type=%d. ret=%d", info->type, ret);
            return ret;
        }
    }
    
    return ret;
}

int SrsRtmpConn::check_vhost(bool try_default_vhost)
{
    int ret = ERROR_SUCCESS;
    
    SrsRequest* req = info->req;
    srs_assert(req != NULL);
    
    SrsConfDirective* vhost = _srs_config->get_vhost(req->vhost, try_default_vhost);
    if (vhost == NULL) {
        ret = ERROR_RTMP_VHOST_NOT_FOUND;
        srs_error("vhost %s not found. ret=%d", req->vhost.c_str(), ret);
        return ret;
    }
    
    if (!_srs_config->get_vhost_enabled(req->vhost)) {
        ret = ERROR_RTMP_VHOST_NOT_FOUND;
        srs_error("vhost %s disabled. ret=%d", req->vhost.c_str(), ret);
        return ret;
    }
    
    if (req->vhost != vhost->arg0()) {
        srs_trace("vhost change from %s to %s", req->vhost.c_str(), vhost->arg0().c_str());
        req->vhost = vhost->arg0();
    }
    
    if (_srs_config->get_refer_enabled(req->vhost)) {
        if ((ret = refer->check(req->pageUrl, _srs_config->get_refer_all(req->vhost))) != ERROR_SUCCESS) {
            srs_error("check refer failed. ret=%d", ret);
            return ret;
        }
        srs_verbose("check refer success.");
    }
    
    if ((ret = http_hooks_on_connect()) != ERROR_SUCCESS) {
        return ret;
    }
    
    return ret;
}

int SrsRtmpConn::playing(SrsSource* source)
{
    int ret = ERROR_SUCCESS;
    
    // create consumer of souce.
    SrsConsumer* consumer = NULL;
    if ((ret = source->create_consumer(this, consumer)) != ERROR_SUCCESS) {
        srs_error("create consumer failed. ret=%d", ret);
        return ret;
    }
    SrsAutoFree(SrsConsumer, consumer);
    srs_verbose("consumer created success.");
    
    // use isolate thread to recv,
    // @see: https://github.com/ossrs/srs/issues/217
    SrsQueueRecvThread trd(consumer, rtmp, SRS_PERF_MW_SLEEP);
    
    // start isolate recv thread.
    if ((ret = trd.start()) != ERROR_SUCCESS) {
        srs_error("start isolate recv thread failed. ret=%d", ret);
        return ret;
    }
    
    // delivery messages for clients playing stream.
    wakable = consumer;
    ret = do_playing(source, consumer, &trd);
    wakable = NULL;
    
    // stop isolate recv thread
    trd.stop();
    
    // warn for the message is dropped.
    if (!trd.empty()) {
        srs_warn("drop the received %d messages", trd.size());
    }
    
    return ret;
}

int SrsRtmpConn::do_playing(SrsSource* source, SrsConsumer* consumer, SrsQueueRecvThread* trd)
{
    int ret = ERROR_SUCCESS;
    
    srs_assert(consumer != NULL);
    
    SrsRequest* req = info->req;
    if (_srs_config->get_refer_enabled(req->vhost)) {
        if ((ret = refer->check(req->pageUrl, _srs_config->get_refer_play(req->vhost))) != ERROR_SUCCESS) {
            srs_error("check play_refer failed. ret=%d", ret);
            return ret;
        }
        srs_verbose("check play_refer success.");
    }
    
    // initialize other components
    SrsPithyPrint* pprint = SrsPithyPrint::create_rtmp_play();
    SrsAutoFree(SrsPithyPrint, pprint);
    
    SrsMessageArray msgs(SRS_PERF_MW_MSGS);
    bool user_specified_duration_to_stop = (req->duration > 0);
    int64_t starttime = -1;
    
    // setup the realtime.
    realtime = _srs_config->get_realtime_enabled(req->vhost);
    // setup the mw config.
    // when mw_sleep changed, resize the socket send buffer.
    mw_enabled = true;
    change_mw_sleep(_srs_config->get_mw_sleep_ms(req->vhost));
    // initialize the send_min_interval
    send_min_interval = _srs_config->get_send_min_interval(req->vhost);
    
    // set the sock options.
    set_sock_options();
    
    srs_trace("start play smi=%.2f, mw_sleep=%d, mw_enabled=%d, realtime=%d, tcp_nodelay=%d",
              send_min_interval, mw_sleep, mw_enabled, realtime, tcp_nodelay);
    
    while (!disposed) {
        // collect elapse for pithy print.
        pprint->elapse();
        
        // when source is set to expired, disconnect it.
        if (expired) {
            ret = ERROR_USER_DISCONNECT;
            srs_error("connection expired. ret=%d", ret);
            return ret;
        }
        
        // to use isolate thread to recv, can improve about 33% performance.
        // @see: https://github.com/ossrs/srs/issues/196
        // @see: https://github.com/ossrs/srs/issues/217
        while (!trd->empty()) {
            SrsCommonMessage* msg = trd->pump();
            srs_verbose("pump client message to process.");
            
            if ((ret = process_play_control_msg(consumer, msg)) != ERROR_SUCCESS) {
                if (!srs_is_system_control_error(ret) && !srs_is_client_gracefully_close(ret)) {
                    srs_error("process play control message failed. ret=%d", ret);
                }
                return ret;
            }
        }
        
        // quit when recv thread error.
        if ((ret = trd->error_code()) != ERROR_SUCCESS) {
            if (!srs_is_client_gracefully_close(ret) && !srs_is_system_control_error(ret)) {
                srs_error("recv thread failed. ret=%d", ret);
            }
            return ret;
        }
        
#ifdef SRS_PERF_QUEUE_COND_WAIT
        // for send wait time debug
        srs_verbose("send thread now=%"PRId64"us, wait %dms", srs_update_system_time_ms(), mw_sleep);
        
        // wait for message to incoming.
        // @see https://github.com/ossrs/srs/issues/251
        // @see https://github.com/ossrs/srs/issues/257
        if (realtime) {
            // for realtime, min required msgs is 0, send when got one+ msgs.
            consumer->wait(0, mw_sleep);
        } else {
            // for no-realtime, got some msgs then send.
            consumer->wait(SRS_PERF_MW_MIN_MSGS, mw_sleep);
        }
        
        // for send wait time debug
        srs_verbose("send thread now=%"PRId64"us wakeup", srs_update_system_time_ms());
#endif
        
        // get messages from consumer.
        // each msg in msgs.msgs must be free, for the SrsMessageArray never free them.
        // @remark when enable send_min_interval, only fetch one message a time.
        int count = (send_min_interval > 0)? 1 : 0;
        if ((ret = consumer->dump_packets(&msgs, count)) != ERROR_SUCCESS) {
            srs_error("get messages from consumer failed. ret=%d", ret);
            return ret;
        }
        
        // reportable
        if (pprint->can_print()) {
            kbps->sample();
            srs_trace("-> "SRS_CONSTS_LOG_PLAY
                      " time=%"PRId64", msgs=%d, okbps=%d,%d,%d, ikbps=%d,%d,%d, mw=%d",
                      pprint->age(), count,
                      kbps->get_send_kbps(), kbps->get_send_kbps_30s(), kbps->get_send_kbps_5m(),
                      kbps->get_recv_kbps(), kbps->get_recv_kbps_30s(), kbps->get_recv_kbps_5m(),
                      mw_sleep
                      );
        }
        
        // we use wait timeout to get messages,
        // for min latency event no message incoming,
        // so the count maybe zero.
        if (count > 0) {
            srs_verbose("mw wait %dms and got %d msgs %d(%"PRId64"-%"PRId64")ms",
                        mw_sleep, count,
                        (count > 0? msgs.msgs[count - 1]->timestamp - msgs.msgs[0]->timestamp : 0),
                        (count > 0? msgs.msgs[0]->timestamp : 0),
                        (count > 0? msgs.msgs[count - 1]->timestamp : 0));
        }
        
        if (count <= 0) {
#ifndef SRS_PERF_QUEUE_COND_WAIT
            srs_info("mw sleep %dms for no msg", mw_sleep);
            st_usleep(mw_sleep * 1000);
#else
            srs_verbose("mw wait %dms and got nothing.", mw_sleep);
#endif
            // ignore when nothing got.
            continue;
        }
        srs_info("got %d msgs, min=%d, mw=%d", count, SRS_PERF_MW_MIN_MSGS, mw_sleep);
        
        // only when user specifies the duration,
        // we start to collect the durations for each message.
        if (user_specified_duration_to_stop) {
            for (int i = 0; i < count; i++) {
                SrsSharedPtrMessage* msg = msgs.msgs[i];
                
                // foreach msg, collect the duration.
                // @remark: never use msg when sent it, for the protocol sdk will free it.
                if (starttime < 0 || starttime > msg->timestamp) {
                    starttime = msg->timestamp;
                }
                duration += msg->timestamp - starttime;
                starttime = msg->timestamp;
            }
        }
        
        // sendout messages, all messages are freed by send_and_free_messages().
        // no need to assert msg, for the rtmp will assert it.
        if (count > 0 && (ret = rtmp->send_and_free_messages(msgs.msgs, count, info->res->stream_id)) != ERROR_SUCCESS) {
            if (!srs_is_client_gracefully_close(ret)) {
                srs_error("send messages to client failed. ret=%d", ret);
            }
            return ret;
        }
        
        // if duration specified, and exceed it, stop play live.
        // @see: https://github.com/ossrs/srs/issues/45
        if (user_specified_duration_to_stop) {
            if (duration >= (int64_t)req->duration) {
                ret = ERROR_RTMP_DURATION_EXCEED;
                srs_trace("stop live for duration exceed. ret=%d", ret);
                return ret;
            }
        }
        
        // apply the minimal interval for delivery stream in ms.
        if (send_min_interval > 0) {
            st_usleep((int64_t)(send_min_interval * 1000));
        }
    }
    
    return ret;
}

int SrsRtmpConn::publishing(SrsSource* source)
{
    int ret = ERROR_SUCCESS;
    
    SrsRequest* req = info->req;
    
    if (_srs_config->get_refer_enabled(req->vhost)) {
        if ((ret = refer->check(req->pageUrl, _srs_config->get_refer_publish(req->vhost))) != ERROR_SUCCESS) {
            srs_error("check publish_refer failed. ret=%d", ret);
            return ret;
        }
        srs_verbose("check publish_refer success.");
    }
    
    if ((ret = http_hooks_on_publish()) != ERROR_SUCCESS) {
        srs_error("http hook on_publish failed. ret=%d", ret);
        return ret;
    }
    
    if ((ret = acquire_publish(source)) == ERROR_SUCCESS) {
        // use isolate thread to recv,
        // @see: https://github.com/ossrs/srs/issues/237
<<<<<<< HEAD
        SrsPublishRecvThread trd(rtmp, req, st_netfd_fileno(stfd), 0, this, source);
        
=======
        SrsPublishRecvThread trd(rtmp, req, 
            st_netfd_fileno(stfd), 0, this, source,
            client_type != SrsRtmpConnFlashPublish,
            vhost_is_edge);

>>>>>>> 33a0abde
        srs_info("start to publish stream %s success", req->stream.c_str());
        ret = do_publishing(source, &trd);
        
        // stop isolate recv thread
        trd.stop();
    }
    
    // whatever the acquire publish, always release publish.
    // when the acquire error in the midlle-way, the publish state changed,
    // but failed, so we must cleanup it.
    // @see https://github.com/ossrs/srs/issues/474
    // @remark when stream is busy, should never release it.
    if (ret != ERROR_SYSTEM_STREAM_BUSY) {
        release_publish(source);
    }
    
    http_hooks_on_unpublish();
    
    return ret;
}

int SrsRtmpConn::do_publishing(SrsSource* source, SrsPublishRecvThread* trd)
{
    int ret = ERROR_SUCCESS;
    
    SrsRequest* req = info->req;
    SrsPithyPrint* pprint = SrsPithyPrint::create_rtmp_publish();
    SrsAutoFree(SrsPithyPrint, pprint);
    
    // start isolate recv thread.
    if ((ret = trd->start()) != ERROR_SUCCESS) {
        srs_error("start isolate recv thread failed. ret=%d", ret);
        return ret;
    }
    
    // change the isolate recv thread context id,
    // merge its log to current thread.
    int receive_thread_cid = trd->get_cid();
    trd->set_cid(_srs_context->get_id());
    
    // initialize the publish timeout.
    publish_1stpkt_timeout = _srs_config->get_publish_1stpkt_timeout(req->vhost);
    publish_normal_timeout = _srs_config->get_publish_normal_timeout(req->vhost);
    
    // set the sock options.
    set_sock_options();
    
    if (true) {
        bool mr = _srs_config->get_mr_enabled(req->vhost);
        int mr_sleep = _srs_config->get_mr_sleep_ms(req->vhost);
        srs_trace("start publish mr=%d/%d, p1stpt=%d, pnt=%d, tcp_nodelay=%d, rtcid=%d",
                  mr, mr_sleep, publish_1stpkt_timeout, publish_normal_timeout, tcp_nodelay, receive_thread_cid);
    }
    
    int64_t nb_msgs = 0;
    while (!disposed) {
        pprint->elapse();
        
        // when source is set to expired, disconnect it.
        if (expired) {
            ret = ERROR_USER_DISCONNECT;
            srs_error("connection expired. ret=%d", ret);
            return ret;
        }
        
        // cond wait for timeout.
        if (nb_msgs == 0) {
            // when not got msgs, wait for a larger timeout.
            // @see https://github.com/ossrs/srs/issues/441
            trd->wait(publish_1stpkt_timeout);
        } else {
            trd->wait(publish_normal_timeout);
        }
        
        // check the thread error code.
        if ((ret = trd->error_code()) != ERROR_SUCCESS) {
            if (!srs_is_system_control_error(ret) && !srs_is_client_gracefully_close(ret)) {
                srs_error("recv thread failed. ret=%d", ret);
            }
            return ret;
        }
        
        // when not got any messages, timeout.
        if (trd->nb_msgs() <= nb_msgs) {
            ret = ERROR_SOCKET_TIMEOUT;
            srs_warn("publish timeout %dms, nb_msgs=%"PRId64", ret=%d",
                     nb_msgs? publish_normal_timeout : publish_1stpkt_timeout, nb_msgs, ret);
            break;
        }
        nb_msgs = trd->nb_msgs();
        
        // reportable
        if (pprint->can_print()) {
            kbps->sample();
            bool mr = _srs_config->get_mr_enabled(req->vhost);
            int mr_sleep = _srs_config->get_mr_sleep_ms(req->vhost);
            srs_trace("<- "SRS_CONSTS_LOG_CLIENT_PUBLISH
                      " time=%"PRId64", okbps=%d,%d,%d, ikbps=%d,%d,%d, mr=%d/%d, p1stpt=%d, pnt=%d", pprint->age(),
                      kbps->get_send_kbps(), kbps->get_send_kbps_30s(), kbps->get_send_kbps_5m(),
                      kbps->get_recv_kbps(), kbps->get_recv_kbps_30s(), kbps->get_recv_kbps_5m(),
                      mr, mr_sleep, publish_1stpkt_timeout, publish_normal_timeout
                      );
        }
    }
    
    return ret;
}

int SrsRtmpConn::acquire_publish(SrsSource* source)
{
    int ret = ERROR_SUCCESS;
    
    SrsRequest* req = info->req;
    
    if (!source->can_publish(info->edge)) {
        ret = ERROR_SYSTEM_STREAM_BUSY;
        srs_warn("stream %s is already publishing. ret=%d",
                 req->get_stream_url().c_str(), ret);
        return ret;
    }
    
    // when edge, ignore the publish event, directly proxy it.
    if (info->edge) {
        if ((ret = source->on_edge_start_publish()) != ERROR_SUCCESS) {
            srs_error("notice edge start publish stream failed. ret=%d", ret);
            return ret;
        }
    } else {
        if ((ret = source->on_publish()) != ERROR_SUCCESS) {
            srs_error("notify publish failed. ret=%d", ret);
            return ret;
        }
    }
    
    return ret;
}

void SrsRtmpConn::release_publish(SrsSource* source)
{
    // when edge, notice edge to change state.
    // when origin, notice all service to unpublish.
    if (info->edge) {
        source->on_edge_proxy_unpublish();
    } else {
        source->on_unpublish();
    }
}

int SrsRtmpConn::handle_publish_message(SrsSource* source, SrsCommonMessage* msg)
{
    int ret = ERROR_SUCCESS;
    
    // process publish event.
    if (msg->header.is_amf0_command() || msg->header.is_amf3_command()) {
        SrsPacket* pkt = NULL;
        if ((ret = rtmp->decode_message(msg, &pkt)) != ERROR_SUCCESS) {
            srs_error("fmle decode unpublish message failed. ret=%d", ret);
            return ret;
        }
        SrsAutoFree(SrsPacket, pkt);
        
        // for flash, any packet is republish.
        if (info->type == SrsRtmpConnFlashPublish) {
            // flash unpublish.
            // TODO: maybe need to support republish.
            srs_trace("flash flash publish finished.");
            return ERROR_CONTROL_REPUBLISH;
        }
        
        // for fmle, drop others except the fmle start packet.
        if (dynamic_cast<SrsFMLEStartPacket*>(pkt)) {
            SrsFMLEStartPacket* unpublish = dynamic_cast<SrsFMLEStartPacket*>(pkt);
            if ((ret = rtmp->fmle_unpublish(info->res->stream_id, unpublish->transaction_id)) != ERROR_SUCCESS) {
                return ret;
            }
            return ERROR_CONTROL_REPUBLISH;
        }
        
        srs_trace("fmle ignore AMF0/AMF3 command message.");
        return ret;
    }
    
    // video, audio, data message
    if ((ret = process_publish_message(source, msg)) != ERROR_SUCCESS) {
        srs_error("fmle process publish message failed. ret=%d", ret);
        return ret;
    }
    
    return ret;
}

int SrsRtmpConn::process_publish_message(SrsSource* source, SrsCommonMessage* msg)
{
    int ret = ERROR_SUCCESS;
    
    // for edge, directly proxy message to origin.
    if (info->edge) {
        if ((ret = source->on_edge_proxy_publish(msg)) != ERROR_SUCCESS) {
            srs_error("edge publish proxy msg failed. ret=%d", ret);
            return ret;
        }
        return ret;
    }
    
    // process audio packet
    if (msg->header.is_audio()) {
        if ((ret = source->on_audio(msg)) != ERROR_SUCCESS) {
            srs_error("source process audio message failed. ret=%d", ret);
            return ret;
        }
        return ret;
    }
    // process video packet
    if (msg->header.is_video()) {
        if ((ret = source->on_video(msg)) != ERROR_SUCCESS) {
            srs_error("source process video message failed. ret=%d", ret);
            return ret;
        }
        return ret;
    }
    
    // process aggregate packet
    if (msg->header.is_aggregate()) {
        if ((ret = source->on_aggregate(msg)) != ERROR_SUCCESS) {
            srs_error("source process aggregate message failed. ret=%d", ret);
            return ret;
        }
        return ret;
    }
    
    // process onMetaData
    if (msg->header.is_amf0_data() || msg->header.is_amf3_data()) {
        SrsPacket* pkt = NULL;
        if ((ret = rtmp->decode_message(msg, &pkt)) != ERROR_SUCCESS) {
            srs_error("decode onMetaData message failed. ret=%d", ret);
            return ret;
        }
        SrsAutoFree(SrsPacket, pkt);
        
        if (dynamic_cast<SrsOnMetaDataPacket*>(pkt)) {
            SrsOnMetaDataPacket* metadata = dynamic_cast<SrsOnMetaDataPacket*>(pkt);
            if ((ret = source->on_meta_data(msg, metadata)) != ERROR_SUCCESS) {
                srs_error("source process onMetaData message failed. ret=%d", ret);
                return ret;
            }
            srs_info("process onMetaData message success.");
            return ret;
        }
        
        srs_info("ignore AMF0/AMF3 data message.");
        return ret;
    }
    
    return ret;
}

int SrsRtmpConn::process_play_control_msg(SrsConsumer* consumer, SrsCommonMessage* msg)
{
    int ret = ERROR_SUCCESS;
    
    if (!msg) {
        srs_verbose("ignore all empty message.");
        return ret;
    }
    SrsAutoFree(SrsCommonMessage, msg);
    
    if (!msg->header.is_amf0_command() && !msg->header.is_amf3_command()) {
        srs_info("ignore all message except amf0/amf3 command.");
        return ret;
    }
    
    SrsPacket* pkt = NULL;
    if ((ret = rtmp->decode_message(msg, &pkt)) != ERROR_SUCCESS) {
        srs_error("decode the amf0/amf3 command packet failed. ret=%d", ret);
        return ret;
    }
    srs_info("decode the amf0/amf3 command packet success.");
    
    SrsAutoFree(SrsPacket, pkt);
    
    // for jwplayer/flowplayer, which send close as pause message.
    // @see https://github.com/ossrs/srs/issues/6
    SrsCloseStreamPacket* close = dynamic_cast<SrsCloseStreamPacket*>(pkt);
    if (close) {
        ret = ERROR_CONTROL_RTMP_CLOSE;
        srs_trace("system control message: rtmp close stream. ret=%d", ret);
        return ret;
    }
    
    // call msg,
    // support response null first,
    // @see https://github.com/ossrs/srs/issues/106
    // TODO: FIXME: response in right way, or forward in edge mode.
    SrsCallPacket* call = dynamic_cast<SrsCallPacket*>(pkt);
    if (call) {
        // only response it when transaction id not zero,
        // for the zero means donot need response.
        if (call->transaction_id > 0) {
            SrsCallResPacket* res = new SrsCallResPacket(call->transaction_id);
            res->command_object = SrsAmf0Any::null();
            res->response = SrsAmf0Any::null();
            if ((ret = rtmp->send_and_free_packet(res, 0)) != ERROR_SUCCESS) {
                if (!srs_is_system_control_error(ret) && !srs_is_client_gracefully_close(ret)) {
                    srs_warn("response call failed. ret=%d", ret);
                }
                return ret;
            }
        }
        return ret;
    }
    
    // pause
    SrsPausePacket* pause = dynamic_cast<SrsPausePacket*>(pkt);
    if (pause) {
        if ((ret = rtmp->on_play_client_pause(info->res->stream_id, pause->is_pause)) != ERROR_SUCCESS) {
            srs_error("rtmp process play client pause failed. ret=%d", ret);
            return ret;
        }
        
        if ((ret = consumer->on_play_client_pause(pause->is_pause)) != ERROR_SUCCESS) {
            srs_error("consumer process play client pause failed. ret=%d", ret);
            return ret;
        }
        srs_info("process pause success, is_pause=%d, time=%d.", pause->is_pause, pause->time_ms);
        return ret;
    }
    
    // other msg.
    srs_info("ignore all amf0/amf3 command except pause and video control.");
    return ret;
}

void SrsRtmpConn::change_mw_sleep(int sleep_ms)
{
    if (!mw_enabled) {
        return;
    }
    
    // get the sock buffer size.
    int fd = st_netfd_fileno(stfd);
    int onb_sbuf = 0;
    socklen_t sock_buf_size = sizeof(int);
    getsockopt(fd, SOL_SOCKET, SO_SNDBUF, &onb_sbuf, &sock_buf_size);
    
#ifdef SRS_PERF_MW_SO_SNDBUF
    // the bytes:
    //      4KB=4096, 8KB=8192, 16KB=16384, 32KB=32768, 64KB=65536,
    //      128KB=131072, 256KB=262144, 512KB=524288
    // the buffer should set to sleep*kbps/8,
    // for example, your system delivery stream in 1000kbps,
    // sleep 800ms for small bytes, the buffer should set to:
    //      800*1000/8=100000B(about 128KB).
    // other examples:
    //      2000*3000/8=750000B(about 732KB).
    //      2000*5000/8=1250000B(about 1220KB).
    int kbps = 5000;
    int socket_buffer_size = sleep_ms * kbps / 8;
    
    // socket send buffer, system will double it.
    int nb_sbuf = socket_buffer_size / 2;
    
    // override the send buffer by macro.
#ifdef SRS_PERF_SO_SNDBUF_SIZE
    nb_sbuf = SRS_PERF_SO_SNDBUF_SIZE / 2;
#endif
    
    // set the socket send buffer when required larger buffer
    if (setsockopt(fd, SOL_SOCKET, SO_SNDBUF, &nb_sbuf, sock_buf_size) < 0) {
        srs_warn("set sock SO_SENDBUF=%d failed.", nb_sbuf);
    }
    getsockopt(fd, SOL_SOCKET, SO_SNDBUF, &nb_sbuf, &sock_buf_size);
    
    srs_trace("mw changed sleep %d=>%d, max_msgs=%d, esbuf=%d, sbuf %d=>%d, realtime=%d",
              mw_sleep, sleep_ms, SRS_PERF_MW_MSGS, socket_buffer_size,
              onb_sbuf, nb_sbuf, realtime);
#else
    srs_trace("mw changed sleep %d=>%d, max_msgs=%d, sbuf %d, realtime=%d",
              mw_sleep, sleep_ms, SRS_PERF_MW_MSGS, onb_sbuf, realtime);
#endif
    
    mw_sleep = sleep_ms;
}

void SrsRtmpConn::set_sock_options()
{
    SrsRequest* req = info->req;
    
    bool nvalue = _srs_config->get_tcp_nodelay(req->vhost);
    if (nvalue != tcp_nodelay) {
        tcp_nodelay = nvalue;
#ifdef SRS_PERF_TCP_NODELAY
        int fd = st_netfd_fileno(stfd);
        
        socklen_t nb_v = sizeof(int);
        
        int ov = 0;
        getsockopt(fd, IPPROTO_TCP, TCP_NODELAY, &ov, &nb_v);
        
        int v = tcp_nodelay;
        // set the socket send buffer when required larger buffer
        if (setsockopt(fd, IPPROTO_TCP, TCP_NODELAY, &v, nb_v) < 0) {
            srs_warn("set sock TCP_NODELAY=%d failed.", v);
        }
        getsockopt(fd, IPPROTO_TCP, TCP_NODELAY, &v, &nb_v);
        
        srs_trace("set TCP_NODELAY %d=>%d", ov, v);
#else
        srs_warn("SRS_PERF_TCP_NODELAY is disabled but tcp_nodelay configed.");
#endif
    }
}

int SrsRtmpConn::check_edge_token_traverse_auth()
{
    int ret = ERROR_SUCCESS;
    
    SrsRequest* req = info->req;
    srs_assert(req);
    
    vector<string> args = _srs_config->get_vhost_edge_origin(req->vhost)->args;
    if (args.empty()) {
        return ret;
    }
    
    for (int i = 0; i < (int)args.size(); i++) {
        string hostport = args.at(i);
        
        // select the origin.
        string server;
        int port = SRS_CONSTS_RTMP_DEFAULT_PORT;
        srs_parse_hostport(hostport, server, port);
        
        SrsTcpClient* transport = new SrsTcpClient(server, port, SRS_EDGE_TOKEN_TRAVERSE_TMMS);
        SrsAutoFree(SrsTcpClient, transport);
        
        if ((ret = transport->connect()) != ERROR_SUCCESS) {
            srs_warn("Illegal edge token, tcUrl=%s to server=%s, port=%d. ret=%d", req->tcUrl.c_str(), server.c_str(), port, ret);
            continue;
        }
        
        SrsRtmpClient* client = new SrsRtmpClient(transport);
        SrsAutoFree(SrsRtmpClient, client);
        
        return do_token_traverse_auth(client);
    }
    
    ret = ERROR_EDGE_PORT_INVALID;
    srs_error("Illegal edge token, server=%d. ret=%d", (int)args.size(), ret);
    return ret;
}

int SrsRtmpConn::do_token_traverse_auth(SrsRtmpClient* client)
{
    int ret = ERROR_SUCCESS;
    
    SrsRequest* req = info->req;
    srs_assert(client);
    
    client->set_recv_timeout(SRS_CONSTS_RTMP_TMMS);
    client->set_send_timeout(SRS_CONSTS_RTMP_TMMS);
    
    if ((ret = client->handshake()) != ERROR_SUCCESS) {
        srs_error("handshake with server failed. ret=%d", ret);
        return ret;
    }
    
    // for token tranverse, always take the debug info(which carries token).
    if ((ret = client->connect_app(req->app, req->tcUrl, req, true, NULL)) != ERROR_SUCCESS) {
        srs_error("connect with server failed, tcUrl=%s. ret=%d", req->tcUrl.c_str(), ret);
        return ret;
    }
    
    srs_trace("edge token auth ok, tcUrl=%s", req->tcUrl.c_str());
    
    return ret;
}

int SrsRtmpConn::on_disconnect()
{
    int ret = ERROR_SUCCESS;
    
    http_hooks_on_close();
    
#ifdef SRS_AUTO_KAFKA
    if ((ret = _srs_kafka->on_close(srs_id())) != ERROR_SUCCESS) {
        srs_error("notify kafka failed. ret=%d", ret);
        return ret;
    }
#endif
    
    // TODO: implements it.
    
    return ret;
}

int SrsRtmpConn::http_hooks_on_connect()
{
    int ret = ERROR_SUCCESS;
    
    SrsRequest* req = info->req;
    
    if (!_srs_config->get_vhost_http_hooks_enabled(req->vhost)) {
        return ret;
    }
    
    // the http hooks will cause context switch,
    // so we must copy all hooks for the on_connect may freed.
    // @see https://github.com/ossrs/srs/issues/475
    vector<string> hooks;
    
    if (true) {
        SrsConfDirective* conf = _srs_config->get_vhost_on_connect(req->vhost);
        
        if (!conf) {
            srs_info("ignore the empty http callback: on_connect");
            return ret;
        }
        
        hooks = conf->args;
    }
    
    for (int i = 0; i < (int)hooks.size(); i++) {
        std::string url = hooks.at(i);
        if ((ret = SrsHttpHooks::on_connect(url, req)) != ERROR_SUCCESS) {
            srs_error("hook client on_connect failed. url=%s, ret=%d", url.c_str(), ret);
            return ret;
        }
    }
    
    return ret;
}

void SrsRtmpConn::http_hooks_on_close()
{
    SrsRequest* req = info->req;
    
    if (!_srs_config->get_vhost_http_hooks_enabled(req->vhost)) {
        return;
    }
    
    // the http hooks will cause context switch,
    // so we must copy all hooks for the on_connect may freed.
    // @see https://github.com/ossrs/srs/issues/475
    vector<string> hooks;
    
    if (true) {
        SrsConfDirective* conf = _srs_config->get_vhost_on_close(req->vhost);
        
        if (!conf) {
            srs_info("ignore the empty http callback: on_close");
            return;
        }
        
        hooks = conf->args;
    }
    
    for (int i = 0; i < (int)hooks.size(); i++) {
        std::string url = hooks.at(i);
        SrsHttpHooks::on_close(url, req, kbps->get_send_bytes(), kbps->get_recv_bytes());
    }
}

int SrsRtmpConn::http_hooks_on_publish()
{
    int ret = ERROR_SUCCESS;
    
    SrsRequest* req = info->req;
    
    if (!_srs_config->get_vhost_http_hooks_enabled(req->vhost)) {
        return ret;
    }
    
    // the http hooks will cause context switch,
    // so we must copy all hooks for the on_connect may freed.
    // @see https://github.com/ossrs/srs/issues/475
    vector<string> hooks;
    
    if (true) {
        SrsConfDirective* conf = _srs_config->get_vhost_on_publish(req->vhost);
        
        if (!conf) {
            srs_info("ignore the empty http callback: on_publish");
            return ret;
        }
        
        hooks = conf->args;
    }
    
    for (int i = 0; i < (int)hooks.size(); i++) {
        std::string url = hooks.at(i);
        if ((ret = SrsHttpHooks::on_publish(url, req)) != ERROR_SUCCESS) {
            srs_error("hook client on_publish failed. url=%s, ret=%d", url.c_str(), ret);
            return ret;
        }
    }
    
    return ret;
}

void SrsRtmpConn::http_hooks_on_unpublish()
{
    SrsRequest* req = info->req;
    
    if (!_srs_config->get_vhost_http_hooks_enabled(req->vhost)) {
        return;
    }
    
    // the http hooks will cause context switch,
    // so we must copy all hooks for the on_connect may freed.
    // @see https://github.com/ossrs/srs/issues/475
    vector<string> hooks;
    
    if (true) {
        SrsConfDirective* conf = _srs_config->get_vhost_on_unpublish(req->vhost);
        
        if (!conf) {
            srs_info("ignore the empty http callback: on_unpublish");
            return;
        }
        
        hooks = conf->args;
    }
    
    for (int i = 0; i < (int)hooks.size(); i++) {
        std::string url = hooks.at(i);
        SrsHttpHooks::on_unpublish(url, req);
    }
}

int SrsRtmpConn::http_hooks_on_play()
{
    int ret = ERROR_SUCCESS;
    
    SrsRequest* req = info->req;
    
    if (!_srs_config->get_vhost_http_hooks_enabled(req->vhost)) {
        return ret;
    }
    
    // the http hooks will cause context switch,
    // so we must copy all hooks for the on_connect may freed.
    // @see https://github.com/ossrs/srs/issues/475
    vector<string> hooks;
    
    if (true) {
        SrsConfDirective* conf = _srs_config->get_vhost_on_play(req->vhost);
        
        if (!conf) {
            srs_info("ignore the empty http callback: on_play");
            return ret;
        }
        
        hooks = conf->args;
    }
    
    for (int i = 0; i < (int)hooks.size(); i++) {
        std::string url = hooks.at(i);
        if ((ret = SrsHttpHooks::on_play(url, req)) != ERROR_SUCCESS) {
            srs_error("hook client on_play failed. url=%s, ret=%d", url.c_str(), ret);
            return ret;
        }
    }
    
    return ret;
}

void SrsRtmpConn::http_hooks_on_stop()
{
    SrsRequest* req = info->req;
    
    if (!_srs_config->get_vhost_http_hooks_enabled(req->vhost)) {
        return;
    }
    
    // the http hooks will cause context switch,
    // so we must copy all hooks for the on_connect may freed.
    // @see https://github.com/ossrs/srs/issues/475
    vector<string> hooks;
    
    if (true) {
        SrsConfDirective* conf = _srs_config->get_vhost_on_stop(req->vhost);
        
        if (!conf) {
            srs_info("ignore the empty http callback: on_stop");
            return;
        }
        
        hooks = conf->args;
    }
    
    for (int i = 0; i < (int)hooks.size(); i++) {
        std::string url = hooks.at(i);
        SrsHttpHooks::on_stop(url, req);
    }
    
    return;
}
<|MERGE_RESOLUTION|>--- conflicted
+++ resolved
@@ -893,16 +893,8 @@
     if ((ret = acquire_publish(source)) == ERROR_SUCCESS) {
         // use isolate thread to recv,
         // @see: https://github.com/ossrs/srs/issues/237
-<<<<<<< HEAD
         SrsPublishRecvThread trd(rtmp, req, st_netfd_fileno(stfd), 0, this, source);
         
-=======
-        SrsPublishRecvThread trd(rtmp, req, 
-            st_netfd_fileno(stfd), 0, this, source,
-            client_type != SrsRtmpConnFlashPublish,
-            vhost_is_edge);
-
->>>>>>> 33a0abde
         srs_info("start to publish stream %s success", req->stream.c_str());
         ret = do_publishing(source, &trd);
         
