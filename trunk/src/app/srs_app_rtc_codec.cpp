
/**
 * The MIT License (MIT)
 *
 * Copyright (c) 2013-2020 Bepartofyou
 *
 * Permission is hereby granted, free of charge, to any person obtaining a copy of
 * this software and associated documentation files (the "Software"), to deal in
 * the Software without restriction, including without limitation the rights to
 * use, copy, modify, merge, publish, distribute, sublicense, and/or sell copies of
 * the Software, and to permit persons to whom the Software is furnished to do so,
 * subject to the following conditions:
 *
 * The above copyright notice and this permission notice shall be included in all
 * copies or substantial portions of the Software.
 *
 * THE SOFTWARE IS PROVIDED "AS IS", WITHOUT WARRANTY OF ANY KIND, EXPRESS OR
 * IMPLIED, INCLUDING BUT NOT LIMITED TO THE WARRANTIES OF MERCHANTABILITY, FITNESS
 * FOR A PARTICULAR PURPOSE AND NONINFRINGEMENT. IN NO EVENT SHALL THE AUTHORS OR
 * COPYRIGHT HOLDERS BE LIABLE FOR ANY CLAIM, DAMAGES OR OTHER LIABILITY, WHETHER
 * IN AN ACTION OF CONTRACT, TORT OR OTHERWISE, ARISING FROM, OUT OF OR IN
 * CONNECTION WITH THE SOFTWARE OR THE USE OR OTHER DEALINGS IN THE SOFTWARE.
 */

#include <srs_kernel_codec.hpp>
#include <srs_kernel_error.hpp>
#include <srs_app_rtc_codec.hpp>
#include <srs_kernel_log.hpp>

static const int kFrameBufMax   = 40960;
static const int kPacketBufMax  = 8192;

static const char* id2codec_name(SrsAudioCodecId id) 
{
    switch (id) {
    case SrsAudioCodecIdAAC:
        //return "aac";
        return "libfdk_aac";
    case SrsAudioCodecIdOpus:
        return "libopus";
    default:
        return "";
    }
}

SrsAudioDecoder::SrsAudioDecoder(SrsAudioCodecId codec)
    : codec_id_(codec)
{
    frame_ = NULL;
    packet_ = NULL;
    codec_ctx_ = NULL;
}

SrsAudioDecoder::~SrsAudioDecoder()
{
    if (codec_ctx_) {
        avcodec_free_context(&codec_ctx_);
        codec_ctx_ = NULL;
    }
    if (frame_) {
        av_frame_free(&frame_);
        frame_ = NULL;
    }
    if (packet_) {
        av_packet_free(&packet_);
        packet_ = NULL;
    }
}

srs_error_t SrsAudioDecoder::initialize()
{
    srs_error_t err = srs_success;

    //check codec name,only support "aac","opus"
    if (codec_id_ != SrsAudioCodecIdAAC && codec_id_ != SrsAudioCodecIdOpus) {
        return srs_error_new(ERROR_RTC_RTP_MUXER, "Invalid codec name %d", codec_id_);
    }

    const char* codec_name = id2codec_name(codec_id_);
    const AVCodec *codec = avcodec_find_decoder_by_name(codec_name);
    if (!codec) {
        return srs_error_new(ERROR_RTC_RTP_MUXER, "Codec not found by name %d(%s)", codec_id_, codec_name);
    }

    codec_ctx_ = avcodec_alloc_context3(codec);
    if (!codec_ctx_) {
        return srs_error_new(ERROR_RTC_RTP_MUXER, "Could not allocate audio codec context");
    }

    if (avcodec_open2(codec_ctx_, codec, NULL) < 0) {
        return srs_error_new(ERROR_RTC_RTP_MUXER, "Could not open codec");
    }

    frame_ = av_frame_alloc();
    if (!frame_) {
        return srs_error_new(ERROR_RTC_RTP_MUXER, "Could not allocate audio frame");
    }

    packet_ = av_packet_alloc();
    if (!packet_) {
        return srs_error_new(ERROR_RTC_RTP_MUXER, "Could not allocate audio packet");
    }

    return err;
}

srs_error_t SrsAudioDecoder::decode(SrsSample *pkt, char *buf, int &size)
{
    srs_error_t err = srs_success;

    packet_->data = (uint8_t *)pkt->bytes;
    packet_->size = pkt->size;

    int ret = avcodec_send_packet(codec_ctx_, packet_);
    if (ret < 0) {
        return srs_error_new(ERROR_RTC_RTP_MUXER, "Error submitting the packet to the decoder");
    }

    int max = size;
    size = 0;

    while (ret >= 0) {
        ret = avcodec_receive_frame(codec_ctx_, frame_);
        if (ret == AVERROR(EAGAIN) || ret == AVERROR_EOF) {
            return err;
        } else if (ret < 0) {
            return srs_error_new(ERROR_RTC_RTP_MUXER, "Error during decoding");
        }

        int pcm_size = av_get_bytes_per_sample(codec_ctx_->sample_fmt);
        if (pcm_size < 0) {
            return srs_error_new(ERROR_RTC_RTP_MUXER, "Failed to calculate data size");
        }

<<<<<<< HEAD
        if ( codec_ctx_->frame_size == 0) {
           codec_ctx_->frame_size = frame_->nb_samples;
        }

        for (int i = 0; i < frame_->nb_samples; i++) {
            if (size + pcm_size * codec_ctx_->channels <= max) {
                memcpy(buf + size,frame_->data[0] + pcm_size*codec_ctx_->channels * i, pcm_size * codec_ctx_->channels);
                size += pcm_size * codec_ctx_->channels;
=======
        // @see https://github.com/ossrs/srs/pull/2011/files
        for (int i = 0; i < codec_ctx_->channels; i++) {
            if (size + pcm_size * frame_->nb_samples <= max) {
                memcpy(buf + size,frame_->data[i],pcm_size * frame_->nb_samples);
                size += pcm_size * frame_->nb_samples;
>>>>>>> 25145b94
            }
        }
    }

    return err;
}

AVCodecContext* SrsAudioDecoder::codec_ctx()
{
    return codec_ctx_;
}

SrsAudioEncoder::SrsAudioEncoder(SrsAudioCodecId codec, int samplerate, int channels)
    : channels_(channels),
    sampling_rate_(samplerate),
    codec_id_(codec),
    want_bytes_(0)
{
    codec_ctx_ = NULL;
}

SrsAudioEncoder::~SrsAudioEncoder()
{
    if (codec_ctx_) {
        avcodec_free_context(&codec_ctx_);
    }

    if (frame_) {
        av_frame_free(&frame_);
    }
    
}

srs_error_t SrsAudioEncoder::initialize()
{
    srs_error_t err = srs_success;

    if (codec_id_ != SrsAudioCodecIdAAC && codec_id_ != SrsAudioCodecIdOpus) {
        return srs_error_new(ERROR_RTC_RTP_MUXER, "Invalid codec name %d", codec_id_);
    }

    frame_ = av_frame_alloc();
    if (!frame_) {
        return srs_error_new(ERROR_RTC_RTP_MUXER, "Could not allocate audio frame");
    }

    const char* codec_name = id2codec_name(codec_id_);
    const AVCodec *codec = avcodec_find_encoder_by_name(codec_name);
    if (!codec) {
        return srs_error_new(ERROR_RTC_RTP_MUXER, "Codec not found by name %d(%s)", codec_id_, codec_name);
    }

    codec_ctx_ = avcodec_alloc_context3(codec);
    if (!codec_ctx_) {
        return srs_error_new(ERROR_RTC_RTP_MUXER, "Could not allocate audio codec context");
    }

    codec_ctx_->sample_rate = sampling_rate_;
    codec_ctx_->channels = channels_;
    codec_ctx_->channel_layout = av_get_default_channel_layout(channels_);
    codec_ctx_->bit_rate = 48000;
    if (codec_id_ == SrsAudioCodecIdOpus) {
        codec_ctx_->sample_fmt = AV_SAMPLE_FMT_S16;
        //TODO: for more level setting
        codec_ctx_->compression_level = 1;
    } else if (codec_id_ == SrsAudioCodecIdAAC) {
        // codec_ctx_->sample_fmt = AV_SAMPLE_FMT_FLTP;
        codec_ctx_->sample_fmt = AV_SAMPLE_FMT_S16;
    }

    // TODO: FIXME: Show detail error.
    if (avcodec_open2(codec_ctx_, codec, NULL) < 0) {
        return srs_error_new(ERROR_RTC_RTP_MUXER, "Could not open codec");
    }

    want_bytes_ = codec_ctx_->channels * codec_ctx_->frame_size * av_get_bytes_per_sample(codec_ctx_->sample_fmt);

    frame_->format = codec_ctx_->sample_fmt;
    frame_->nb_samples = codec_ctx_->frame_size;
    frame_->channel_layout = codec_ctx_->channel_layout;

    if (av_frame_get_buffer(frame_, 0) < 0) {
        return srs_error_new(ERROR_RTC_RTP_MUXER, "Could not get audio frame buffer");
    }

    return err;
}

int SrsAudioEncoder::want_bytes()
{
    return want_bytes_;
}

srs_error_t SrsAudioEncoder::encode(SrsSample *frame, char *buf, int &size)
{
    srs_error_t err = srs_success;

    if (want_bytes_ > 0 && frame->size != want_bytes_) {
        return srs_error_new(ERROR_RTC_RTP_MUXER, "invalid frame size %d, should be %d", frame->size, want_bytes_);
    }

    // TODO: Directly use frame?
    memcpy(frame_->data[0], frame->bytes, frame->size);  

    /* send the frame for encoding */
    int r0 = avcodec_send_frame(codec_ctx_, frame_);
    if (r0 < 0) {
        return srs_error_new(ERROR_RTC_RTP_MUXER, "Error sending the frame to the encoder, %d", r0);
    }

    AVPacket pkt;
    av_init_packet(&pkt);
    pkt.data = NULL;
    pkt.size = 0;

    /* read all the available output packets (in general there may be any
     * number of them */
    size = 0;
    while (r0 >= 0) {
        r0 = avcodec_receive_packet(codec_ctx_, &pkt);
        if (r0 == AVERROR(EAGAIN) || r0 == AVERROR_EOF) {
            break;
        } else if (r0 < 0) {
            return srs_error_new(ERROR_RTC_RTP_MUXER, "Error during decoding %d", r0);
        }

        //TODO: fit encoder out more pkt
        memcpy(buf, pkt.data, pkt.size);
        size = pkt.size;
        av_packet_unref(&pkt);

        // TODO: FIXME: Refine api, got more than one packets.
    }

    return err;
}

AVCodecContext* SrsAudioEncoder::codec_ctx()
{
    return codec_ctx_;
}

SrsAudioResample::SrsAudioResample(int src_rate, int src_layout, enum AVSampleFormat src_fmt,
    int src_nb, int dst_rate, int dst_layout, AVSampleFormat dst_fmt)
    : src_rate_(src_rate),
    src_ch_layout_(src_layout),
    src_sample_fmt_(src_fmt),
    src_nb_samples_(src_nb),
    dst_rate_(dst_rate),
    dst_ch_layout_(dst_layout),
    dst_sample_fmt_(dst_fmt)
{
    src_nb_channels_ = 0;
    dst_nb_channels_ = 0;
    src_linesize_ = 0;
    dst_linesize_ = 0;
    dst_nb_samples_ = 0;
    src_data_ = NULL;
    dst_data_ = 0;

    max_dst_nb_samples_ = 0;
    swr_ctx_ = NULL;
}

SrsAudioResample::~SrsAudioResample()
{
    if (src_data_) {
        av_freep(&src_data_[0]);
        av_freep(&src_data_);
        src_data_ = NULL;
    }
    if (dst_data_) {
        av_freep(&dst_data_[0]);
        av_freep(&dst_data_);
        dst_data_ = NULL;
    }
    if (swr_ctx_) {
        swr_free(&swr_ctx_);
        swr_ctx_ = NULL;
    }
}

srs_error_t SrsAudioResample::initialize()
{
    srs_error_t err = srs_success;

    swr_ctx_ = swr_alloc();
    if (!swr_ctx_) {
        return srs_error_new(ERROR_RTC_RTP_MUXER, "Could not allocate resampler context");
    }

    av_opt_set_int(swr_ctx_, "in_channel_layout",    src_ch_layout_, 0);
    av_opt_set_int(swr_ctx_, "in_sample_rate",       src_rate_, 0);
    av_opt_set_sample_fmt(swr_ctx_, "in_sample_fmt", src_sample_fmt_, 0);

    av_opt_set_int(swr_ctx_, "out_channel_layout",    dst_ch_layout_, 0);
    av_opt_set_int(swr_ctx_, "out_sample_rate",       dst_rate_, 0);
    av_opt_set_sample_fmt(swr_ctx_, "out_sample_fmt", dst_sample_fmt_, 0);

    int ret;
    if ((ret = swr_init(swr_ctx_)) < 0) {
        return srs_error_new(ERROR_RTC_RTP_MUXER, "Failed to initialize the resampling context");
    }

    src_nb_channels_ = av_get_channel_layout_nb_channels(src_ch_layout_);
    ret = av_samples_alloc_array_and_samples(&src_data_, &src_linesize_, src_nb_channels_,
                                             src_nb_samples_, src_sample_fmt_, 0);
    if (ret < 0) {
        return srs_error_new(ERROR_RTC_RTP_MUXER, "Could not allocate source samples");
    }

    max_dst_nb_samples_ = dst_nb_samples_ =
        av_rescale_rnd(src_nb_samples_, dst_rate_, src_rate_, AV_ROUND_UP);

    dst_nb_channels_ = av_get_channel_layout_nb_channels(dst_ch_layout_);
    ret = av_samples_alloc_array_and_samples(&dst_data_, &dst_linesize_, dst_nb_channels_,
                                             dst_nb_samples_, dst_sample_fmt_, 0);
    if (ret < 0) {
        return srs_error_new(ERROR_RTC_RTP_MUXER, "Could not allocate destination samples");
    }

    return err;
}

srs_error_t SrsAudioResample::resample(SrsSample *pcm, char *buf, int &size)
{
    srs_error_t err = srs_success;

    int ret, plane = 1;
    if (src_sample_fmt_ == AV_SAMPLE_FMT_FLTP) {
        plane = 2;
    }
    if (src_linesize_ * plane < pcm->size || pcm->size < 0) {
        return srs_error_new(ERROR_RTC_RTP_MUXER, "size not ok");
    }
    memcpy(src_data_[0], pcm->bytes, pcm->size);

    dst_nb_samples_ = av_rescale_rnd(swr_get_delay(swr_ctx_, src_rate_) +
                                    src_nb_samples_, dst_rate_, src_rate_, AV_ROUND_UP);
    if (dst_nb_samples_ > max_dst_nb_samples_) {
        av_freep(&dst_data_[0]);
        ret = av_samples_alloc(dst_data_, &dst_linesize_, dst_nb_channels_,
                                dst_nb_samples_, dst_sample_fmt_, 1);
        if (ret < 0) {
            return srs_error_new(ERROR_RTC_RTP_MUXER, "alloc error");
        }
        max_dst_nb_samples_ = dst_nb_samples_;
    }

    ret = swr_convert(swr_ctx_, dst_data_, dst_nb_samples_, (const uint8_t **)src_data_, src_nb_samples_);
    if (ret < 0) {
       return srs_error_new(ERROR_RTC_RTP_MUXER, "Error while converting"); 
    }

    int dst_bufsize = av_samples_get_buffer_size(&dst_linesize_, dst_nb_channels_,
                                                ret, dst_sample_fmt_, 1);
    if (dst_bufsize < 0) {
        return srs_error_new(ERROR_RTC_RTP_MUXER, "Could not get sample buffer size"); 
    }

    int max = size;
    size = 0;
    if (max >= dst_bufsize) {
        memcpy(buf, dst_data_[0], dst_bufsize);
        size = dst_bufsize;
    }

    return err;
}

SrsAudioRecode::SrsAudioRecode(SrsAudioCodecId src_codec, SrsAudioCodecId dst_codec,int channels, int samplerate)
    : dst_channels_(channels),
    dst_samplerate_(samplerate),
    src_codec_(src_codec),
    dst_codec_(dst_codec)
{
    size_ = 0;
    data_ = NULL;

    dec_ = NULL;
    enc_ = NULL;
    resample_ = NULL;

    fw_audio_dec = new SrsFileWriter();
    fw_audio_res = new SrsFileWriter();
    fw_audio_enc = new SrsFileWriter();
}

SrsAudioRecode::~SrsAudioRecode()
{
    srs_freep(dec_);
    srs_freep(enc_);
    srs_freep(resample_);
    srs_freepa(data_);

    srs_freep(fw_audio_dec);
    srs_freep(fw_audio_res);
    srs_freep(fw_audio_enc);
}

srs_error_t SrsAudioRecode::initialize()
{
    srs_error_t err = srs_success;

    dec_ = new SrsAudioDecoder(src_codec_);
    if ((err = dec_->initialize()) != srs_success) {
        return srs_error_wrap(err, "dec init");
    }

    enc_ = new SrsAudioEncoder(dst_codec_, dst_samplerate_, dst_channels_);
    if ((err = enc_->initialize()) != srs_success) {
        return srs_error_wrap(err, "enc init");
    }
    
    enc_want_bytes_ = enc_->want_bytes();
    if (enc_want_bytes_ > 0) {
        data_ = new char[enc_want_bytes_];
        srs_assert(data_);
    }

    return err;
}

srs_error_t SrsAudioRecode::transcode(SrsSample *pkt, char **buf, int *buf_len, int &n)
{
    srs_error_t err = srs_success;
    
    if (!dec_) {
        return srs_error_new(ERROR_RTC_RTP_MUXER, "dec_ nullptr");
    }

    int decode_len = kPacketBufMax;
    static char decode_buffer[kPacketBufMax];
    if ((err = dec_->decode(pkt, decode_buffer, decode_len)) != srs_success) {
        return srs_error_wrap(err, "decode error");
    }

    if (!resample_) {
        int channel_layout = av_get_default_channel_layout(dst_channels_);
        AVCodecContext *codec_ctx = dec_->codec_ctx();
        resample_ = new SrsAudioResample(codec_ctx->sample_rate, (int)codec_ctx->channel_layout, \
                        codec_ctx->sample_fmt, codec_ctx->frame_size, dst_samplerate_, channel_layout, \
                        enc_->codec_ctx()->sample_fmt);
        if ((err = resample_->initialize()) != srs_success) {
            return srs_error_wrap(err, "init resample");
        }
    }

    SrsSample pcm;
    pcm.bytes = decode_buffer;
    pcm.size = decode_len;
    int resample_len = kFrameBufMax;
    static char resample_buffer[kFrameBufMax];
    static char encode_buffer[kPacketBufMax];
    if ((err = resample_->resample(&pcm, resample_buffer, resample_len)) != srs_success) {
        return srs_error_wrap(err, "resample error");
    }

    n = 0;
    // We can encode it in one time.
    if (enc_want_bytes_ <= 0) {
        int encode_len;
        pcm.bytes = (char *)data_;
        pcm.size = size_;
        if ((err = enc_->encode(&pcm, encode_buffer, encode_len)) != srs_success) {
            return srs_error_wrap(err, "encode error");
        }

        memcpy(buf[n], encode_buffer, encode_len);
        buf_len[n] = encode_len;
        n++;

        return err;
    }

    // Need to refill the sample to data, because the frame size is not matched to encoder.
    int data_left = resample_len;
    if (size_ + data_left < enc_want_bytes_) {
        memcpy(data_ + size_, resample_buffer, data_left);
        size_ += data_left;
        return err;
    }

    int index = 0;
    while (1) {
        data_left = data_left - (enc_want_bytes_ - size_);
        memcpy(data_ + size_, resample_buffer + index, enc_want_bytes_ - size_);
        index += enc_want_bytes_ - size_;
        size_ += enc_want_bytes_ - size_;

        int encode_len;
        pcm.bytes = (char *)data_;
        pcm.size = size_;
        if ((err = enc_->encode(&pcm, encode_buffer, encode_len)) != srs_success) {
            return srs_error_wrap(err, "encode error");
        }

        if (encode_len > 0) {
            memcpy(buf[n], encode_buffer, encode_len);
            buf_len[n] = encode_len;
            n++;
        }

        size_ = 0;
        if(!data_left) {
            break;
        }

        if(data_left < enc_want_bytes_) {
            memcpy(data_ + size_, resample_buffer + index, data_left);
            size_ += data_left;
            break;
        }
    }

    return err;
}

AVCodecContext* SrsAudioRecode::dec_codec_ctx() {
    return dec_->codec_ctx();
}

AVCodecContext* SrsAudioRecode::enc_codec_ctx() {
    return enc_->codec_ctx();
}<|MERGE_RESOLUTION|>--- conflicted
+++ resolved
@@ -132,22 +132,24 @@
             return srs_error_new(ERROR_RTC_RTP_MUXER, "Failed to calculate data size");
         }
 
-<<<<<<< HEAD
         if ( codec_ctx_->frame_size == 0) {
            codec_ctx_->frame_size = frame_->nb_samples;
         }
 
-        for (int i = 0; i < frame_->nb_samples; i++) {
-            if (size + pcm_size * codec_ctx_->channels <= max) {
-                memcpy(buf + size,frame_->data[0] + pcm_size*codec_ctx_->channels * i, pcm_size * codec_ctx_->channels);
-                size += pcm_size * codec_ctx_->channels;
-=======
-        // @see https://github.com/ossrs/srs/pull/2011/files
-        for (int i = 0; i < codec_ctx_->channels; i++) {
-            if (size + pcm_size * frame_->nb_samples <= max) {
-                memcpy(buf + size,frame_->data[i],pcm_size * frame_->nb_samples);
-                size += pcm_size * frame_->nb_samples;
->>>>>>> 25145b94
+        if (SrsAudioCodecIdAAC == codec_id_) {
+            // @see https://github.com/ossrs/srs/pull/2011/files
+            for (int i = 0; i < codec_ctx_->channels; i++) {
+                if (size + pcm_size * frame_->nb_samples <= max) {
+                    memcpy(buf + size,frame_->data[i],pcm_size * frame_->nb_samples);
+                    size += pcm_size * frame_->nb_samples;
+                }
+            }
+        } else {
+            for (int i = 0; i < frame_->nb_samples; i++) {
+                if (size + pcm_size * codec_ctx_->channels <= max) {
+                    memcpy(buf + size,frame_->data[0] + pcm_size*codec_ctx_->channels * i, pcm_size * codec_ctx_->channels);
+                    size += pcm_size * codec_ctx_->channels;
+                }
             }
         }
     }
