//
// Copyright (c) 2013-2021 The SRS Authors
//
// SPDX-License-Identifier: MIT or MulanPSL-2.0
//

#ifndef SRS_APP_SOURCE_HPP
#define SRS_APP_SOURCE_HPP

#include <srs_core.hpp>

#include <map>
#include <vector>
#include <string>

#include <srs_app_st.hpp>
#include <srs_app_reload.hpp>
#include <srs_core_performance.hpp>
#include <srs_service_st.hpp>
#include <srs_app_hourglass.hpp>

class SrsFormat;
class SrsRtmpFormat;
class SrsLiveConsumer;
class SrsPlayEdge;
class SrsPublishEdge;
class SrsLiveSource;
class SrsCommonMessage;
class SrsOnMetaDataPacket;
class SrsSharedPtrMessage;
class SrsForwarder;
class SrsRequest;
class SrsStSocket;
class SrsRtmpServer;
class SrsEdgeProxyContext;
class SrsMessageArray;
class SrsNgExec;
class SrsMessageHeader;
class SrsHls;
class SrsRtc;
class SrsDvr;
class SrsDash;
class SrsEncoder;
class SrsBuffer;
#ifdef SRS_HDS
class SrsHds;
#endif

// The time jitter algorithm:
// 1. full, to ensure stream start at zero, and ensure stream monotonically increasing.
// 2. zero, only ensure sttream start at zero, ignore timestamp jitter.
// 3. off, disable the time jitter algorithm, like atc.
enum SrsRtmpJitterAlgorithm
{
    SrsRtmpJitterAlgorithmFULL = 0x01,
    SrsRtmpJitterAlgorithmZERO,
    SrsRtmpJitterAlgorithmOFF
};
int srs_time_jitter_string2int(std::string time_jitter);

// Time jitter detect and correct, to ensure the rtmp stream is monotonically.
class SrsRtmpJitter
{
private:
    int64_t last_pkt_time;
    int64_t last_pkt_correct_time;
public:
    SrsRtmpJitter();
    virtual ~SrsRtmpJitter();
public:
    // detect the time jitter and correct it.
    // @param ag the algorithm to use for time jitter.
    virtual srs_error_t correct(SrsSharedPtrMessage* msg, SrsRtmpJitterAlgorithm ag);
    // Get current client time, the last packet time.
    virtual int64_t get_time();
};

#ifdef SRS_PERF_QUEUE_FAST_VECTOR
// To alloc and increase fixed space, fast remove and insert for msgs sender.
class SrsFastVector
{
private:
    SrsSharedPtrMessage** msgs;
    int nb_msgs;
    int count;
public:
    SrsFastVector();
    virtual ~SrsFastVector();
public:
    virtual int size();
    virtual int begin();
    virtual int end();
    virtual SrsSharedPtrMessage** data();
    virtual SrsSharedPtrMessage* at(int index);
    virtual void clear();
    virtual void erase(int _begin, int _end);
    virtual void push_back(SrsSharedPtrMessage* msg);
    virtual void free();
};
#endif

// The message queue for the consumer(client), forwarder.
// We limit the size in seconds, drop old messages(the whole gop) if full.
class SrsMessageQueue
{
private:
    // The start and end time.
    srs_utime_t av_start_time;
    srs_utime_t av_end_time;
private:
	// Whether do logging when shrinking.
    bool _ignore_shrink;
    // The max queue size, shrink if exceed it.
    srs_utime_t max_queue_size;
#ifdef SRS_PERF_QUEUE_FAST_VECTOR
    SrsFastVector msgs;
#else
    std::vector<SrsSharedPtrMessage*> msgs;
#endif
public:
    SrsMessageQueue(bool ignore_shrink = false);
    virtual ~SrsMessageQueue();
public:
    // Get the size of queue.
    virtual int size();
    // Get the duration of queue.
    virtual srs_utime_t duration();
    // Set the queue size
    // @param queue_size the queue size in srs_utime_t.
    virtual void set_queue_size(srs_utime_t queue_size);
public:
    // Enqueue the message, the timestamp always monotonically.
    // @param msg, the msg to enqueue, user never free it whatever the return code.
    // @param is_overflow, whether overflow and shrinked. NULL to ignore.
    virtual srs_error_t enqueue(SrsSharedPtrMessage* msg, bool* is_overflow = NULL);
    // Get packets in consumer queue.
    // @pmsgs SrsSharedPtrMessage*[], used to store the msgs, user must alloc it.
    // @count the count in array, output param.
    // @max_count the max count to dequeue, must be positive.
    virtual srs_error_t dump_packets(int max_count, SrsSharedPtrMessage** pmsgs, int& count);
    // Dumps packets to consumer, use specified args.
    // @remark the atc/tba/tbv/ag are same to SrsLiveConsumer.enqueue().
    virtual srs_error_t dump_packets(SrsLiveConsumer* consumer, bool atc, SrsRtmpJitterAlgorithm ag);
private:
    // Remove a gop from the front.
    // if no iframe found, clear it.
    virtual void shrink();
public:
    // clear all messages in queue.
    virtual void clear();
};

// The wakable used for some object
// which is waiting on cond.
class ISrsWakable
{
public:
    ISrsWakable();
    virtual ~ISrsWakable();
public:
    // when the consumer(for player) got msg from recv thread,
    // it must be processed for maybe it's a close msg, so the cond
    // wait must be wakeup.
    virtual void wakeup() = 0;
};

// The consumer for SrsLiveSource, that is a play client.
class SrsLiveConsumer : public ISrsWakable
{
private:
    SrsRtmpJitter* jitter;
    SrsLiveSource* source;
    SrsMessageQueue* queue;
    bool paused;
    // when source id changed, notice all consumers
    bool should_update_source_id;
#ifdef SRS_PERF_QUEUE_COND_WAIT
    // The cond wait for mw.
    srs_cond_t mw_wait;
    bool mw_waiting;
    int mw_min_msgs;
    srs_utime_t mw_duration;
#endif
public:
    SrsLiveConsumer(SrsLiveSource* s);
    virtual ~SrsLiveConsumer();
public:
    // Set the size of queue.
    virtual void set_queue_size(srs_utime_t queue_size);
    // when source id changed, notice client to print.
    virtual void update_source_id();
public:
    // Get current client time, the last packet time.
    virtual int64_t get_time();
    // Enqueue an shared ptr message.
    // @param shared_msg, directly ptr, copy it if need to save it.
    // @param whether atc, donot use jitter correct if true.
    // @param ag the algorithm of time jitter.
    virtual srs_error_t enqueue(SrsSharedPtrMessage* shared_msg, bool atc, SrsRtmpJitterAlgorithm ag);
    // Get packets in consumer queue.
    // @param msgs the msgs array to dump packets to send.
    // @param count the count in array, intput and output param.
    // @remark user can specifies the count to get specified msgs; 0 to get all if possible.
    virtual srs_error_t dump_packets(SrsMessageArray* msgs, int& count);
#ifdef SRS_PERF_QUEUE_COND_WAIT
    // wait for messages incomming, atleast nb_msgs and in duration.
    // @param nb_msgs the messages count to wait.
    // @param msgs_duration the messages duration to wait.
    virtual void wait(int nb_msgs, srs_utime_t msgs_duration);
#endif
    // when client send the pause message.
    virtual srs_error_t on_play_client_pause(bool is_pause);
// Interface ISrsWakable
public:
    // when the consumer(for player) got msg from recv thread,
    // it must be processed for maybe it's a close msg, so the cond
    // wait must be wakeup.
    virtual void wakeup();
};

// cache a gop of video/audio data,
// delivery at the connect of flash player,
// To enable it to fast startup.
class SrsGopCache
{
private:
    // if disabled the gop cache,
    // The client will wait for the next keyframe for h264,
    // and will be black-screen.
    bool enable_gop_cache;
    // The video frame count, avoid cache for pure audio stream.
    int cached_video_count;
    // when user disabled video when publishing, and gop cache enalbed,
    // We will cache the audio/video for we already got video, but we never
    // know when to clear the gop cache, for there is no video in future,
    // so we must guess whether user disabled the video.
    // when we got some audios after laster video, for instance, 600 audio packets,
    // about 3s(26ms per packet) 115 audio packets, clear gop cache.
    //
    // @remark, it is ok for performance, for when we clear the gop cache,
    //       gop cache is disabled for pure audio stream.
    // @see: https://github.com/ossrs/srs/issues/124
    int audio_after_last_video_count;
    // cached gop.
    std::vector<SrsSharedPtrMessage*> gop_cache;
public:
    SrsGopCache();
    virtual ~SrsGopCache();
public:
    // cleanup when system quit.
    virtual void dispose();
    // To enable or disable the gop cache.
    virtual void set(bool v);
    virtual bool enabled();
    // only for h264 codec
    // 1. cache the gop when got h264 video packet.
    // 2. clear gop when got keyframe.
    // @param shared_msg, directly ptr, copy it if need to save it.
    virtual srs_error_t cache(SrsSharedPtrMessage* shared_msg);
    // clear the gop cache.
    virtual void clear();
    // dump the cached gop to consumer.
    virtual srs_error_t dump(SrsLiveConsumer* consumer, bool atc, SrsRtmpJitterAlgorithm jitter_algorithm);
    // used for atc to get the time of gop cache,
    // The atc will adjust the sequence header timestamp to gop cache.
    virtual bool empty();
    // Get the start time of gop cache, in srs_utime_t.
    // @return 0 if no packets.
    virtual srs_utime_t start_time();
    // whether current stream is pure audio,
    // when no video in gop cache, the stream is pure audio right now.
    virtual bool pure_audio();
};

// The handler to handle the event of srs source.
// For example, the http flv streaming module handle the event and
// mount http when rtmp start publishing.
class ISrsLiveSourceHandler
{
public:
    ISrsLiveSourceHandler();
    virtual ~ISrsLiveSourceHandler();
public:
    // when stream start publish, mount stream.
    virtual srs_error_t on_publish(SrsLiveSource* s, SrsRequest* r) = 0;
    // when stream stop publish, unmount stream.
    virtual void on_unpublish(SrsLiveSource* s, SrsRequest* r) = 0;
};

// The mix queue to correct the timestamp for mix_correct algorithm.
class SrsMixQueue
{
private:
    uint32_t nb_videos;
    uint32_t nb_audios;
    std::multimap<int64_t, SrsSharedPtrMessage*> msgs;
public:
    SrsMixQueue();
    virtual ~SrsMixQueue();
public:
    virtual void clear();
    virtual void push(SrsSharedPtrMessage* msg);
    virtual SrsSharedPtrMessage* pop();
};

// The hub for origin is a collection of utilities for origin only,
// For example, DVR, HLS, Forward and Transcode are only available for origin,
// they are meanless for edge server.
class SrsOriginHub : public ISrsReloadHandler
{
private:
    SrsLiveSource* source;
    SrsRequest* req_;
    bool is_active;
private:
    // The format, codec information.
    SrsRtmpFormat* format;
    // hls handler.
    SrsHls* hls;
    // The DASH encoder.
    SrsDash* dash;
    // dvr handler.
    SrsDvr* dvr;
    // transcoding handler.
    SrsEncoder* encoder;
#ifdef SRS_HDS
    // adobe hds(http dynamic streaming).
    SrsHds *hds;
#endif
    // nginx-rtmp exec feature.
    SrsNgExec* ng_exec;
    // To forward stream to other servers
    std::vector<SrsForwarder*> forwarders;
public:
    SrsOriginHub();
    virtual ~SrsOriginHub();
public:
    // Initialize the hub with source and request.
    // @param r The request object, managed by source.
    virtual srs_error_t initialize(SrsLiveSource* s, SrsRequest* r);
    // Dispose the hub, release utilities resource,
    // For example, delete all HLS pieces.
    virtual void dispose();
    // Cycle the hub, process some regular events,
    // For example, dispose hls in cycle.
    virtual srs_error_t cycle();
    // Whether the stream hub is active, or stream is publishing.
    virtual bool active();
public:
    // When got a parsed metadata.
    virtual srs_error_t on_meta_data(SrsSharedPtrMessage* shared_metadata, SrsOnMetaDataPacket* packet);
    // When got a parsed audio packet.
    virtual srs_error_t on_audio(SrsSharedPtrMessage* shared_audio);
    // When got a parsed video packet.
    virtual srs_error_t on_video(SrsSharedPtrMessage* shared_video, bool is_sequence_header);
public:
    // When start publish stream.
    virtual srs_error_t on_publish();
    // When stop publish stream.
    virtual void on_unpublish();
// Internal callback.
public:
    // For the SrsForwarder to callback to request the sequence headers.
    virtual srs_error_t on_forwarder_start(SrsForwarder* forwarder);
    // For the SrsDvr to callback to request the sequence headers.
    virtual srs_error_t on_dvr_request_sh();
// Interface ISrsReloadHandler
public:
    virtual srs_error_t on_reload_vhost_forward(std::string vhost);
    virtual srs_error_t on_reload_vhost_dash(std::string vhost);
    virtual srs_error_t on_reload_vhost_hls(std::string vhost);
    virtual srs_error_t on_reload_vhost_hds(std::string vhost);
    virtual srs_error_t on_reload_vhost_dvr(std::string vhost);
    virtual srs_error_t on_reload_vhost_transcode(std::string vhost);
    virtual srs_error_t on_reload_vhost_exec(std::string vhost);
private:
    virtual srs_error_t create_forwarders();
    virtual srs_error_t create_backend_forwarders(bool& applied);
    virtual void destroy_forwarders();
};

// Each stream have optional meta(sps/pps in sequence header and metadata).
// This class cache and update the meta.
class SrsMetaCache
{
private:
    // The cached metadata, FLV script data tag.
    SrsSharedPtrMessage* meta;
    // The cached video sequence header, for example, sps/pps for h.264.
    SrsSharedPtrMessage* video;
    SrsSharedPtrMessage* previous_video;
    // The cached audio sequence header, for example, asc for aac.
    SrsSharedPtrMessage* audio;
    SrsSharedPtrMessage* previous_audio;
    // The format for sequence header.
    SrsRtmpFormat* vformat;
    SrsRtmpFormat* aformat;
public:
    SrsMetaCache();
    virtual ~SrsMetaCache();
public:
    // Dispose the metadata cache.
    virtual void dispose();
    // For each publishing, clear the metadata cache.
    virtual void clear();
public:
    // Get the cached metadata.
    virtual SrsSharedPtrMessage* data();
    // Get the cached vsh(video sequence header).
    virtual SrsSharedPtrMessage* vsh();
    virtual SrsFormat* vsh_format();
    // Get the cached ash(audio sequence header).
    virtual SrsSharedPtrMessage* ash();
    virtual SrsFormat* ash_format();
    // Dumps cached metadata to consumer.
    // @param dm Whether dumps the metadata.
    // @param ds Whether dumps the sequence header.
    virtual srs_error_t dumps(SrsLiveConsumer* consumer, bool atc, SrsRtmpJitterAlgorithm ag, bool dm, bool ds);
public:
    // Previous exists sequence header.
    virtual SrsSharedPtrMessage* previous_vsh();
    virtual SrsSharedPtrMessage* previous_ash();
    // Update previous sequence header, drop old one, set to new sequence header.
    virtual void update_previous_vsh();
    virtual void update_previous_ash();
public:
    // Update the cached metadata by packet.
    virtual srs_error_t update_data(SrsMessageHeader* header, SrsOnMetaDataPacket* metadata, bool& updated);
    // Update the cached audio sequence header.
    virtual srs_error_t update_ash(SrsSharedPtrMessage* msg);
    // Update the cached video sequence header.
    virtual srs_error_t update_vsh(SrsSharedPtrMessage* msg);
};

// The source manager to create and refresh all stream sources.
class SrsLiveSourceManager : public ISrsHourGlass
{
private:
    srs_mutex_t lock;
    std::map<std::string, SrsLiveSource*> pool;
    SrsHourGlass* timer_;
public:
    SrsLiveSourceManager();
    virtual ~SrsLiveSourceManager();
public:
    virtual srs_error_t initialize();
    //  create source when fetch from cache failed.
    // @param r the client request.
    // @param h the event handler for source.
    // @param pps the matched source, if success never be NULL.
    virtual srs_error_t fetch_or_create(SrsRequest* r, ISrsLiveSourceHandler* h, SrsLiveSource** pps);
public:
    // Get the exists source, NULL when not exists.
    virtual SrsLiveSource* fetch(SrsRequest* r);
public:
    // dispose and cycle all sources.
    virtual void dispose();
// interface ISrsHourGlass
private:
    virtual srs_error_t setup_ticks();
    virtual srs_error_t notify(int event, srs_utime_t interval, srs_utime_t tick);
public:
    // when system exit, destroy th`e sources,
    // For gmc to analysis mem leaks.
    virtual void destroy();
};

// Global singleton instance.
extern SrsLiveSourceManager* _srs_sources;

// Destination type.
enum SrsBridgeDestType {
    SrsBridgeDestTypeRtmp = 1,
    SrsBridgeDestTypeRTC = 2,
    SrsBridgeDestTypeSRT = 3,
};

class ISrsBridge {
public:
    ISrsBridge(SrsBridgeDestType type);
    virtual ~ISrsBridge();
public:
    SrsBridgeDestType get_type() const;
protected:
    SrsBridgeDestType type_;
};

// For RTMP2RTC, bridge SrsLiveSource to SrsRtcSource
<<<<<<< HEAD
class ISrsLiveSourceBridger : public ISrsBridge
{
public:
    ISrsLiveSourceBridger(SrsBridgeDestType type);
    virtual ~ISrsLiveSourceBridger();
=======
class ISrsLiveSourceBridge
{
public:
    ISrsLiveSourceBridge();
    virtual ~ISrsLiveSourceBridge();
>>>>>>> f1840b87
public:
    virtual srs_error_t on_publish() = 0;
    virtual srs_error_t on_audio(SrsSharedPtrMessage* audio) = 0;
    virtual srs_error_t on_video(SrsSharedPtrMessage* video) = 0;
    virtual void on_unpublish() = 0;
};

// The live streaming source.
class SrsLiveSource : public ISrsReloadHandler
{
    friend class SrsOriginHub;
private:
    // For publish, it's the publish client id.
    // For edge, it's the edge ingest id.
    // when source id changed, for example, the edge reconnect,
    // invoke the on_source_id_changed() to let all clients know.
    SrsContextId _source_id;
    // previous source id.
    SrsContextId _pre_source_id;
    // deep copy of client request.
    SrsRequest* req;
    // To delivery stream to clients.
    std::vector<SrsLiveConsumer*> consumers;
    // The time jitter algorithm for vhost.
    SrsRtmpJitterAlgorithm jitter_algorithm;
    // For play, whether use interlaced/mixed algorithm to correct timestamp.
    bool mix_correct;
    // The mix queue to implements the mix correct algorithm.
    SrsMixQueue* mix_queue;
    // For play, whether enabled atc.
    // The atc(use absolute time and donot adjust time),
    // directly use msg time and donot adjust if atc is true,
    // otherwise, adjust msg time to start from 0 to make flash happy.
    bool atc;
    // whether stream is monotonically increase.
    bool is_monotonically_increase;
    // The time of the packet we just got.
    int64_t last_packet_time;
    // The event handler.
    ISrsLiveSourceHandler* handler;
<<<<<<< HEAD
    // The source bridger for other source.
    std::vector<ISrsLiveSourceBridger*> bridgers_;
=======
    // The source bridge for other source.
    ISrsLiveSourceBridge* bridge_;
>>>>>>> f1840b87
    // The edge control service
    SrsPlayEdge* play_edge;
    SrsPublishEdge* publish_edge;
    // The gop cache for client fast startup.
    SrsGopCache* gop_cache;
    // The hub for origin server.
    SrsOriginHub* hub;
    // The metadata cache.
    SrsMetaCache* meta;
private:
    // Whether source is avaiable for publishing.
    bool _can_publish;
    // The last die time, when all consumers quit and no publisher,
    // We will remove the source when source die.
    srs_utime_t die_at;
public:
    SrsLiveSource();
    virtual ~SrsLiveSource();
public:
    virtual void dispose();
    virtual srs_error_t cycle();
    // Remove source when expired.
    virtual bool expired();
public:
    // Initialize the hls with handlers.
    virtual srs_error_t initialize(SrsRequest* r, ISrsLiveSourceHandler* h);
    // Bridge to other source, forward packets to it.
    void set_bridge(ISrsLiveSourceBridge* v);
// Interface ISrsReloadHandler
public:
    virtual srs_error_t on_reload_vhost_play(std::string vhost);
public:
    // The source id changed.
    virtual srs_error_t on_source_id_changed(SrsContextId id);
    // Get current source id.
    virtual SrsContextId source_id();
    virtual SrsContextId pre_source_id();
    // Whether source is inactive, which means there is no publishing stream source.
    // @remark For edge, it's inactive util stream has been pulled from origin.
    virtual bool inactive();
    // Update the authentication information in request.
    virtual void update_auth(SrsRequest* r);
public:
    virtual bool can_publish(bool is_edge);
    virtual srs_error_t on_meta_data(SrsCommonMessage* msg, SrsOnMetaDataPacket* metadata);
public:
    // TODO: FIXME: Use SrsSharedPtrMessage instead.
    virtual srs_error_t on_audio(SrsCommonMessage* audio);
private:
    virtual srs_error_t on_audio_imp(SrsSharedPtrMessage* audio);
public:
    // TODO: FIXME: Use SrsSharedPtrMessage instead.
    virtual srs_error_t on_video(SrsCommonMessage* video);
private:
    virtual srs_error_t on_video_imp(SrsSharedPtrMessage* video);
public:
    virtual srs_error_t on_aggregate(SrsCommonMessage* msg);
    // Publish stream event notify.
    // @param _req the request from client, the source will deep copy it,
    //         for when reload the request of client maybe invalid.
    virtual srs_error_t on_publish();
    virtual void on_unpublish();
public:
    // Create consumer
    // @param consumer, output the create consumer.
    virtual srs_error_t create_consumer(SrsLiveConsumer*& consumer);
    // Dumps packets in cache to consumer.
    // @param ds, whether dumps the sequence header.
    // @param dm, whether dumps the metadata.
    // @param dg, whether dumps the gop cache.
    virtual srs_error_t consumer_dumps(SrsLiveConsumer* consumer, bool ds = true, bool dm = true, bool dg = true);
    virtual void on_consumer_destroy(SrsLiveConsumer* consumer);
    virtual void set_cache(bool enabled);
    virtual SrsRtmpJitterAlgorithm jitter();
public:
    // For edge, when publish edge stream, check the state
    virtual srs_error_t on_edge_start_publish();
    // For edge, proxy the publish
    virtual srs_error_t on_edge_proxy_publish(SrsCommonMessage* msg);
    // For edge, proxy stop publish
    virtual void on_edge_proxy_unpublish();
public:
    virtual std::string get_curr_origin();
};

#endif<|MERGE_RESOLUTION|>--- conflicted
+++ resolved
@@ -486,19 +486,11 @@
 };
 
 // For RTMP2RTC, bridge SrsLiveSource to SrsRtcSource
-<<<<<<< HEAD
-class ISrsLiveSourceBridger : public ISrsBridge
-{
-public:
-    ISrsLiveSourceBridger(SrsBridgeDestType type);
-    virtual ~ISrsLiveSourceBridger();
-=======
-class ISrsLiveSourceBridge
-{
-public:
-    ISrsLiveSourceBridge();
+class ISrsLiveSourceBridge : public ISrsBridge
+{
+public:
+    ISrsLiveSourceBridge(SrsBridgeDestType type);
     virtual ~ISrsLiveSourceBridge();
->>>>>>> f1840b87
 public:
     virtual srs_error_t on_publish() = 0;
     virtual srs_error_t on_audio(SrsSharedPtrMessage* audio) = 0;
@@ -539,13 +531,8 @@
     int64_t last_packet_time;
     // The event handler.
     ISrsLiveSourceHandler* handler;
-<<<<<<< HEAD
-    // The source bridger for other source.
-    std::vector<ISrsLiveSourceBridger*> bridgers_;
-=======
     // The source bridge for other source.
-    ISrsLiveSourceBridge* bridge_;
->>>>>>> f1840b87
+    std::vector<ISrsLiveSourceBridge*> bridges_;
     // The edge control service
     SrsPlayEdge* play_edge;
     SrsPublishEdge* publish_edge;
