/**
 * The MIT License (MIT)
 *
 * Copyright (c) 2013-2021 Winlin
 *
 * Permission is hereby granted, free of charge, to any person obtaining a copy of
 * this software and associated documentation files (the "Software"), to deal in
 * the Software without restriction, including without limitation the rights to
 * use, copy, modify, merge, publish, distribute, sublicense, and/or sell copies of
 * the Software, and to permit persons to whom the Software is furnished to do so,
 * subject to the following conditions:
 *
 * The above copyright notice and this permission notice shall be included in all
 * copies or substantial portions of the Software.
 *
 * THE SOFTWARE IS PROVIDED "AS IS", WITHOUT WARRANTY OF ANY KIND, EXPRESS OR
 * IMPLIED, INCLUDING BUT NOT LIMITED TO THE WARRANTIES OF MERCHANTABILITY, FITNESS
 * FOR A PARTICULAR PURPOSE AND NONINFRINGEMENT. IN NO EVENT SHALL THE AUTHORS OR
 * COPYRIGHT HOLDERS BE LIABLE FOR ANY CLAIM, DAMAGES OR OTHER LIABILITY, WHETHER
 * IN AN ACTION OF CONTRACT, TORT OR OTHERWISE, ARISING FROM, OUT OF OR IN
 * CONNECTION WITH THE SOFTWARE OR THE USE OR OTHER DEALINGS IN THE SOFTWARE.
 */

#include <srs_app_statistic.hpp>

#include <unistd.h>
#include <sstream>
using namespace std;

#include <srs_rtmp_stack.hpp>
#include <srs_protocol_json.hpp>
#include <srs_protocol_kbps.hpp>
#include <srs_app_conn.hpp>
#include <srs_app_config.hpp>
#include <srs_kernel_utility.hpp>
#include <srs_protocol_amf0.hpp>
#include <srs_protocol_utility.hpp>

string srs_generate_stat_vid()
{
    return "vid-" + srs_random_str(7);
}

SrsStatisticVhost::SrsStatisticVhost()
{
    id = srs_generate_stat_vid();
    
    clk = new SrsWallClock();
    kbps = new SrsKbps(clk);
    kbps->set_io(NULL, NULL);
    
    nb_clients = 0;
    nb_streams = 0;
}

SrsStatisticVhost::~SrsStatisticVhost()
{
    srs_freep(kbps);
    srs_freep(clk);
}

srs_error_t SrsStatisticVhost::dumps(SrsJsonObject* obj)
{
    srs_error_t err = srs_success;
    
    // dumps the config of vhost.
    bool hls_enabled = _srs_config->get_hls_enabled(vhost);
    bool enabled = _srs_config->get_vhost_enabled(vhost);
    
    obj->set("id", SrsJsonAny::str(id.c_str()));
    obj->set("name", SrsJsonAny::str(vhost.c_str()));
    obj->set("enabled", SrsJsonAny::boolean(enabled));
    obj->set("clients", SrsJsonAny::integer(nb_clients));
    obj->set("streams", SrsJsonAny::integer(nb_streams));
    obj->set("send_bytes", SrsJsonAny::integer(kbps->get_send_bytes()));
    obj->set("recv_bytes", SrsJsonAny::integer(kbps->get_recv_bytes()));
    
    SrsJsonObject* okbps = SrsJsonAny::object();
    obj->set("kbps", okbps);
    
    okbps->set("recv_30s", SrsJsonAny::integer(kbps->get_recv_kbps_30s()));
    okbps->set("send_30s", SrsJsonAny::integer(kbps->get_send_kbps_30s()));
    
    SrsJsonObject* hls = SrsJsonAny::object();
    obj->set("hls", hls);
    
    hls->set("enabled", SrsJsonAny::boolean(hls_enabled));
    if (hls_enabled) {
        hls->set("fragment", SrsJsonAny::number(srsu2msi(_srs_config->get_hls_fragment(vhost))/1000.0));
    }
    
    return err;
}

SrsStatisticStream::SrsStatisticStream()
{
    id = srs_generate_stat_vid();
    vhost = NULL;
    active = false;

    has_video = false;
    vcodec = SrsVideoCodecIdReserved;
    avc_profile = SrsAvcProfileReserved;
    avc_level = SrsAvcLevelReserved;
    
    has_audio = false;
    acodec = SrsAudioCodecIdReserved1;
    asample_rate = SrsAudioSampleRateReserved;
    asound_type = SrsAudioChannelsReserved;
    aac_object = SrsAacObjectTypeReserved;
    width = 0;
    height = 0;
    
    clk = new SrsWallClock();
    kbps = new SrsKbps(clk);
    kbps->set_io(NULL, NULL);
    
    nb_clients = 0;
    nb_frames = 0;
}

SrsStatisticStream::~SrsStatisticStream()
{
    srs_freep(kbps);
    srs_freep(clk);
}

srs_error_t SrsStatisticStream::dumps(SrsJsonObject* obj)
{
    srs_error_t err = srs_success;
    
    obj->set("id", SrsJsonAny::str(id.c_str()));
    obj->set("name", SrsJsonAny::str(stream.c_str()));
    obj->set("vhost", SrsJsonAny::str(vhost->id.c_str()));
    obj->set("app", SrsJsonAny::str(app.c_str()));
    obj->set("live_ms", SrsJsonAny::integer(srsu2ms(srs_get_system_time())));
    obj->set("clients", SrsJsonAny::integer(nb_clients));
    obj->set("frames", SrsJsonAny::integer(nb_frames));
    obj->set("send_bytes", SrsJsonAny::integer(kbps->get_send_bytes()));
    obj->set("recv_bytes", SrsJsonAny::integer(kbps->get_recv_bytes()));
    
    SrsJsonObject* okbps = SrsJsonAny::object();
    obj->set("kbps", okbps);
    
    okbps->set("recv_30s", SrsJsonAny::integer(kbps->get_recv_kbps_30s()));
    okbps->set("send_30s", SrsJsonAny::integer(kbps->get_send_kbps_30s()));
    
    SrsJsonObject* publish = SrsJsonAny::object();
    obj->set("publish", publish);
    
    publish->set("active", SrsJsonAny::boolean(active));
    publish->set("cid", SrsJsonAny::str(publisher_id.c_str()));
    
    if (!has_video) {
        obj->set("video", SrsJsonAny::null());
    } else {
        SrsJsonObject* video = SrsJsonAny::object();
        obj->set("video", video);
        
        video->set("codec", SrsJsonAny::str(srs_video_codec_id2str(vcodec).c_str()));
        video->set("profile", SrsJsonAny::str(srs_avc_profile2str(avc_profile).c_str()));
        video->set("level", SrsJsonAny::str(srs_avc_level2str(avc_level).c_str()));
        video->set("width", SrsJsonAny::integer(width));
        video->set("height", SrsJsonAny::integer(height));
    }
    
    if (!has_audio) {
        obj->set("audio", SrsJsonAny::null());
    } else {
        SrsJsonObject* audio = SrsJsonAny::object();
        obj->set("audio", audio);
        
        audio->set("codec", SrsJsonAny::str(srs_audio_codec_id2str(acodec).c_str()));
        audio->set("sample_rate", SrsJsonAny::integer(srs_flv_srates[asample_rate]));
        audio->set("channel", SrsJsonAny::integer(asound_type + 1));
        audio->set("profile", SrsJsonAny::str(srs_aac_object2str(aac_object).c_str()));
    }
    
    return err;
}

void SrsStatisticStream::publish(std::string id)
{
    publisher_id = id;
    active = true;
    
    vhost->nb_streams++;
}

void SrsStatisticStream::close()
{
    has_video = false;
    has_audio = false;
    active = false;
    
    vhost->nb_streams--;
}

SrsStatisticClient::SrsStatisticClient()
{
    stream = NULL;
    conn = NULL;
    req = NULL;
    type = SrsRtmpConnUnknown;
    create = srs_get_system_time();
}

SrsStatisticClient::~SrsStatisticClient()
{
<<<<<<< HEAD
    srs_freep(req);
=======
	srs_freep(req);
>>>>>>> e3bca883
}

srs_error_t SrsStatisticClient::dumps(SrsJsonObject* obj)
{
    srs_error_t err = srs_success;
    
    obj->set("id", SrsJsonAny::str(id.c_str()));
    obj->set("vhost", SrsJsonAny::str(stream->vhost->id.c_str()));
    obj->set("stream", SrsJsonAny::str(stream->id.c_str()));
    obj->set("ip", SrsJsonAny::str(req->ip.c_str()));
    obj->set("pageUrl", SrsJsonAny::str(req->pageUrl.c_str()));
    obj->set("swfUrl", SrsJsonAny::str(req->swfUrl.c_str()));
    obj->set("tcUrl", SrsJsonAny::str(req->tcUrl.c_str()));
    obj->set("url", SrsJsonAny::str(req->get_stream_url().c_str()));
    obj->set("type", SrsJsonAny::str(srs_client_type_string(type).c_str()));
    obj->set("publish", SrsJsonAny::boolean(srs_client_type_is_publish(type)));
    obj->set("alive", SrsJsonAny::number(srsu2ms(srs_get_system_time() - create) / 1000.0));
    
    return err;
}

SrsStatistic* SrsStatistic::_instance = NULL;

SrsStatistic::SrsStatistic()
{
    _server_id = srs_generate_stat_vid();
    
    clk = new SrsWallClock();
    kbps = new SrsKbps(clk);
    kbps->set_io(NULL, NULL);
}

SrsStatistic::~SrsStatistic()
{
    srs_freep(kbps);
    srs_freep(clk);
    
    if (true) {
        std::map<std::string, SrsStatisticVhost*>::iterator it;
        for (it = vhosts.begin(); it != vhosts.end(); it++) {
            SrsStatisticVhost* vhost = it->second;
            srs_freep(vhost);
        }
    }
    if (true) {
        std::map<std::string, SrsStatisticStream*>::iterator it;
        for (it = streams.begin(); it != streams.end(); it++) {
            SrsStatisticStream* stream = it->second;
            srs_freep(stream);
        }
    }
    if (true) {
        std::map<std::string, SrsStatisticClient*>::iterator it;
        for (it = clients.begin(); it != clients.end(); it++) {
            SrsStatisticClient* client = it->second;
            srs_freep(client);
        }
    }
    
    vhosts.clear();
    streams.clear();
<<<<<<< HEAD

    srs_freep(perf_iovs);
    srs_freep(perf_msgs);
    srs_freep(perf_rtp);
    srs_freep(perf_rtc);
    srs_freep(perf_bytes);
=======
    rstreams.clear();
>>>>>>> e3bca883
}

SrsStatistic* SrsStatistic::instance()
{
    if (_instance == NULL) {
        _instance = new SrsStatistic();
    }
    return _instance;
}

SrsStatisticVhost* SrsStatistic::find_vhost_by_id(std::string vid)
{
    std::map<string, SrsStatisticVhost*>::iterator it;
    if ((it = vhosts.find(vid)) != vhosts.end()) {
        return it->second;
    }
    return NULL;
}

SrsStatisticVhost* SrsStatistic::find_vhost_by_name(string name)
{
    if (rvhosts.empty()) {
        return NULL;
    }

    std::map<string, SrsStatisticVhost*>::iterator it;
    if ((it = rvhosts.find(name)) != rvhosts.end()) {
        return it->second;
    }
    return NULL;
}

SrsStatisticStream* SrsStatistic::find_stream(string sid)
{
    std::map<std::string, SrsStatisticStream*>::iterator it;
    if ((it = streams.find(sid)) != streams.end()) {
        return it->second;
    }
    return NULL;
}

SrsStatisticClient* SrsStatistic::find_client(string client_id)
{
    std::map<std::string, SrsStatisticClient*>::iterator it;
    if ((it = clients.find(client_id)) != clients.end()) {
        return it->second;
    }
    return NULL;
}

srs_error_t SrsStatistic::on_video_info(SrsRequest* req, SrsVideoCodecId vcodec, SrsAvcProfile avc_profile, SrsAvcLevel avc_level, int width, int height)
{
    srs_error_t err = srs_success;
    
    SrsStatisticStream* stream = find_stream(req);
    if (!stream) {
        srs_warn("on_video_info find_stream failed");
        return err;
    }

    
    stream->has_video = true;
    stream->vcodec = vcodec;
    stream->avc_profile = avc_profile;
    stream->avc_level = avc_level;
    
    stream->width = width;
    stream->height = height;
    
    return err;
}

srs_error_t SrsStatistic::on_audio_info(SrsRequest* req, SrsAudioCodecId acodec, SrsAudioSampleRate asample_rate, SrsAudioChannels asound_type, SrsAacObjectType aac_object)
{
    srs_error_t err = srs_success;
    
    SrsStatisticStream* stream = find_stream(req);
    if (!stream) {
        srs_warn("on_video_info find_stream failed");
        return err;
    }

    stream->has_audio = true;
    stream->acodec = acodec;
    stream->asample_rate = asample_rate;
    stream->asound_type = asound_type;
    stream->aac_object = aac_object;
    
    return err;
}

srs_error_t SrsStatistic::on_video_frames(SrsRequest* req, int nb_frames)
{
    srs_error_t err = srs_success;
    
    SrsStatisticStream* stream = find_stream(req);
    if (!stream) {
        srs_warn("on_video_info find_stream failed");
        return err;
    }
    
    stream->nb_frames += nb_frames;
    
    return err;
}

void SrsStatistic::on_stream_publish(SrsRequest* req, std::string publisher_id)
{
    SrsStatisticVhost* vhost = create_vhost(req);
    SrsStatisticStream* stream = create_stream(vhost, req);
    
    stream->publish(publisher_id);
}

void SrsStatistic::on_stream_close(SrsRequest* req)
{
    SrsStatisticStream* stream = find_stream(req);
    if (!stream) {
        srs_warn("on_stream_close find_stream failed");
        return;
    }

    stream->close();
    delete_stream(stream);
}

srs_error_t SrsStatistic::on_client(std::string id, SrsRequest* req, ISrsExpire* conn, SrsRtmpConnType type)
{
    srs_error_t err = srs_success;

    SrsStatisticVhost* vhost = create_vhost(req);
    SrsStatisticStream* stream = create_stream(vhost, req);
    
    // create client if not exists
    SrsStatisticClient* client = NULL;
    if (clients.find(id) == clients.end()) {
        client = new SrsStatisticClient();
        client->id = id;
        client->stream = stream;
        clients[id] = client;
    } else {
        client = clients[id];
    }
    
    // got client.
    client->conn = conn;
    client->type = type;
    stream->nb_clients++;
    vhost->nb_clients++;

    // The req might be freed, in such as SrsLiveStream::update, so we must copy it.
    // @see https://github.com/ossrs/srs/issues/2311
    srs_freep(client->req);
    client->req = req->copy();
<<<<<<< HEAD

=======
    
>>>>>>> e3bca883
    return err;
}

void SrsStatistic::on_disconnect(std::string id)
{
    std::map<std::string, SrsStatisticClient*>::iterator it;
    if ((it = clients.find(id)) == clients.end()) {
        return;
    }
    
    SrsStatisticClient* client = it->second;
    SrsStatisticStream* stream = client->stream;
    SrsStatisticVhost* vhost = stream->vhost;
    
    srs_freep(client);
    clients.erase(it);
    
    stream->nb_clients--;
    vhost->nb_clients--;

    if ((!stream->active) && (0 == stream->nb_clients)) {
        delete_stream(stream);
        srs_freep(stream);
    }

}

void SrsStatistic::kbps_add_delta(std::string id, ISrsKbpsDelta* delta)
{
    if (clients.find(id) == clients.end()) {
        return;
    }
    
    SrsStatisticClient* client = clients[id];
    
    // resample the kbps to collect the delta.
    int64_t in, out;
    delta->remark(&in, &out);
    
    // add delta of connection to kbps.
    // for next sample() of server kbps can get the stat.
    kbps->add_delta(in, out);
    client->stream->kbps->add_delta(in, out);
    client->stream->vhost->kbps->add_delta(in, out);
}

SrsKbps* SrsStatistic::kbps_sample()
{
    kbps->sample();
    if (true) {
        std::map<std::string, SrsStatisticVhost*>::iterator it;
        for (it = vhosts.begin(); it != vhosts.end(); it++) {
            SrsStatisticVhost* vhost = it->second;
            vhost->kbps->sample();
        }
    }
    if (true) {
        std::map<std::string, SrsStatisticStream*>::iterator it;
        for (it = streams.begin(); it != streams.end(); it++) {
            SrsStatisticStream* stream = it->second;
            stream->kbps->sample();
        }
    }
    
    return kbps;
}

std::string SrsStatistic::server_id()
{
    return _server_id;
}

srs_error_t SrsStatistic::dumps_vhosts(SrsJsonArray* arr)
{
    srs_error_t err = srs_success;
    
    std::map<std::string, SrsStatisticVhost*>::iterator it;
    for (it = vhosts.begin(); it != vhosts.end(); it++) {
        SrsStatisticVhost* vhost = it->second;
        
        SrsJsonObject* obj = SrsJsonAny::object();
        arr->append(obj);
        
        if ((err = vhost->dumps(obj)) != srs_success) {
            return srs_error_wrap(err, "dump vhost");
        }
    }
    
    return err;
}

srs_error_t SrsStatistic::dumps_streams(SrsJsonArray* arr)
{
    srs_error_t err = srs_success;
    
    std::map<std::string, SrsStatisticStream*>::iterator it;
    for (it = streams.begin(); it != streams.end(); it++) {
        SrsStatisticStream* stream = it->second;
        
        SrsJsonObject* obj = SrsJsonAny::object();
        arr->append(obj);
        
        if ((err = stream->dumps(obj)) != srs_success) {
            return srs_error_wrap(err, "dump stream");
        }
    }
    
    return err;
}

srs_error_t SrsStatistic::dumps_clients(SrsJsonArray* arr, int start, int count)
{
    srs_error_t err = srs_success;
    
    std::map<std::string, SrsStatisticClient*>::iterator it = clients.begin();
    for (int i = 0; i < start + count && it != clients.end(); it++, i++) {
        if (i < start) {
            continue;
        }
        
        SrsStatisticClient* client = it->second;
        
        SrsJsonObject* obj = SrsJsonAny::object();
        arr->append(obj);
        
        if ((err = client->dumps(obj)) != srs_success) {
            return srs_error_wrap(err, "dump client");
        }
    }
    
    return err;
}

SrsStatisticVhost* SrsStatistic::create_vhost(SrsRequest* req)
{
    SrsStatisticVhost* vhost = find_vhost(req);
    if (!vhost) {
        // create vhost if not exists.
        vhost = new SrsStatisticVhost();
        vhost->vhost = req->vhost;
        vhosts[vhost->id] = vhost;
    }

    return vhost;
}

SrsStatisticStream* SrsStatistic::create_stream(SrsStatisticVhost* vhost, SrsRequest* req)
{
    SrsStatisticStream* stream = find_stream(req);
    if (!stream) {
        // create stream if not exists.
        stream = new SrsStatisticStream();
        stream->vhost = vhost;
        stream->stream = req->stream;
        stream->app = req->app;
        stream->url = req->get_stream_url();
        streams[stream->id] = stream;
    }

    return stream;
}

SrsStatisticVhost* SrsStatistic::find_vhost(SrsRequest * req)
{
    SrsStatisticVhost* vhost = NULL;

    std::map<std::string, SrsStatisticVhost*>::iterator it;
    for (it = vhosts.begin(); it != vhosts.end(); ++it) {
        if (0 == it->second->vhost.compare(req->vhost)) {
            vhost = it->second;
            break;
        }
    }

    return vhost;
}

SrsStatisticStream* SrsStatistic::find_stream(SrsRequest * req)
{
    SrsStatisticStream* stream = NULL;

    std::string url = req->get_stream_url();
    std::map<std::string, SrsStatisticStream*>::iterator it;
    for (it = streams.begin(); it != streams.end(); ++it) {
        if (0 == it->second->url.compare(url)) {
            stream = it->second;
            break;
        }
    }

    return stream;
}

void SrsStatistic::delete_stream(SrsStatisticStream* stream)
{
    // TODO: FIXME: Should fix https://github.com/ossrs/srs/issues/803
    if (true) {
        std::map<std::string, SrsStatisticStream*>::iterator it;
        if ((it = streams.find(stream->id)) != streams.end()) {
            streams.erase(it);
            srs_trace("streams erase id: %s", stream->id.c_str());
        }
    }
}
<|MERGE_RESOLUTION|>--- conflicted
+++ resolved
@@ -207,11 +207,7 @@
 
 SrsStatisticClient::~SrsStatisticClient()
 {
-<<<<<<< HEAD
-    srs_freep(req);
-=======
 	srs_freep(req);
->>>>>>> e3bca883
 }
 
 srs_error_t SrsStatisticClient::dumps(SrsJsonObject* obj)
@@ -273,16 +269,7 @@
     
     vhosts.clear();
     streams.clear();
-<<<<<<< HEAD
-
-    srs_freep(perf_iovs);
-    srs_freep(perf_msgs);
-    srs_freep(perf_rtp);
-    srs_freep(perf_rtc);
-    srs_freep(perf_bytes);
-=======
-    rstreams.clear();
->>>>>>> e3bca883
+
 }
 
 SrsStatistic* SrsStatistic::instance()
@@ -437,11 +424,7 @@
     // @see https://github.com/ossrs/srs/issues/2311
     srs_freep(client->req);
     client->req = req->copy();
-<<<<<<< HEAD
-
-=======
-    
->>>>>>> e3bca883
+    
     return err;
 }
 
@@ -451,14 +434,14 @@
     if ((it = clients.find(id)) == clients.end()) {
         return;
     }
-    
+
     SrsStatisticClient* client = it->second;
     SrsStatisticStream* stream = client->stream;
     SrsStatisticVhost* vhost = stream->vhost;
-    
+
     srs_freep(client);
     clients.erase(it);
-    
+
     stream->nb_clients--;
     vhost->nb_clients--;
 
@@ -466,9 +449,7 @@
         delete_stream(stream);
         srs_freep(stream);
     }
-
-}
-
+}
 void SrsStatistic::kbps_add_delta(std::string id, ISrsKbpsDelta* delta)
 {
     if (clients.find(id) == clients.end()) {
