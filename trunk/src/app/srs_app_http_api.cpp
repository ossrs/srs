/**
 * The MIT License (MIT)
 *
 * Copyright (c) 2013-2020 Winlin
 *
 * Permission is hereby granted, free of charge, to any person obtaining a copy of
 * this software and associated documentation files (the "Software"), to deal in
 * the Software without restriction, including without limitation the rights to
 * use, copy, modify, merge, publish, distribute, sublicense, and/or sell copies of
 * the Software, and to permit persons to whom the Software is furnished to do so,
 * subject to the following conditions:
 *
 * The above copyright notice and this permission notice shall be included in all
 * copies or substantial portions of the Software.
 *
 * THE SOFTWARE IS PROVIDED "AS IS", WITHOUT WARRANTY OF ANY KIND, EXPRESS OR
 * IMPLIED, INCLUDING BUT NOT LIMITED TO THE WARRANTIES OF MERCHANTABILITY, FITNESS
 * FOR A PARTICULAR PURPOSE AND NONINFRINGEMENT. IN NO EVENT SHALL THE AUTHORS OR
 * COPYRIGHT HOLDERS BE LIABLE FOR ANY CLAIM, DAMAGES OR OTHER LIABILITY, WHETHER
 * IN AN ACTION OF CONTRACT, TORT OR OTHERWISE, ARISING FROM, OUT OF OR IN
 * CONNECTION WITH THE SOFTWARE OR THE USE OR OTHER DEALINGS IN THE SOFTWARE.
 */

#include <srs_app_http_api.hpp>

#include <sstream>
#include <stdlib.h>
#include <signal.h>
using namespace std;

#include <srs_kernel_log.hpp>
#include <srs_kernel_error.hpp>
#include <srs_app_st.hpp>
#include <srs_core_autofree.hpp>
#include <srs_protocol_json.hpp>
#include <srs_kernel_utility.hpp>
#include <srs_app_utility.hpp>
#include <srs_app_statistic.hpp>
#include <srs_rtmp_stack.hpp>
#include <srs_app_dvr.hpp>
#include <srs_app_config.hpp>
#include <srs_app_source.hpp>
#include <srs_app_http_conn.hpp>
#include <srs_kernel_consts.hpp>
#include <srs_app_server.hpp>
#include <srs_protocol_amf0.hpp>
#include <srs_protocol_utility.hpp>
#include <srs_app_coworkers.hpp>
#include <srs_app_rtc_conn.hpp>

srs_error_t srs_api_response_jsonp(ISrsHttpResponseWriter* w, string callback, string data)
{
    srs_error_t err = srs_success;
    
    SrsHttpHeader* h = w->header();
    
    h->set_content_length(data.length() + callback.length() + 2);
    h->set_content_type("text/javascript");
    
    if (!callback.empty() && (err = w->write((char*)callback.data(), (int)callback.length())) != srs_success) {
        return srs_error_wrap(err, "write jsonp callback");
    }
    
    static char* c0 = (char*)"(";
    if ((err = w->write(c0, 1)) != srs_success) {
        return srs_error_wrap(err, "write jsonp left token");
    }
    if ((err = w->write((char*)data.data(), (int)data.length())) != srs_success) {
        return srs_error_wrap(err, "write jsonp data");
    }
    
    static char* c1 = (char*)")";
    if ((err = w->write(c1, 1)) != srs_success) {
        return srs_error_wrap(err, "write jsonp right token");
    }
    
    return err;
}

srs_error_t srs_api_response_jsonp_code(ISrsHttpResponseWriter* w, string callback, int code)
{
    SrsJsonObject* obj = SrsJsonAny::object();
    SrsAutoFree(SrsJsonObject, obj);
    
    obj->set("code", SrsJsonAny::integer(code));
    
    return srs_api_response_jsonp(w, callback, obj->dumps());
}

srs_error_t srs_api_response_jsonp_code(ISrsHttpResponseWriter* w, string callback, srs_error_t err)
{
    SrsJsonObject* obj = SrsJsonAny::object();
    SrsAutoFree(SrsJsonObject, obj);
    
    obj->set("code", SrsJsonAny::integer(srs_error_code(err)));
    
    return srs_api_response_jsonp(w, callback, obj->dumps());
}

srs_error_t srs_api_response_json(ISrsHttpResponseWriter* w, string data)
{
    srs_error_t err = srs_success;
    
    SrsHttpHeader* h = w->header();
    
    h->set_content_length(data.length());
    h->set_content_type("application/json");
    
    if ((err = w->write((char*)data.data(), (int)data.length())) != srs_success) {
        return srs_error_wrap(err, "write json");
    }
    
    return err;
}

srs_error_t srs_api_response_json_code(ISrsHttpResponseWriter* w, int code)
{
    SrsJsonObject* obj = SrsJsonAny::object();
    SrsAutoFree(SrsJsonObject, obj);
    
    obj->set("code", SrsJsonAny::integer(code));
    
    return srs_api_response_json(w, obj->dumps());
}

srs_error_t srs_api_response_json_code(ISrsHttpResponseWriter* w, srs_error_t code)
{
    SrsJsonObject* obj = SrsJsonAny::object();
    SrsAutoFree(SrsJsonObject, obj);
    
    obj->set("code", SrsJsonAny::integer(srs_error_code(code)));
    
    return srs_api_response_json(w, obj->dumps());
}

srs_error_t srs_api_response(ISrsHttpResponseWriter* w, ISrsHttpMessage* r, std::string json)
{
    // no jsonp, directly response.
    if (!r->is_jsonp()) {
        return srs_api_response_json(w, json);
    }
    
    // jsonp, get function name from query("callback")
    string callback = r->query_get("callback");
    return srs_api_response_jsonp(w, callback, json);
}

srs_error_t srs_api_response_code(ISrsHttpResponseWriter* w, ISrsHttpMessage* r, int code)
{
    // no jsonp, directly response.
    if (!r->is_jsonp()) {
        return srs_api_response_json_code(w, code);
    }
    
    // jsonp, get function name from query("callback")
    string callback = r->query_get("callback");
    return srs_api_response_jsonp_code(w, callback, code);
}

// @remark we will free the code.
srs_error_t srs_api_response_code(ISrsHttpResponseWriter* w, ISrsHttpMessage* r, srs_error_t code)
{
    srs_error_t err = srs_success;
    
    // no jsonp, directly response.
    if (!r->is_jsonp()) {
        err = srs_api_response_json_code(w, code);
    } else {
        // jsonp, get function name from query("callback")
        string callback = r->query_get("callback");
        err = srs_api_response_jsonp_code(w, callback, code);
    }
    
    if (code != srs_success) {
        srs_warn("error %s", srs_error_desc(code).c_str());
        srs_freep(code);
    }
    return err;
}

SrsGoApiRoot::SrsGoApiRoot()
{
}

SrsGoApiRoot::~SrsGoApiRoot()
{
}

srs_error_t SrsGoApiRoot::serve_http(ISrsHttpResponseWriter* w, ISrsHttpMessage* r)
{
    SrsStatistic* stat = SrsStatistic::instance();
    
    SrsJsonObject* obj = SrsJsonAny::object();
    SrsAutoFree(SrsJsonObject, obj);
    
    obj->set("code", SrsJsonAny::integer(ERROR_SUCCESS));
    obj->set("server", SrsJsonAny::integer(stat->server_id()));
    
    SrsJsonObject* urls = SrsJsonAny::object();
    obj->set("urls", urls);
    
    urls->set("api", SrsJsonAny::str("the api root"));
    
    return srs_api_response(w, r, obj->dumps());
}

SrsGoApiApi::SrsGoApiApi()
{
}

SrsGoApiApi::~SrsGoApiApi()
{
}

srs_error_t SrsGoApiApi::serve_http(ISrsHttpResponseWriter* w, ISrsHttpMessage* r)
{
    SrsStatistic* stat = SrsStatistic::instance();
    
    SrsJsonObject* obj = SrsJsonAny::object();
    SrsAutoFree(SrsJsonObject, obj);
    
    obj->set("code", SrsJsonAny::integer(ERROR_SUCCESS));
    obj->set("server", SrsJsonAny::integer(stat->server_id()));
    
    SrsJsonObject* urls = SrsJsonAny::object();
    obj->set("urls", urls);
    
    urls->set("v1", SrsJsonAny::str("the api version 1.0"));
    
    return srs_api_response(w, r, obj->dumps());
}

SrsGoApiV1::SrsGoApiV1()
{
}

SrsGoApiV1::~SrsGoApiV1()
{
}

srs_error_t SrsGoApiV1::serve_http(ISrsHttpResponseWriter* w, ISrsHttpMessage* r)
{
    SrsStatistic* stat = SrsStatistic::instance();
    
    SrsJsonObject* obj = SrsJsonAny::object();
    SrsAutoFree(SrsJsonObject, obj);
    
    obj->set("code", SrsJsonAny::integer(ERROR_SUCCESS));
    obj->set("server", SrsJsonAny::integer(stat->server_id()));
    
    SrsJsonObject* urls = SrsJsonAny::object();
    obj->set("urls", urls);
    
    urls->set("versions", SrsJsonAny::str("the version of SRS"));
    urls->set("summaries", SrsJsonAny::str("the summary(pid, argv, pwd, cpu, mem) of SRS"));
    urls->set("rusages", SrsJsonAny::str("the rusage of SRS"));
    urls->set("self_proc_stats", SrsJsonAny::str("the self process stats"));
    urls->set("system_proc_stats", SrsJsonAny::str("the system process stats"));
    urls->set("meminfos", SrsJsonAny::str("the meminfo of system"));
    urls->set("authors", SrsJsonAny::str("the license, copyright, authors and contributors"));
    urls->set("features", SrsJsonAny::str("the supported features of SRS"));
    urls->set("requests", SrsJsonAny::str("the request itself, for http debug"));
    urls->set("vhosts", SrsJsonAny::str("manage all vhosts or specified vhost"));
    urls->set("streams", SrsJsonAny::str("manage all streams or specified stream"));
    urls->set("clients", SrsJsonAny::str("manage all clients or specified client, default query top 10 clients"));
    urls->set("raw", SrsJsonAny::str("raw api for srs, support CUID srs for instance the config"));
    urls->set("clusters", SrsJsonAny::str("origin cluster server API"));
    
    SrsJsonObject* tests = SrsJsonAny::object();
    obj->set("tests", tests);
    
    tests->set("requests", SrsJsonAny::str("show the request info"));
    tests->set("errors", SrsJsonAny::str("always return an error 100"));
    tests->set("redirects", SrsJsonAny::str("always redirect to /api/v1/test/errors"));
    tests->set("[vhost]", SrsJsonAny::str("http vhost for http://error.srs.com:1985/api/v1/tests/errors"));
    
    return srs_api_response(w, r, obj->dumps());
}

SrsGoApiVersion::SrsGoApiVersion()
{
}

SrsGoApiVersion::~SrsGoApiVersion()
{
}

srs_error_t SrsGoApiVersion::serve_http(ISrsHttpResponseWriter* w, ISrsHttpMessage* r)
{
    SrsStatistic* stat = SrsStatistic::instance();
    
    SrsJsonObject* obj = SrsJsonAny::object();
    SrsAutoFree(SrsJsonObject, obj);
    
    obj->set("code", SrsJsonAny::integer(ERROR_SUCCESS));
    obj->set("server", SrsJsonAny::integer(stat->server_id()));
    
    SrsJsonObject* data = SrsJsonAny::object();
    obj->set("data", data);
    
    data->set("major", SrsJsonAny::integer(VERSION_MAJOR));
    data->set("minor", SrsJsonAny::integer(VERSION_MINOR));
    data->set("revision", SrsJsonAny::integer(VERSION_REVISION));
    data->set("version", SrsJsonAny::str(RTMP_SIG_SRS_VERSION));
    
    return srs_api_response(w, r, obj->dumps());
}

SrsGoApiSummaries::SrsGoApiSummaries()
{
}

SrsGoApiSummaries::~SrsGoApiSummaries()
{
}

srs_error_t SrsGoApiSummaries::serve_http(ISrsHttpResponseWriter* w, ISrsHttpMessage* r)
{
    SrsStatistic* stat = SrsStatistic::instance();
    
    SrsJsonObject* obj = SrsJsonAny::object();
    SrsAutoFree(SrsJsonObject, obj);
    
    obj->set("code", SrsJsonAny::integer(ERROR_SUCCESS));
    obj->set("server", SrsJsonAny::integer(stat->server_id()));
    
    srs_api_dump_summaries(obj);
    
    return srs_api_response(w, r, obj->dumps());
}

SrsGoApiRusages::SrsGoApiRusages()
{
}

SrsGoApiRusages::~SrsGoApiRusages()
{
}

srs_error_t SrsGoApiRusages::serve_http(ISrsHttpResponseWriter* w, ISrsHttpMessage* r)
{
    SrsStatistic* stat = SrsStatistic::instance();
    
    SrsJsonObject* obj = SrsJsonAny::object();
    SrsAutoFree(SrsJsonObject, obj);
    
    obj->set("code", SrsJsonAny::integer(ERROR_SUCCESS));
    obj->set("server", SrsJsonAny::integer(stat->server_id()));
    
    SrsJsonObject* data = SrsJsonAny::object();
    obj->set("data", data);
    
    SrsRusage* ru = srs_get_system_rusage();
    
    data->set("ok", SrsJsonAny::boolean(ru->ok));
    data->set("sample_time", SrsJsonAny::integer(ru->sample_time));
    data->set("ru_utime", SrsJsonAny::integer(ru->r.ru_utime.tv_sec));
    data->set("ru_stime", SrsJsonAny::integer(ru->r.ru_stime.tv_sec));
    data->set("ru_maxrss", SrsJsonAny::integer(ru->r.ru_maxrss));
    data->set("ru_ixrss", SrsJsonAny::integer(ru->r.ru_ixrss));
    data->set("ru_idrss", SrsJsonAny::integer(ru->r.ru_idrss));
    data->set("ru_isrss", SrsJsonAny::integer(ru->r.ru_isrss));
    data->set("ru_minflt", SrsJsonAny::integer(ru->r.ru_minflt));
    data->set("ru_majflt", SrsJsonAny::integer(ru->r.ru_majflt));
    data->set("ru_nswap", SrsJsonAny::integer(ru->r.ru_nswap));
    data->set("ru_inblock", SrsJsonAny::integer(ru->r.ru_inblock));
    data->set("ru_oublock", SrsJsonAny::integer(ru->r.ru_oublock));
    data->set("ru_msgsnd", SrsJsonAny::integer(ru->r.ru_msgsnd));
    data->set("ru_msgrcv", SrsJsonAny::integer(ru->r.ru_msgrcv));
    data->set("ru_nsignals", SrsJsonAny::integer(ru->r.ru_nsignals));
    data->set("ru_nvcsw", SrsJsonAny::integer(ru->r.ru_nvcsw));
    data->set("ru_nivcsw", SrsJsonAny::integer(ru->r.ru_nivcsw));
    
    return srs_api_response(w, r, obj->dumps());
}

SrsGoApiSelfProcStats::SrsGoApiSelfProcStats()
{
}

SrsGoApiSelfProcStats::~SrsGoApiSelfProcStats()
{
}

srs_error_t SrsGoApiSelfProcStats::serve_http(ISrsHttpResponseWriter* w, ISrsHttpMessage* r)
{
    SrsStatistic* stat = SrsStatistic::instance();
    
    SrsJsonObject* obj = SrsJsonAny::object();
    SrsAutoFree(SrsJsonObject, obj);
    
    obj->set("code", SrsJsonAny::integer(ERROR_SUCCESS));
    obj->set("server", SrsJsonAny::integer(stat->server_id()));
    
    SrsJsonObject* data = SrsJsonAny::object();
    obj->set("data", data);
    
    SrsProcSelfStat* u = srs_get_self_proc_stat();
    
    string state;
    state += (char)u->state;
    
    data->set("ok", SrsJsonAny::boolean(u->ok));
    data->set("sample_time", SrsJsonAny::integer(u->sample_time));
    data->set("percent", SrsJsonAny::number(u->percent));
    data->set("pid", SrsJsonAny::integer(u->pid));
    data->set("comm", SrsJsonAny::str(u->comm));
    data->set("state", SrsJsonAny::str(state.c_str()));
    data->set("ppid", SrsJsonAny::integer(u->ppid));
    data->set("pgrp", SrsJsonAny::integer(u->pgrp));
    data->set("session", SrsJsonAny::integer(u->session));
    data->set("tty_nr", SrsJsonAny::integer(u->tty_nr));
    data->set("tpgid", SrsJsonAny::integer(u->tpgid));
    data->set("flags", SrsJsonAny::integer(u->flags));
    data->set("minflt", SrsJsonAny::integer(u->minflt));
    data->set("cminflt", SrsJsonAny::integer(u->cminflt));
    data->set("majflt", SrsJsonAny::integer(u->majflt));
    data->set("cmajflt", SrsJsonAny::integer(u->cmajflt));
    data->set("utime", SrsJsonAny::integer(u->utime));
    data->set("stime", SrsJsonAny::integer(u->stime));
    data->set("cutime", SrsJsonAny::integer(u->cutime));
    data->set("cstime", SrsJsonAny::integer(u->cstime));
    data->set("priority", SrsJsonAny::integer(u->priority));
    data->set("nice", SrsJsonAny::integer(u->nice));
    data->set("num_threads", SrsJsonAny::integer(u->num_threads));
    data->set("itrealvalue", SrsJsonAny::integer(u->itrealvalue));
    data->set("starttime", SrsJsonAny::integer(u->starttime));
    data->set("vsize", SrsJsonAny::integer(u->vsize));
    data->set("rss", SrsJsonAny::integer(u->rss));
    data->set("rsslim", SrsJsonAny::integer(u->rsslim));
    data->set("startcode", SrsJsonAny::integer(u->startcode));
    data->set("endcode", SrsJsonAny::integer(u->endcode));
    data->set("startstack", SrsJsonAny::integer(u->startstack));
    data->set("kstkesp", SrsJsonAny::integer(u->kstkesp));
    data->set("kstkeip", SrsJsonAny::integer(u->kstkeip));
    data->set("signal", SrsJsonAny::integer(u->signal));
    data->set("blocked", SrsJsonAny::integer(u->blocked));
    data->set("sigignore", SrsJsonAny::integer(u->sigignore));
    data->set("sigcatch", SrsJsonAny::integer(u->sigcatch));
    data->set("wchan", SrsJsonAny::integer(u->wchan));
    data->set("nswap", SrsJsonAny::integer(u->nswap));
    data->set("cnswap", SrsJsonAny::integer(u->cnswap));
    data->set("exit_signal", SrsJsonAny::integer(u->exit_signal));
    data->set("processor", SrsJsonAny::integer(u->processor));
    data->set("rt_priority", SrsJsonAny::integer(u->rt_priority));
    data->set("policy", SrsJsonAny::integer(u->policy));
    data->set("delayacct_blkio_ticks", SrsJsonAny::integer(u->delayacct_blkio_ticks));
    data->set("guest_time", SrsJsonAny::integer(u->guest_time));
    data->set("cguest_time", SrsJsonAny::integer(u->cguest_time));
    
    return srs_api_response(w, r, obj->dumps());
}

SrsGoApiSystemProcStats::SrsGoApiSystemProcStats()
{
}

SrsGoApiSystemProcStats::~SrsGoApiSystemProcStats()
{
}

srs_error_t SrsGoApiSystemProcStats::serve_http(ISrsHttpResponseWriter* w, ISrsHttpMessage* r)
{
    SrsStatistic* stat = SrsStatistic::instance();
    
    SrsJsonObject* obj = SrsJsonAny::object();
    SrsAutoFree(SrsJsonObject, obj);
    
    obj->set("code", SrsJsonAny::integer(ERROR_SUCCESS));
    obj->set("server", SrsJsonAny::integer(stat->server_id()));
    
    SrsJsonObject* data = SrsJsonAny::object();
    obj->set("data", data);
    
    SrsProcSystemStat* s = srs_get_system_proc_stat();
    
    data->set("ok", SrsJsonAny::boolean(s->ok));
    data->set("sample_time", SrsJsonAny::integer(s->sample_time));
    data->set("percent", SrsJsonAny::number(s->percent));
    data->set("user", SrsJsonAny::integer(s->user));
    data->set("nice", SrsJsonAny::integer(s->nice));
    data->set("sys", SrsJsonAny::integer(s->sys));
    data->set("idle", SrsJsonAny::integer(s->idle));
    data->set("iowait", SrsJsonAny::integer(s->iowait));
    data->set("irq", SrsJsonAny::integer(s->irq));
    data->set("softirq", SrsJsonAny::integer(s->softirq));
    data->set("steal", SrsJsonAny::integer(s->steal));
    data->set("guest", SrsJsonAny::integer(s->guest));
    
    return srs_api_response(w, r, obj->dumps());
}

SrsGoApiMemInfos::SrsGoApiMemInfos()
{
}

SrsGoApiMemInfos::~SrsGoApiMemInfos()
{
}

srs_error_t SrsGoApiMemInfos::serve_http(ISrsHttpResponseWriter* w, ISrsHttpMessage* r)
{
    SrsStatistic* stat = SrsStatistic::instance();
    
    SrsJsonObject* obj = SrsJsonAny::object();
    SrsAutoFree(SrsJsonObject, obj);
    
    obj->set("code", SrsJsonAny::integer(ERROR_SUCCESS));
    obj->set("server", SrsJsonAny::integer(stat->server_id()));
    
    SrsJsonObject* data = SrsJsonAny::object();
    obj->set("data", data);
    
    SrsMemInfo* m = srs_get_meminfo();
    
    data->set("ok", SrsJsonAny::boolean(m->ok));
    data->set("sample_time", SrsJsonAny::integer(m->sample_time));
    data->set("percent_ram", SrsJsonAny::number(m->percent_ram));
    data->set("percent_swap", SrsJsonAny::number(m->percent_swap));
    data->set("MemActive", SrsJsonAny::integer(m->MemActive));
    data->set("RealInUse", SrsJsonAny::integer(m->RealInUse));
    data->set("NotInUse", SrsJsonAny::integer(m->NotInUse));
    data->set("MemTotal", SrsJsonAny::integer(m->MemTotal));
    data->set("MemFree", SrsJsonAny::integer(m->MemFree));
    data->set("Buffers", SrsJsonAny::integer(m->Buffers));
    data->set("Cached", SrsJsonAny::integer(m->Cached));
    data->set("SwapTotal", SrsJsonAny::integer(m->SwapTotal));
    data->set("SwapFree", SrsJsonAny::integer(m->SwapFree));
    
    return srs_api_response(w, r, obj->dumps());
}

SrsGoApiAuthors::SrsGoApiAuthors()
{
}

SrsGoApiAuthors::~SrsGoApiAuthors()
{
}

srs_error_t SrsGoApiAuthors::serve_http(ISrsHttpResponseWriter* w, ISrsHttpMessage* r)
{
    SrsStatistic* stat = SrsStatistic::instance();
    
    SrsJsonObject* obj = SrsJsonAny::object();
    SrsAutoFree(SrsJsonObject, obj);
    
    obj->set("code", SrsJsonAny::integer(ERROR_SUCCESS));
    obj->set("server", SrsJsonAny::integer(stat->server_id()));
    
    SrsJsonObject* data = SrsJsonAny::object();
    obj->set("data", data);
    
    data->set("license", SrsJsonAny::str(RTMP_SIG_SRS_LICENSE));
    data->set("contributors", SrsJsonAny::str(SRS_AUTO_CONSTRIBUTORS));
    
    return srs_api_response(w, r, obj->dumps());
}

SrsGoApiFeatures::SrsGoApiFeatures()
{
}

SrsGoApiFeatures::~SrsGoApiFeatures()
{
}

srs_error_t SrsGoApiFeatures::serve_http(ISrsHttpResponseWriter* w, ISrsHttpMessage* r)
{
    SrsStatistic* stat = SrsStatistic::instance();
    
    SrsJsonObject* obj = SrsJsonAny::object();
    SrsAutoFree(SrsJsonObject, obj);
    
    obj->set("code", SrsJsonAny::integer(ERROR_SUCCESS));
    obj->set("server", SrsJsonAny::integer(stat->server_id()));
    
    SrsJsonObject* data = SrsJsonAny::object();
    obj->set("data", data);
    
    data->set("options", SrsJsonAny::str(SRS_AUTO_USER_CONFIGURE));
    data->set("options2", SrsJsonAny::str(SRS_AUTO_CONFIGURE));
    data->set("build", SrsJsonAny::str(SRS_AUTO_BUILD_DATE));
    data->set("build2", SrsJsonAny::str(SRS_AUTO_BUILD_TS));
    
    SrsJsonObject* features = SrsJsonAny::object();
    data->set("features", features);
    
    features->set("ssl", SrsJsonAny::boolean(true));
    features->set("hls", SrsJsonAny::boolean(true));
#ifdef SRS_AUTO_HDS
    features->set("hds", SrsJsonAny::boolean(true));
#else
    features->set("hds", SrsJsonAny::boolean(false));
#endif
    features->set("callback", SrsJsonAny::boolean(true));
    features->set("api", SrsJsonAny::boolean(true));
    features->set("httpd", SrsJsonAny::boolean(true));
    features->set("dvr", SrsJsonAny::boolean(true));
    features->set("transcode", SrsJsonAny::boolean(true));
    features->set("ingest", SrsJsonAny::boolean(true));
    features->set("stat", SrsJsonAny::boolean(true));
    features->set("caster", SrsJsonAny::boolean(true));
#ifdef SRS_PERF_COMPLEX_SEND
    features->set("complex_send", SrsJsonAny::boolean(true));
#else
    features->set("complex_send", SrsJsonAny::boolean(false));
#endif
#ifdef SRS_PERF_TCP_NODELAY
    features->set("tcp_nodelay", SrsJsonAny::boolean(true));
#else
    features->set("tcp_nodelay", SrsJsonAny::boolean(false));
#endif
#ifdef SRS_PERF_SO_SNDBUF_SIZE
    features->set("so_sendbuf", SrsJsonAny::boolean(true));
#else
    features->set("so_sendbuf", SrsJsonAny::boolean(false));
#endif
#ifdef SRS_PERF_MERGED_READ
    features->set("mr", SrsJsonAny::boolean(true));
#else
    features->set("mr", SrsJsonAny::boolean(false));
#endif
    
    return srs_api_response(w, r, obj->dumps());
}

SrsGoApiRequests::SrsGoApiRequests()
{
}

SrsGoApiRequests::~SrsGoApiRequests()
{
}

srs_error_t SrsGoApiRequests::serve_http(ISrsHttpResponseWriter* w, ISrsHttpMessage* r)
{
    SrsStatistic* stat = SrsStatistic::instance();
    
    SrsJsonObject* obj = SrsJsonAny::object();
    SrsAutoFree(SrsJsonObject, obj);
    
    obj->set("code", SrsJsonAny::integer(ERROR_SUCCESS));
    obj->set("server", SrsJsonAny::integer(stat->server_id()));
    
    SrsJsonObject* data = SrsJsonAny::object();
    obj->set("data", data);
    
    data->set("uri", SrsJsonAny::str(r->uri().c_str()));
    data->set("path", SrsJsonAny::str(r->path().c_str()));
    
    // method
    data->set("METHOD", SrsJsonAny::str(r->method_str().c_str()));
    
    // request headers
    SrsJsonObject* headers = SrsJsonAny::object();
    data->set("headers", headers);
    r->header()->dumps(headers);
    
    // server informations
    SrsJsonObject* server = SrsJsonAny::object();
    data->set("headers", server);
    
    server->set("sigature", SrsJsonAny::str(RTMP_SIG_SRS_KEY));
    server->set("version", SrsJsonAny::str(RTMP_SIG_SRS_VERSION));
    server->set("link", SrsJsonAny::str(RTMP_SIG_SRS_URL));
    server->set("time", SrsJsonAny::integer(srsu2ms(srs_get_system_time())));
    
    return srs_api_response(w, r, obj->dumps());
}

SrsGoApiVhosts::SrsGoApiVhosts()
{
}

SrsGoApiVhosts::~SrsGoApiVhosts()
{
}

srs_error_t SrsGoApiVhosts::serve_http(ISrsHttpResponseWriter* w, ISrsHttpMessage* r)
{
    srs_error_t err = srs_success;
    
    SrsStatistic* stat = SrsStatistic::instance();
    
    // path: {pattern}{vhost_id}
    // e.g. /api/v1/vhosts/100     pattern= /api/v1/vhosts/, vhost_id=100
    int vid = r->parse_rest_id(entry->pattern);
    SrsStatisticVhost* vhost = NULL;
    
    if (vid > 0 && (vhost = stat->find_vhost(vid)) == NULL) {
        return srs_api_response_code(w, r, ERROR_RTMP_VHOST_NOT_FOUND);
    }
    
    SrsJsonObject* obj = SrsJsonAny::object();
    SrsAutoFree(SrsJsonObject, obj);
    
    obj->set("code", SrsJsonAny::integer(ERROR_SUCCESS));
    obj->set("server", SrsJsonAny::integer(stat->server_id()));
    
    if (r->is_http_get()) {
        if (!vhost) {
            SrsJsonArray* data = SrsJsonAny::array();
            obj->set("vhosts", data);
            
            if ((err = stat->dumps_vhosts(data)) != srs_success) {
                int code = srs_error_code(err);
                srs_error_reset(err);
                return srs_api_response_code(w, r, code);
            }
        } else {
            SrsJsonObject* data = SrsJsonAny::object();
            obj->set("vhost", data);;
            
            if ((err = vhost->dumps(data)) != srs_success) {
                int code = srs_error_code(err);
                srs_error_reset(err);
                return srs_api_response_code(w, r, code);
            }
        }
    } else {
        return srs_go_http_error(w, SRS_CONSTS_HTTP_MethodNotAllowed);
    }
    
    return srs_api_response(w, r, obj->dumps());
}

SrsGoApiStreams::SrsGoApiStreams()
{
}

SrsGoApiStreams::~SrsGoApiStreams()
{
}

srs_error_t SrsGoApiStreams::serve_http(ISrsHttpResponseWriter* w, ISrsHttpMessage* r)
{
    srs_error_t err = srs_success;
    
    SrsStatistic* stat = SrsStatistic::instance();
    
    // path: {pattern}{stream_id}
    // e.g. /api/v1/streams/100     pattern= /api/v1/streams/, stream_id=100
    int sid = r->parse_rest_id(entry->pattern);
    
    SrsStatisticStream* stream = NULL;
    if (sid >= 0 && (stream = stat->find_stream(sid)) == NULL) {
        return srs_api_response_code(w, r, ERROR_RTMP_STREAM_NOT_FOUND);
    }
    
    SrsJsonObject* obj = SrsJsonAny::object();
    SrsAutoFree(SrsJsonObject, obj);
    
    obj->set("code", SrsJsonAny::integer(ERROR_SUCCESS));
    obj->set("server", SrsJsonAny::integer(stat->server_id()));
    
    if (r->is_http_get()) {
        if (!stream) {
            SrsJsonArray* data = SrsJsonAny::array();
            obj->set("streams", data);
            
            if ((err = stat->dumps_streams(data)) != srs_success) {
                int code = srs_error_code(err);
                srs_error_reset(err);
                return srs_api_response_code(w, r, code);
            }
        } else {
            SrsJsonObject* data = SrsJsonAny::object();
            obj->set("stream", data);;
            
            if ((err = stream->dumps(data)) != srs_success) {
                int code = srs_error_code(err);
                srs_error_reset(err);
                return srs_api_response_code(w, r, code);
            }
        }
    } else {
        return srs_go_http_error(w, SRS_CONSTS_HTTP_MethodNotAllowed);
    }
    
    return srs_api_response(w, r, obj->dumps());
}

SrsGoApiSdp::SrsGoApiSdp(SrsServer* svr, SrsRtcServer* rtc_svr)
{
    server = svr;
    rtc_server = rtc_svr;
}

SrsGoApiSdp::~SrsGoApiSdp()
{
}

// TODO: FIXME: Support query string http://localhost:1985/api/v1/sdp?app=live&stream=livestream
srs_error_t SrsGoApiSdp::serve_http(ISrsHttpResponseWriter* w, ISrsHttpMessage* r)
{
    srs_error_t err = srs_success;

    // path: {pattern}
    // method: POST
    // e.g. /api/v1/sdp/ args = json:{"sdp":"sdp...", "app":"webrtc", "stream":"test"}
    
    string req_json;
    r->body_read_all(req_json);

    SrsJsonAny* json = SrsJsonAny::loads(req_json);
    SrsJsonObject* req_obj = json->to_object();

    SrsJsonAny* remote_sdp_obj = req_obj->get_property("sdp");
    SrsJsonAny* app_obj = req_obj->get_property("app");
    SrsJsonAny* stream_name_obj = req_obj->get_property("stream");

    if (remote_sdp_obj == NULL || app_obj == NULL || stream_name_obj == NULL) {
        return srs_api_response_code(w, r, SRS_CONSTS_HTTP_BadRequest);
    }

    string remote_sdp_str = remote_sdp_obj->to_str();
    string app = app_obj->to_str();
    string stream_name = stream_name_obj->to_str();

    SrsSdp remote_sdp;
    err = remote_sdp.decode(remote_sdp_str);
    if (err != srs_success) {
        return srs_api_response_code(w, r, SRS_CONSTS_HTTP_BadRequest);
    }

    SrsRequest request;
    request.app = app;
    request.stream = stream_name;
    SrsSdp local_sdp;
    SrsRtcSession* rtc_session = rtc_server->create_rtc_session(request, remote_sdp, local_sdp);

    string local_sdp_str = "";
    err = local_sdp.encode(local_sdp_str);
    if (err != srs_success) {
        return srs_api_response_code(w, r, SRS_CONSTS_HTTP_BadRequest);
    }

    SrsJsonObject* obj = SrsJsonAny::object();
    SrsAutoFree(SrsJsonObject, obj);

    obj->set("code", SrsJsonAny::integer(ERROR_SUCCESS));
<<<<<<< HEAD
    obj->set("server", SrsJsonAny::integer(stat->server_id()));

    // XXX: ice candidate
    //string candidate_str = "candidate:1 1 udp 2115783679 192.168.170.129:8000 typ host generation 0 ufrag "
    //    + local_sdp.get_ice_ufrag() + "netwrok-cost 50";

    //SrsJsonObject* candidate_obj = SrsJsonAny::object();
    //SrsAutoFree(SrsJsonObject, candidate_obj);
=======
    obj->set("server", SrsJsonAny::integer(SrsStatistic::instance()->server_id()));
>>>>>>> 2b56f9ee

    // TODO: add candidates in response json?
    
    if (r->is_http_post()) {
        obj->set("sdp", SrsJsonAny::str(local_sdp_str.c_str()));
    } else {
        return srs_go_http_error(w, SRS_CONSTS_HTTP_MethodNotAllowed);
    }
    
    return srs_api_response(w, r, obj->dumps());
}

SrsGoApiClients::SrsGoApiClients()
{
}

SrsGoApiClients::~SrsGoApiClients()
{
}

srs_error_t SrsGoApiClients::serve_http(ISrsHttpResponseWriter* w, ISrsHttpMessage* r)
{
    srs_error_t err = srs_success;
    
    SrsStatistic* stat = SrsStatistic::instance();
    
    // path: {pattern}{client_id}
    // e.g. /api/v1/clients/100     pattern= /api/v1/clients/, client_id=100
    int cid = r->parse_rest_id(entry->pattern);
    
    SrsStatisticClient* client = NULL;
    if (cid >= 0 && (client = stat->find_client(cid)) == NULL) {
        return srs_api_response_code(w, r, ERROR_RTMP_CLIENT_NOT_FOUND);
    }
    
    SrsJsonObject* obj = SrsJsonAny::object();
    SrsAutoFree(SrsJsonObject, obj);
    
    obj->set("code", SrsJsonAny::integer(ERROR_SUCCESS));
    obj->set("server", SrsJsonAny::integer(stat->server_id()));
    
    if (r->is_http_get()) {
        if (!client) {
            SrsJsonArray* data = SrsJsonAny::array();
            obj->set("clients", data);
            
            std::string rstart = r->query_get("start");
            std::string rcount = r->query_get("count");
            int start = srs_max(0, atoi(rstart.c_str()));
            int count = srs_max(10, atoi(rcount.c_str()));
            if ((err = stat->dumps_clients(data, start, count)) != srs_success) {
                int code = srs_error_code(err);
                srs_error_reset(err);
                return srs_api_response_code(w, r, code);
            }
        } else {
            SrsJsonObject* data = SrsJsonAny::object();
            obj->set("client", data);;
            
            if ((err = client->dumps(data)) != srs_success) {
                int code = srs_error_code(err);
                srs_error_reset(err);
                return srs_api_response_code(w, r, code);
            }
        }
    } else if (r->is_http_delete()) {
        if (!client) {
            return srs_api_response_code(w, r, ERROR_RTMP_CLIENT_NOT_FOUND);
        }
        
        client->conn->expire();
        srs_warn("kickoff client id=%d ok", cid);
    } else {
        return srs_go_http_error(w, SRS_CONSTS_HTTP_MethodNotAllowed);
    }
    
    return srs_api_response(w, r, obj->dumps());
}

SrsGoApiRaw::SrsGoApiRaw(SrsServer* svr)
{
    server = svr;
    
    raw_api = _srs_config->get_raw_api();
    allow_reload = _srs_config->get_raw_api_allow_reload();
    allow_query = _srs_config->get_raw_api_allow_query();
    allow_update = _srs_config->get_raw_api_allow_update();
    
    _srs_config->subscribe(this);
}

SrsGoApiRaw::~SrsGoApiRaw()
{
    _srs_config->unsubscribe(this);
}

srs_error_t SrsGoApiRaw::serve_http(ISrsHttpResponseWriter* w, ISrsHttpMessage* r)
{
    srs_error_t err = srs_success;
    
    std::string rpc = r->query_get("rpc");
    
    // the object to return for request.
    SrsJsonObject* obj = SrsJsonAny::object();
    SrsAutoFree(SrsJsonObject, obj);
    obj->set("code", SrsJsonAny::integer(ERROR_SUCCESS));
    
    // for rpc=raw, to query the raw api config for http api.
    if (rpc == "raw") {
        // query global scope.
        if ((err = _srs_config->raw_to_json(obj)) != srs_success) {
            int code = srs_error_code(err);
            srs_error_reset(err);
            return srs_api_response_code(w, r, code);
        }
        
        return srs_api_response(w, r, obj->dumps());
    }
    
    // whether enabled the HTTP RAW API.
    if (!raw_api) {
        return srs_api_response_code(w, r, ERROR_SYSTEM_CONFIG_RAW_DISABLED);
    }
    
    //////////////////////////////////////////////////////////////////////////
    // the rpc is required.
    // the allowd rpc method check.
    if (rpc.empty() || (rpc != "reload" && rpc != "query" && rpc != "raw" && rpc != "update")) {
        return srs_api_response_code(w, r, ERROR_SYSTEM_CONFIG_RAW);
    }
    
    // for rpc=reload, trigger the server to reload the config.
    if (rpc == "reload") {
        if (!allow_reload) {
            return srs_api_response_code(w, r, ERROR_SYSTEM_CONFIG_RAW_DISABLED);
        }
        
        server->on_signal(SRS_SIGNAL_RELOAD);
        return srs_api_response_code(w, r, ERROR_SUCCESS);
    }
    
    // for rpc=query, to get the configs of server.
    //      @param scope the scope to query for config, it can be:
    //              global, the configs belongs to the root, donot includes any sub directives.
    //              minimal, the minimal summary of server, for preview stream to got the port serving.
    //              vhost, the configs for specified vhost by @param vhost.
    //      @param vhost the vhost name for @param scope is vhost to query config.
    //              for the default vhost, must be __defaultVhost__
    if (rpc == "query") {
        if (!allow_query) {
            return srs_api_response_code(w, r, ERROR_SYSTEM_CONFIG_RAW_DISABLED);
        }
        
        std::string scope = r->query_get("scope");
        std::string vhost = r->query_get("vhost");
        if (scope.empty() || (scope != "global" && scope != "vhost" && scope != "minimal")) {
            return srs_api_response_code(w, r, ERROR_SYSTEM_CONFIG_RAW_NOT_ALLOWED);
        }
        
        if (scope == "vhost") {
            // query vhost scope.
            if (vhost.empty()) {
                return srs_api_response_code(w, r, ERROR_SYSTEM_CONFIG_RAW_PARAMS);
            }
            
            SrsConfDirective* root = _srs_config->get_root();
            SrsConfDirective* conf = root->get("vhost", vhost);
            if (!conf) {
                return srs_api_response_code(w, r, ERROR_SYSTEM_CONFIG_RAW_PARAMS);
            }
            
            SrsJsonObject* data = SrsJsonAny::object();
            obj->set("vhost", data);
            if ((err = _srs_config->vhost_to_json(conf, data)) != srs_success) {
                int code = srs_error_code(err);
                srs_error_reset(err);
                return srs_api_response_code(w, r, code);
            }
        } else if (scope == "minimal") {
            SrsJsonObject* data = SrsJsonAny::object();
            obj->set("minimal", data);
            
            // query minimal scope.
            if ((err = _srs_config->minimal_to_json(data)) != srs_success) {
                int code = srs_error_code(err);
                srs_error_reset(err);
                return srs_api_response_code(w, r, code);
            }
        } else {
            SrsJsonObject* data = SrsJsonAny::object();
            obj->set("global", data);
            
            // query global scope.
            if ((err = _srs_config->global_to_json(data)) != srs_success) {
                int code = srs_error_code(err);
                srs_error_reset(err);
                return srs_api_response_code(w, r, code);
            }
        }
        
        return srs_api_response(w, r, obj->dumps());
    }
    
    // for rpc=update, to update the configs of server.
    //      @scope the scope to update for config.
    //      @value the updated value for scope.
    //      @param the extra param for scope.
    //      @data the extra data for scope.
    // possible updates:
    //      @scope          @value              value-description
    //      listen          1935,1936           the port list.
    //      pid             ./objs/srs.pid      the pid file of srs.
    //      chunk_size      60000               the global RTMP chunk_size.
    //      ff_log_dir      ./objs              the dir for ffmpeg log.
    //      srs_log_tank    file                the tank to log, file or console.
    //      srs_log_level   trace               the level of log, verbose, info, trace, warn, error.
    //      srs_log_file    ./objs/srs.log      the log file when tank is file.
    //      max_connections 1000                the max connections of srs.
    //      utc_time        false               whether enable utc time.
    //      pithy_print_ms  10000               the pithy print interval in ms.
    // vhost specified updates:
    //      @scope          @value              @param              @data               description
    //      vhost           ossrs.net           create              -                   create vhost ossrs.net
    //      vhost           ossrs.net           update              new.ossrs.net       the new name to update vhost
    // dvr specified updates:
    //      @scope          @value              @param              @data               description
    //      dvr             ossrs.net           enable              live/livestream     enable the dvr of stream
    //      dvr             ossrs.net           disable             live/livestream     disable the dvr of stream
    if (rpc == "update") {
        if (!allow_update) {
            return srs_api_response_code(w, r, ERROR_SYSTEM_CONFIG_RAW_DISABLED);
        }
        
        std::string scope = r->query_get("scope");
        std::string value = r->query_get("value");
        if (scope.empty()) {
            return srs_api_response_code(w, r, ERROR_SYSTEM_CONFIG_RAW_NOT_ALLOWED);
        }
        if (scope != "listen" && scope != "pid" && scope != "chunk_size"
            && scope != "ff_log_dir" && scope != "srs_log_tank" && scope != "srs_log_level"
            && scope != "srs_log_file" && scope != "max_connections" && scope != "utc_time"
            && scope != "pithy_print_ms" && scope != "vhost" && scope != "dvr"
            ) {
            return srs_api_response_code(w, r, ERROR_SYSTEM_CONFIG_RAW_NOT_ALLOWED);
        }
        
        bool applied = false;
        string extra = "";
        if (scope == "listen") {
            vector<string> eps = srs_string_split(value, ",");
            
            bool invalid = eps.empty();
            for (int i = 0; i < (int)eps.size(); i++) {
                string ep = eps.at(i);
                int port = ::atoi(ep.c_str());
                if (port <= 2 || port >= 65535) {
                    invalid = true;
                    break;
                }
            }
            if (invalid) {
                return srs_api_response_code(w, r, ERROR_SYSTEM_CONFIG_RAW_PARAMS);
            }
            
            if ((err = _srs_config->raw_set_listen(eps, applied)) != srs_success) {
                int code = srs_error_code(err);
                srs_error_reset(err);
                return srs_api_response_code(w, r, code);
            }
        } else if (scope == "pid") {
            if (value.empty() || !srs_string_starts_with(value, "./", "/tmp/", "/var/") || !srs_string_ends_with(value, ".pid")) {
                return srs_api_response_code(w, r, ERROR_SYSTEM_CONFIG_RAW_PARAMS);
            }
            
            if ((err = _srs_config->raw_set_pid(value, applied)) != srs_success) {
                int code = srs_error_code(err);
                srs_error_reset(err);
                return srs_api_response_code(w, r, code);
            }
        } else if (scope == "chunk_size") {
            int csv = ::atoi(value.c_str());
            if (csv < 128 || csv > 65535 || !srs_is_digit_number(value)) {
                return srs_api_response_code(w, r, ERROR_SYSTEM_CONFIG_RAW_PARAMS);
            }
            
            if ((err = _srs_config->raw_set_chunk_size(value, applied)) != srs_success) {
                int code = srs_error_code(err);
                srs_error_reset(err);
                return srs_api_response_code(w, r, code);
            }
        } else if (scope == "ff_log_dir") {
            if (value.empty() || (value != "/dev/null" && !srs_string_starts_with(value, "./", "/tmp/", "/var/"))) {
                return srs_api_response_code(w, r, ERROR_SYSTEM_CONFIG_RAW_PARAMS);
            }
            
            if ((err = _srs_config->raw_set_ff_log_dir(value, applied)) != srs_success) {
                int code = srs_error_code(err);
                srs_error_reset(err);
                return srs_api_response_code(w, r, code);
            }
        } else if (scope == "srs_log_tank") {
            if (value.empty() || (value != "file" && value != "console")) {
                return srs_api_response_code(w, r, ERROR_SYSTEM_CONFIG_RAW_PARAMS);
            }
            
            if ((err = _srs_config->raw_set_srs_log_tank(value, applied)) != srs_success) {
                int code = srs_error_code(err);
                srs_error_reset(err);
                return srs_api_response_code(w, r, code);
            }
        } else if (scope == "srs_log_level") {
            if (value != "verbose" && value != "info" && value != "trace" && value != "warn" && value != "error") {
                return srs_api_response_code(w, r, ERROR_SYSTEM_CONFIG_RAW_PARAMS);
            }
            
            if ((err = _srs_config->raw_set_srs_log_level(value, applied)) != srs_success) {
                int code = srs_error_code(err);
                srs_error_reset(err);
                return srs_api_response_code(w, r, code);
            }
        } else if (scope == "srs_log_file") {
            if (value.empty() || !srs_string_starts_with(value, "./", "/tmp/", "/var/") || !srs_string_ends_with(value, ".log")) {
                return srs_api_response_code(w, r, ERROR_SYSTEM_CONFIG_RAW_PARAMS);
            }
            
            if ((err = _srs_config->raw_set_srs_log_file(value, applied)) != srs_success) {
                int code = srs_error_code(err);
                srs_error_reset(err);
                return srs_api_response_code(w, r, code);
            }
        } else if (scope == "max_connections") {
            int mcv = ::atoi(value.c_str());
            if (mcv < 10 || mcv > 65535 || !srs_is_digit_number(value)) {
                return srs_api_response_code(w, r, ERROR_SYSTEM_CONFIG_RAW_PARAMS);
            }
            
            if ((err = _srs_config->raw_set_max_connections(value, applied)) != srs_success) {
                int code = srs_error_code(err);
                srs_error_reset(err);
                return srs_api_response_code(w, r, code);
            }
        } else if (scope == "utc_time") {
            if (!srs_is_boolean(value)) {
                return srs_api_response_code(w, r, ERROR_SYSTEM_CONFIG_RAW_PARAMS);
            }
            
            if ((err = _srs_config->raw_set_utc_time(srs_config_bool2switch(value), applied)) != srs_success) {
                return srs_api_response_code(w, r, srs_error_wrap(err, "raw api update utc_time=%s", value.c_str()));
            }
        } else if (scope == "pithy_print_ms") {
            int ppmv = ::atoi(value.c_str());
            if (ppmv < 100 || ppmv > 300000 || !srs_is_digit_number(value)) {
                return srs_api_response_code(w, r, ERROR_SYSTEM_CONFIG_RAW_PARAMS);
            }
            
            if ((err = _srs_config->raw_set_pithy_print_ms(value, applied)) != srs_success) {
                int code = srs_error_code(err);
                srs_error_reset(err);
                return srs_api_response_code(w, r, code);
            }
        } else if (scope == "vhost") {
            std::string param = r->query_get("param");
            std::string data = r->query_get("data");
            if (param != "create" && param != "update" && param != "delete" && param != "disable" && param != "enable") {
                return srs_api_response_code(w, r, ERROR_SYSTEM_CONFIG_RAW_NOT_ALLOWED);
            }
            extra += " " + param;
            
            if (param == "create") {
                // when create, the vhost must not exists.
                if (param.empty() || _srs_config->get_vhost(value, false)) {
                    return srs_api_response_code(w, r, ERROR_SYSTEM_CONFIG_RAW_PARAMS);
                }
                
                if ((err = _srs_config->raw_create_vhost(value, applied)) != srs_success) {
                    int code = srs_error_code(err);
                    srs_error_reset(err);
                    return srs_api_response_code(w, r, code);
                }
            } else if (param == "update") {
                extra += " to " + data;
                
                // when update, the vhost must exists and disabled.
                SrsConfDirective* vhost = _srs_config->get_vhost(value, false);
                if (data.empty() || data == value || param.empty() || !vhost || _srs_config->get_vhost_enabled(vhost)) {
                    return srs_api_response_code(w, r, ERROR_SYSTEM_CONFIG_RAW_PARAMS);
                }
                
                if ((err = _srs_config->raw_update_vhost(value, data, applied)) != srs_success) {
                    int code = srs_error_code(err);
                    srs_error_reset(err);
                    return srs_api_response_code(w, r, code);
                }
            } else if (param == "delete") {
                // when delete, the vhost must exists and disabled.
                SrsConfDirective* vhost = _srs_config->get_vhost(value, false);
                if (param.empty() || !vhost || _srs_config->get_vhost_enabled(vhost)) {
                    return srs_api_response_code(w, r, ERROR_SYSTEM_CONFIG_RAW_PARAMS);
                }
                
                if ((err = _srs_config->raw_delete_vhost(value, applied)) != srs_success) {
                    int code = srs_error_code(err);
                    srs_error_reset(err);
                    return srs_api_response_code(w, r, code);
                }
            } else if (param == "disable") {
                // when disable, the vhost must exists and enabled.
                SrsConfDirective* vhost = _srs_config->get_vhost(value, false);
                if (param.empty() || !vhost || !_srs_config->get_vhost_enabled(vhost)) {
                    return srs_api_response_code(w, r, ERROR_SYSTEM_CONFIG_RAW_PARAMS);
                }
                
                if ((err = _srs_config->raw_disable_vhost(value, applied)) != srs_success) {
                    int code = srs_error_code(err);
                    srs_error_reset(err);
                    return srs_api_response_code(w, r, code);
                }
            } else if (param == "enable") {
                // when enable, the vhost must exists and disabled.
                SrsConfDirective* vhost = _srs_config->get_vhost(value, false);
                if (param.empty() || !vhost || _srs_config->get_vhost_enabled(vhost)) {
                    return srs_api_response_code(w, r, ERROR_SYSTEM_CONFIG_RAW_PARAMS);
                }
                
                if ((err = _srs_config->raw_enable_vhost(value, applied)) != srs_success) {
                    int code = srs_error_code(err);
                    srs_error_reset(err);
                    return srs_api_response_code(w, r, code);
                }
            } else {
                // TODO: support other param.
            }
        } else if (scope == "dvr") {
            std::string action = r->query_get("param");
            std::string stream = r->query_get("data");
            extra += "/" + stream + " to " + action;
            
            if (action != "enable" && action != "disable") {
                return srs_api_response_code(w, r, ERROR_SYSTEM_CONFIG_RAW_NOT_ALLOWED);
            }
            
            if (!_srs_config->get_dvr_enabled(value)) {
                return srs_api_response_code(w, r, ERROR_SYSTEM_CONFIG_RAW_NOT_ALLOWED);
            }
            
            if (action == "enable") {
                if ((err = _srs_config->raw_enable_dvr(value, stream, applied)) != srs_success) {
                    int code = srs_error_code(err);
                    srs_error_reset(err);
                    return srs_api_response_code(w, r, code);
                }
            } else {
                if ((err = _srs_config->raw_disable_dvr(value, stream, applied)) != srs_success) {
                    int code = srs_error_code(err);
                    srs_error_reset(err);
                    return srs_api_response_code(w, r, code);
                }
            }
        } else {
            // TODO: support other scope.
        }
        
        // whether the config applied.
        if (applied) {
            server->on_signal(SRS_SIGNAL_PERSISTENCE_CONFIG);
            srs_trace("raw api update %s=%s%s ok.", scope.c_str(), value.c_str(), extra.c_str());
        } else {
            srs_warn("raw api update not applied %s=%s%s.", scope.c_str(), value.c_str(), extra.c_str());
        }
        
        return srs_api_response(w, r, obj->dumps());
    }
    
    return err;
}

srs_error_t SrsGoApiRaw::on_reload_http_api_raw_api()
{
    raw_api = _srs_config->get_raw_api();
    allow_reload = _srs_config->get_raw_api_allow_reload();
    allow_query = _srs_config->get_raw_api_allow_query();
    allow_update = _srs_config->get_raw_api_allow_update();
    
    return srs_success;
}

SrsGoApiClusters::SrsGoApiClusters()
{
}

SrsGoApiClusters::~SrsGoApiClusters()
{
}

srs_error_t SrsGoApiClusters::serve_http(ISrsHttpResponseWriter* w, ISrsHttpMessage* r)
{
    SrsJsonObject* obj = SrsJsonAny::object();
    SrsAutoFree(SrsJsonObject, obj);
    
    obj->set("code", SrsJsonAny::integer(ERROR_SUCCESS));
    SrsJsonObject* data = SrsJsonAny::object();
    obj->set("data", data);
    
    string ip = r->query_get("ip");
    string vhost = r->query_get("vhost");
    string app = r->query_get("app");
    string stream = r->query_get("stream");
    string coworker = r->query_get("coworker");
    data->set("query", SrsJsonAny::object()
              ->set("ip", SrsJsonAny::str(ip.c_str()))
              ->set("vhost", SrsJsonAny::str(vhost.c_str()))
              ->set("app", SrsJsonAny::str(app.c_str()))
              ->set("stream", SrsJsonAny::str(stream.c_str())));
    
    SrsCoWorkers* coworkers = SrsCoWorkers::instance();
    data->set("origin", coworkers->dumps(vhost, coworker, app, stream));
    
    return srs_api_response(w, r, obj->dumps());
}

SrsGoApiError::SrsGoApiError()
{
}

SrsGoApiError::~SrsGoApiError()
{
}

srs_error_t SrsGoApiError::serve_http(ISrsHttpResponseWriter* w, ISrsHttpMessage* r)
{
    return srs_api_response_code(w, r, 100);
}

SrsHttpApi::SrsHttpApi(IConnectionManager* cm, srs_netfd_t fd, SrsHttpServeMux* m, string cip)
: SrsConnection(cm, fd, cip)
{
    mux = m;
    cors = new SrsHttpCorsMux();
    parser = new SrsHttpParser();
    
    _srs_config->subscribe(this);
}

SrsHttpApi::~SrsHttpApi()
{
    srs_freep(parser);
    srs_freep(cors);
    
    _srs_config->unsubscribe(this);
}

void SrsHttpApi::remark(int64_t* in, int64_t* out)
{
    // TODO: FIXME: implements it
}

srs_error_t SrsHttpApi::do_cycle()
{
    srs_error_t err = srs_success;
    
    srs_trace("API server client, ip=%s", ip.c_str());
    
    // initialize parser
    if ((err = parser->initialize(HTTP_REQUEST, true)) != srs_success) {
        return srs_error_wrap(err, "init parser");
    }
    
    // set the recv timeout, for some clients never disconnect the connection.
    // @see https://github.com/ossrs/srs/issues/398
    skt->set_recv_timeout(SRS_HTTP_RECV_TIMEOUT);
    
    // initialize the cors, which will proxy to mux.
    bool crossdomain_enabled = _srs_config->get_http_api_crossdomain();
    if ((err = cors->initialize(mux, crossdomain_enabled)) != srs_success) {
        return srs_error_wrap(err, "init cors");
    }
    
    // process http messages.
    while ((err = trd->pull()) == srs_success) {
        ISrsHttpMessage* req = NULL;
        
        // get a http message
        if ((err = parser->parse_message(skt, &req)) != srs_success) {
            return srs_error_wrap(err, "parse message");
        }
        
        // if SUCCESS, always NOT-NULL.
        // always free it in this scope.
        srs_assert(req);
        SrsAutoFree(ISrsHttpMessage, req);
        
        // Attach owner connection to message.
        SrsHttpMessage* hreq = (SrsHttpMessage*)req;
        hreq->set_connection(this);
        
        // ok, handle http request.
        SrsHttpResponseWriter writer(skt);
        if ((err = process_request(&writer, req)) != srs_success) {
            return srs_error_wrap(err, "process request");
        }
        
        // read all rest bytes in request body.
        char buf[SRS_HTTP_READ_CACHE_BYTES];
        ISrsHttpResponseReader* br = req->body_reader();
        while (!br->eof()) {
            if ((err = br->read(buf, SRS_HTTP_READ_CACHE_BYTES, NULL)) != srs_success) {
                return srs_error_wrap(err, "read response");
            }
        }
        
        // donot keep alive, disconnect it.
        // @see https://github.com/ossrs/srs/issues/399
        if (!req->is_keep_alive()) {
            break;
        }
    }
    
    return err;
}

srs_error_t SrsHttpApi::process_request(ISrsHttpResponseWriter* w, ISrsHttpMessage* r)
{
    srs_error_t err = srs_success;
    
    SrsHttpMessage* hm = dynamic_cast<SrsHttpMessage*>(r);
    srs_assert(hm);
    
    srs_trace("HTTP API %s %s, content-length=%" PRId64 ", chunked=%d/%d",
        r->method_str().c_str(), r->url().c_str(), r->content_length(),
        hm->is_chunked(), hm->is_infinite_chunked());
    
    // use cors server mux to serve http request, which will proxy to mux.
    if ((err = cors->serve_http(w, r)) != srs_success) {
        return srs_error_wrap(err, "mux serve");
    }
    
    return err;
}

srs_error_t SrsHttpApi::on_reload_http_api_crossdomain()
{
    srs_error_t err = srs_success;
    
    bool crossdomain_enabled = _srs_config->get_http_api_crossdomain();
    if ((err = cors->initialize(mux, crossdomain_enabled)) != srs_success) {
        return srs_error_wrap(err, "reload");
    }
    
    return err;
}
<|MERGE_RESOLUTION|>--- conflicted
+++ resolved
@@ -840,18 +840,7 @@
     SrsAutoFree(SrsJsonObject, obj);
 
     obj->set("code", SrsJsonAny::integer(ERROR_SUCCESS));
-<<<<<<< HEAD
-    obj->set("server", SrsJsonAny::integer(stat->server_id()));
-
-    // XXX: ice candidate
-    //string candidate_str = "candidate:1 1 udp 2115783679 192.168.170.129:8000 typ host generation 0 ufrag "
-    //    + local_sdp.get_ice_ufrag() + "netwrok-cost 50";
-
-    //SrsJsonObject* candidate_obj = SrsJsonAny::object();
-    //SrsAutoFree(SrsJsonObject, candidate_obj);
-=======
     obj->set("server", SrsJsonAny::integer(SrsStatistic::instance()->server_id()));
->>>>>>> 2b56f9ee
 
     // TODO: add candidates in response json?
     
