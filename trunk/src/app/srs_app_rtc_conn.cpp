--- conflicted
+++ resolved
@@ -379,10 +379,7 @@
 
 SrsRtcPlayStream::~SrsRtcPlayStream()
 {
-<<<<<<< HEAD
-=======
     // TODO: FIXME: Use SrsAsyncCallWorker in http hooks instead, to covert to async call.
->>>>>>> dffc3447
     if (req_) {
         http_hooks_on_stop();		
     }
