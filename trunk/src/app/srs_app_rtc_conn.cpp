--- conflicted
+++ resolved
@@ -57,12 +57,9 @@
 #include <srs_app_rtc_server.hpp>
 #include <srs_app_rtc_source.hpp>
 #include <srs_protocol_utility.hpp>
-<<<<<<< HEAD
+#include <srs_app_threads.hpp>
+
 #include "srs_app_http_hooks.hpp"
-=======
-#include <srs_app_threads.hpp>
-
->>>>>>> 39398443
 #include <srs_protocol_kbps.hpp>
 
 SrsPps* _srs_pps_sstuns = NULL;
@@ -903,20 +900,6 @@
     return err;
 }
 
-<<<<<<< HEAD
-srs_error_t SrsRtcPlayStream::http_hooks_on_play()
-{
-    return SrsHttpHooksController::http_hooks_on_play(req_);
-}
-
-void SrsRtcPlayStream::http_hooks_on_stop()
-{
-    return SrsHttpHooksController::http_hooks_on_stop(req_);
-}
-
-
-SrsRtcPublishStream::SrsRtcPublishStream(SrsRtcConnection* session, const SrsContextId& cid)
-=======
 SrsRtcPublishRtcpTimer::SrsRtcPublishRtcpTimer(SrsRtcPublishStream* p) : p_(p)
 {
     _srs_hybrid->timer1s()->subscribe(this);
@@ -954,7 +937,6 @@
 }
 
 SrsRtcPublishTwccTimer::SrsRtcPublishTwccTimer(SrsRtcPublishStream* p) : p_(p)
->>>>>>> 39398443
 {
     _srs_hybrid->timer100ms()->subscribe(this);
 }
@@ -996,6 +978,17 @@
 
     return err;
 }
+
+srs_error_t SrsRtcPlayStream::http_hooks_on_play()
+{
+    return SrsHttpHooksController::http_hooks_on_play(req_);
+}
+
+void SrsRtcPlayStream::http_hooks_on_stop()
+{
+    return SrsHttpHooksController::http_hooks_on_stop(req_);
+}
+
 
 SrsRtcPublishStream::SrsRtcPublishStream(SrsRtcConnection* session, const SrsContextId& cid)
 {
@@ -1027,12 +1020,10 @@
 
 SrsRtcPublishStream::~SrsRtcPublishStream()
 {
-<<<<<<< HEAD
-    http_hooks_on_unpublish();
-=======
     srs_freep(timer_rtcp_);
     srs_freep(timer_twcc_);
->>>>>>> 39398443
+
+    http_hooks_on_unpublish();
 
     // TODO: FIXME: Should remove and delete source.
     if (source) {
@@ -1060,14 +1051,10 @@
     }
     audio_tracks_.clear();
 
-<<<<<<< HEAD
     // update the statistic when client coveried.
     SrsStatistic* stat = SrsStatistic::instance();
     stat->on_disconnect(cid_);
 
-    srs_freep(timer_);
-=======
->>>>>>> 39398443
     srs_freep(pli_worker_);
     srs_freep(twcc_epp_);
     srs_freep(pli_epp);
@@ -1176,25 +1163,10 @@
         return err;
     }
 
-<<<<<<< HEAD
     if ((err = http_hooks_on_publish()) != srs_success) {
         return srs_error_wrap(err, "RTC: http_hooks_on_publish");
     }
 
-    if ((err = timer_->tick(SRS_TICKID_TWCC, 100 * SRS_UTIME_MILLISECONDS)) != srs_success) {
-        return srs_error_wrap(err, "twcc tick");
-    }
-
-    if ((err = timer_->tick(SRS_TICKID_RTCP, 1000 * SRS_UTIME_MILLISECONDS)) != srs_success) {
-        return srs_error_wrap(err, "rtcp tick");
-    }
-
-    if ((err = timer_->start()) != srs_success) {
-        return srs_error_wrap(err, "start timer");
-    }
-
-=======
->>>>>>> 39398443
     if ((err = source->on_publish()) != srs_success) {
         return srs_error_wrap(err, "on publish");
     }
