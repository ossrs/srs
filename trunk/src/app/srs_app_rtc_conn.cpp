/**
 * The MIT License (MIT)
 *
 * Copyright (c) 2013-2020 John
 *
 * Permission is hereby granted, free of charge, to any person obtaining a copy of
 * this software and associated documentation files (the "Software"), to deal in
 * the Software without restriction, including without limitation the rights to
 * use, copy, modify, merge, publish, distribute, sublicense, and/or sell copies of
 * the Software, and to permit persons to whom the Software is furnished to do so,
 * subject to the following conditions:
 *
 * The above copyright notice and this permission notice shall be included in all
 * copies or substantial portions of the Software.
 *
 * THE SOFTWARE IS PROVIDED "AS IS", WITHOUT WARRANTY OF ANY KIND, EXPRESS OR
 * IMPLIED, INCLUDING BUT NOT LIMITED TO THE WARRANTIES OF MERCHANTABILITY, FITNESS
 * FOR A PARTICULAR PURPOSE AND NONINFRINGEMENT. IN NO EVENT SHALL THE AUTHORS OR
 * COPYRIGHT HOLDERS BE LIABLE FOR ANY CLAIM, DAMAGES OR OTHER LIABILITY, WHETHER
 * IN AN ACTION OF CONTRACT, TORT OR OTHERWISE, ARISING FROM, OUT OF OR IN
 * CONNECTION WITH THE SOFTWARE OR THE USE OR OTHER DEALINGS IN THE SOFTWARE.
 */

#include <srs_app_rtc_conn.hpp>

using namespace std;

#include <sys/socket.h>
#include <netinet/in.h>
#include <arpa/inet.h>

#include <stdlib.h>
#include <fcntl.h>
#include <unistd.h>

#include <sstream>

#include <srs_core_autofree.hpp>
#include <srs_kernel_buffer.hpp>
#include <srs_kernel_rtc_rtp.hpp>
#include <srs_kernel_error.hpp>
#include <srs_kernel_log.hpp>
#include <srs_rtc_stun_stack.hpp>
#include <srs_rtmp_stack.hpp>
#include <srs_rtmp_msg_array.hpp>
#include <srs_app_utility.hpp>
#include <srs_app_config.hpp>
#include <srs_app_rtc_queue.hpp>
#include <srs_app_source.hpp>
#include <srs_app_server.hpp>
#include <srs_service_utility.hpp>
#include <srs_http_stack.hpp>
#include <srs_app_http_api.hpp>
#include <srs_app_statistic.hpp>
#include <srs_app_pithy_print.hpp>
#include <srs_service_st.hpp>
#include <srs_app_rtc_server.hpp>
#include <srs_app_rtc_source.hpp>
#include <srs_protocol_utility.hpp>

#include <srs_protocol_kbps.hpp>

SrsPps* _srs_pps_sstuns = new SrsPps();
SrsPps* _srs_pps_srtcps = new SrsPps();
SrsPps* _srs_pps_srtps = new SrsPps();

SrsPps* _srs_pps_pli = new SrsPps();
SrsPps* _srs_pps_twcc = new SrsPps();
SrsPps* _srs_pps_rr = new SrsPps();
SrsPps* _srs_pps_pub = new SrsPps();
SrsPps* _srs_pps_conn = new SrsPps();

extern SrsPps* _srs_pps_snack;
extern SrsPps* _srs_pps_snack2;

extern SrsPps* _srs_pps_rnack;
extern SrsPps* _srs_pps_rnack2;

#define SRS_TICKID_RTCP 0
#define SRS_TICKID_TWCC 1
#define SRS_TICKID_SEND_NACKS 2

ISrsRtcTransport::ISrsRtcTransport()
{
}

ISrsRtcTransport::~ISrsRtcTransport()
{
}

SrsSecurityTransport::SrsSecurityTransport(SrsRtcConnection* s)
{
    session_ = s;

    dtls_ = new SrsDtls((ISrsDtlsCallback*)this);
    srtp_ = new SrsSRTP();

    handshake_done = false;
}

SrsSecurityTransport::~SrsSecurityTransport()
{
    srs_freep(dtls_);
    srs_freep(srtp_);
}

srs_error_t SrsSecurityTransport::initialize(SrsSessionConfig* cfg)
{
    return dtls_->initialize(cfg->dtls_role, cfg->dtls_version);
}

srs_error_t SrsSecurityTransport::start_active_handshake()
{
    return dtls_->start_active_handshake();
}

srs_error_t SrsSecurityTransport::write_dtls_data(void* data, int size) 
{
    srs_error_t err = srs_success;

    if (!size) {
        return err;
    }

    ++_srs_pps_sstuns->sugar;

    if ((err = session_->sendonly_skt->sendto(data, size, 0)) != srs_success) {
        return srs_error_wrap(err, "send dtls packet");
    }

    if (_srs_blackhole->blackhole) {
        _srs_blackhole->sendto(data, size);
    }

    return err;
}

srs_error_t SrsSecurityTransport::on_dtls(char* data, int nb_data)
{
    return dtls_->on_dtls(data, nb_data);
}

srs_error_t SrsSecurityTransport::on_dtls_alert(std::string type, std::string desc)
{
    return session_->on_dtls_alert(type, desc);
}

srs_error_t SrsSecurityTransport::on_dtls_handshake_done()
{
    srs_error_t err = srs_success;

    if (handshake_done) {
        return err;
    }
    handshake_done = true;

    // TODO: FIXME: Add cost for DTLS.
    srs_trace("RTC: DTLS handshake done.");

    if ((err = srtp_initialize()) != srs_success) {
        return srs_error_wrap(err, "srtp init");
    }

    return session_->on_connection_established();
}

srs_error_t SrsSecurityTransport::on_dtls_application_data(const char* buf, const int nb_buf)
{
    srs_error_t err = srs_success;

    // TODO: process SCTP protocol(WebRTC datachannel support)

    return err;
}

srs_error_t SrsSecurityTransport::srtp_initialize()
{
    srs_error_t err = srs_success;

    std::string send_key;
    std::string recv_key;

    if ((err = dtls_->get_srtp_key(recv_key, send_key)) != srs_success) {
        return err;
    }
    
    if ((err = srtp_->initialize(recv_key, send_key)) != srs_success) {
        return srs_error_wrap(err, "srtp init");
    }

    return err;
}

srs_error_t SrsSecurityTransport::protect_rtp(void* packet, int* nb_cipher)
{
    return srtp_->protect_rtp(packet, nb_cipher);
}

srs_error_t SrsSecurityTransport::protect_rtcp(void* packet, int* nb_cipher)
{
    return srtp_->protect_rtcp(packet, nb_cipher);
}

srs_error_t SrsSecurityTransport::unprotect_rtp(void* packet, int* nb_plaintext)
{
    return srtp_->unprotect_rtp(packet, nb_plaintext);
}

srs_error_t SrsSecurityTransport::unprotect_rtcp(void* packet, int* nb_plaintext)
{
    return srtp_->unprotect_rtcp(packet, nb_plaintext);
}

SrsSemiSecurityTransport::SrsSemiSecurityTransport(SrsRtcConnection* s) : SrsSecurityTransport(s)
{
}

SrsSemiSecurityTransport::~SrsSemiSecurityTransport()
{
}

srs_error_t SrsSemiSecurityTransport::protect_rtp(void* packet, int* nb_cipher)
{
    return srs_success;
}

srs_error_t SrsSemiSecurityTransport::protect_rtcp(void* packet, int* nb_cipher)
{
    return srs_success;
}

SrsPlaintextTransport::SrsPlaintextTransport(SrsRtcConnection* s)
{
    session_ = s;
}

SrsPlaintextTransport::~SrsPlaintextTransport()
{
}

srs_error_t SrsPlaintextTransport::initialize(SrsSessionConfig* cfg)
{
    return srs_success;
}

srs_error_t SrsPlaintextTransport::start_active_handshake()
{
    return on_dtls_handshake_done();
}

srs_error_t SrsPlaintextTransport::on_dtls(char* data, int nb_data)
{
    return srs_success;
}

srs_error_t SrsPlaintextTransport::on_dtls_alert(std::string type, std::string desc)
{
    return srs_success;
}

srs_error_t SrsPlaintextTransport::on_dtls_handshake_done()
{
    srs_trace("RTC: DTLS handshake done.");
    return session_->on_connection_established();
}

srs_error_t SrsPlaintextTransport::on_dtls_application_data(const char* data, const int len)
{
    return srs_success;
}

srs_error_t SrsPlaintextTransport::write_dtls_data(void* data, int size)
{
    return srs_success;
}

srs_error_t SrsPlaintextTransport::protect_rtp(void* packet, int* nb_cipher)
{
    return srs_success;
}

srs_error_t SrsPlaintextTransport::protect_rtcp(void* packet, int* nb_cipher)
{
    return srs_success;
}

srs_error_t SrsPlaintextTransport::unprotect_rtp(void* packet, int* nb_plaintext)
{
    return srs_success;
}

srs_error_t SrsPlaintextTransport::unprotect_rtcp(void* packet, int* nb_plaintext)
{
    return srs_success;
}

ISrsRtcPLIWorkerHandler::ISrsRtcPLIWorkerHandler()
{
}

ISrsRtcPLIWorkerHandler::~ISrsRtcPLIWorkerHandler()
{
}

SrsRtcPLIWorker::SrsRtcPLIWorker(ISrsRtcPLIWorkerHandler* h)
{
    handler_ = h;
    wait_ = srs_cond_new();
    trd_ = new SrsSTCoroutine("pli", this, _srs_context->get_id());
}

SrsRtcPLIWorker::~SrsRtcPLIWorker()
{
    srs_cond_signal(wait_);
    trd_->stop();

    srs_freep(trd_);
    srs_cond_destroy(wait_);
}

srs_error_t SrsRtcPLIWorker::start()
{
    srs_error_t err = srs_success;

    if ((err = trd_->start()) != srs_success) {
        return srs_error_wrap(err, "start pli worker");
    }

    return err;
}

void SrsRtcPLIWorker::request_keyframe(uint32_t ssrc, SrsContextId cid)
{
    plis_.insert(make_pair(ssrc, cid));
    srs_cond_signal(wait_);
}

srs_error_t SrsRtcPLIWorker::cycle()
{
    srs_error_t err = srs_success;

    while (true) {
        if ((err = trd_->pull()) != srs_success) {
            return srs_error_wrap(err, "quit");
        }

        while (!plis_.empty()) {
            std::map<uint32_t, SrsContextId> plis;
            plis.swap(plis_);

            for (map<uint32_t, SrsContextId>::iterator it = plis.begin(); it != plis.end(); ++it) {
                uint32_t ssrc = it->first;
                SrsContextId cid = it->second;

                ++_srs_pps_pli->sugar;

                if ((err = handler_->do_request_keyframe(ssrc, cid)) != srs_success) {
                    srs_warn("PLI error, %s", srs_error_desc(err).c_str());
                    srs_error_reset(err);
                }
            }
        }
        srs_cond_wait(wait_);
    }

    return err;
}

SrsRtcPlayStream::SrsRtcPlayStream(SrsRtcConnection* s, const SrsContextId& cid)
{
    cid_ = cid;
    trd_ = NULL;

    req_ = NULL;
    source_ = NULL;

    is_started = false;
    session_ = s;

    mw_msgs = 0;
    realtime = true;

    nack_enabled_ = false;
    nack_no_copy_ = false;

    _srs_config->subscribe(this);
    timer_ = new SrsHourGlass("play", this, 1000 * SRS_UTIME_MILLISECONDS);
    nack_epp = new SrsErrorPithyPrint();
    pli_worker_ = new SrsRtcPLIWorker(this);
}

SrsRtcPlayStream::~SrsRtcPlayStream()
{
    // TODO: FIXME: Should not do callback in de-constructor?
    if (_srs_rtc_hijacker) {
        _srs_rtc_hijacker->on_stop_play(session_, this, req_);
    }

    _srs_config->unsubscribe(this);

    srs_freep(nack_epp);
    srs_freep(pli_worker_);
    srs_freep(trd_);
    srs_freep(timer_);
    srs_freep(req_);

    if (true) {
        std::map<uint32_t, SrsRtcAudioSendTrack*>::iterator it;
        for (it = audio_tracks_.begin(); it != audio_tracks_.end(); ++it) {
            srs_freep(it->second);
        }
    }

    if (true) {
        std::map<uint32_t, SrsRtcVideoSendTrack*>::iterator it;
        for (it = video_tracks_.begin(); it != video_tracks_.end(); ++it) {
            srs_freep(it->second);
        }
    }

    // update the statistic when client coveried.
    SrsStatistic* stat = SrsStatistic::instance();
    stat->on_disconnect(cid_);
}

srs_error_t SrsRtcPlayStream::initialize(SrsRequest* req, std::map<uint32_t, SrsRtcTrackDescription*> sub_relations)
{
    srs_error_t err = srs_success;

    req_ = req->copy();

    if ((err = _srs_rtc_sources->fetch_or_create(req_, &source_)) != srs_success) {
        return srs_error_wrap(err, "rtc fetch source failed");
    }

    for (map<uint32_t, SrsRtcTrackDescription*>::iterator it = sub_relations.begin(); it != sub_relations.end(); ++it) {
        uint32_t ssrc = it->first;
        SrsRtcTrackDescription* desc = it->second;

        if (desc->type_ == "audio") {
            SrsRtcAudioSendTrack* track = new SrsRtcAudioSendTrack(session_, desc);
            audio_tracks_.insert(make_pair(ssrc, track));
        }

        if (desc->type_ == "video") {
            SrsRtcVideoSendTrack* track = new SrsRtcVideoSendTrack(session_, desc);
            video_tracks_.insert(make_pair(ssrc, track));
        }
    }

    // TODO: FIXME: Support reload.
    nack_enabled_ = _srs_config->get_rtc_nack_enabled(req->vhost);
    nack_no_copy_ = _srs_config->get_rtc_nack_no_copy(req->vhost);
    srs_trace("RTC player nack=%d, nnc=%d", nack_enabled_, nack_no_copy_);

    // Setup tracks.
    for (map<uint32_t, SrsRtcAudioSendTrack*>::iterator it = audio_tracks_.begin(); it != audio_tracks_.end(); ++it) {
        SrsRtcAudioSendTrack* track = it->second;
        track->set_nack_no_copy(nack_no_copy_);
    }

    for (map<uint32_t, SrsRtcVideoSendTrack*>::iterator it = video_tracks_.begin(); it != video_tracks_.end(); ++it) {
        SrsRtcVideoSendTrack* track = it->second;
        track->set_nack_no_copy(nack_no_copy_);
    }

    // Update stat for session.
    session_->stat_->nn_subscribers++;

    return err;
}

void SrsRtcPlayStream::on_stream_change(SrsRtcStreamDescription* desc)
{
    // Refresh the relation for audio.
    // TODO: FIXME: Match by label?
    if (desc && desc->audio_track_desc_ && audio_tracks_.size() == 1) {
        uint32_t ssrc = desc->audio_track_desc_->ssrc_;
        SrsRtcAudioSendTrack* track = audio_tracks_.begin()->second;

        audio_tracks_.clear();
        audio_tracks_.insert(make_pair(ssrc, track));
    }

    // Refresh the relation for video.
    // TODO: FIMXE: Match by label?
    if (desc && desc->video_track_descs_.size() == 1) {
        SrsRtcTrackDescription* vdesc = desc->video_track_descs_.at(0);
        uint32_t ssrc = vdesc->ssrc_;
        SrsRtcVideoSendTrack* track = video_tracks_.begin()->second;

        video_tracks_.clear();
        video_tracks_.insert(make_pair(ssrc, track));
    }
}

srs_error_t SrsRtcPlayStream::on_reload_vhost_play(string vhost)
{
    if (req_->vhost != vhost) {
        return srs_success;
    }

    realtime = _srs_config->get_realtime_enabled(req_->vhost, true);
    mw_msgs = _srs_config->get_mw_msgs(req_->vhost, realtime, true);

    srs_trace("Reload play realtime=%d, mw_msgs=%d", realtime, mw_msgs);

    return srs_success;
}

srs_error_t SrsRtcPlayStream::on_reload_vhost_realtime(string vhost)
{
    return on_reload_vhost_play(vhost);
}

const SrsContextId& SrsRtcPlayStream::context_id()
{
    return cid_;
}

srs_error_t SrsRtcPlayStream::start()
{
    srs_error_t err = srs_success;

    // If player coroutine allocated, we think the player is started.
    // To prevent play multiple times for this play stream.
    // @remark Allow start multiple times, for DTLS may retransmit the final packet.
    if (is_started) {
        return err;
    }

    srs_freep(trd_);
    trd_ = new SrsFastCoroutine("rtc_sender", this, cid_);

    if ((err = trd_->start()) != srs_success) {
        return srs_error_wrap(err, "rtc_sender");
    }

    if ((err = timer_->start()) != srs_success) {
        return srs_error_wrap(err, "start timer");
    }

    if ((err = pli_worker_->start()) != srs_success) {
        return srs_error_wrap(err, "start pli worker");
    }

    if (_srs_rtc_hijacker) {
        if ((err = _srs_rtc_hijacker->on_start_play(session_, this, req_)) != srs_success) {
            return srs_error_wrap(err, "on start play");
        }
    }

    // update the statistic when client discoveried.
    SrsStatistic* stat = SrsStatistic::instance();
    if ((err = stat->on_client(cid_, req_, NULL, SrsRtmpConnPlay)) != srs_success) {
        srs_trace("webrtc: add client failed!");
    }

    is_started = true;

    return err;
}

void SrsRtcPlayStream::stop()
{
    if (trd_) {
        trd_->stop();
    }
}

srs_error_t SrsRtcPlayStream::cycle()
{
    srs_error_t err = srs_success;

    SrsRtcStream* source = source_;

    SrsRtcConsumer* consumer = NULL;
    SrsAutoFree(SrsRtcConsumer, consumer);
    if ((err = source->create_consumer(consumer)) != srs_success) {
        return srs_error_wrap(err, "create consumer, source=%s", req_->get_stream_url().c_str());
    }

    srs_assert(consumer);
    consumer->set_handler(this);

    // TODO: FIXME: Dumps the SPS/PPS from gop cache, without other frames.
    if ((err = source->consumer_dumps(consumer)) != srs_success) {
        return srs_error_wrap(err, "dumps consumer, url=%s", req_->get_stream_url().c_str());
    }

    realtime = _srs_config->get_realtime_enabled(req_->vhost, true);
    mw_msgs = _srs_config->get_mw_msgs(req_->vhost, realtime, true);

    // TODO: FIXME: Add cost in ms.
    SrsContextId cid = source->source_id();
    srs_trace("RTC: start play url=%s, source_id=%s/%s, realtime=%d, mw_msgs=%d", req_->get_stream_url().c_str(),
        cid.c_str(), source->pre_source_id().c_str(), realtime, mw_msgs);

    SrsErrorPithyPrint* epp = new SrsErrorPithyPrint();
    SrsAutoFree(SrsErrorPithyPrint, epp);

    if (_srs_rtc_hijacker) {
        if ((err = _srs_rtc_hijacker->on_start_consume(session_, this, req_, consumer)) != srs_success) {
            return srs_error_wrap(err, "on start consuming");
        }
    }

    while (true) {
        if ((err = trd_->pull()) != srs_success) {
            return srs_error_wrap(err, "rtc sender thread");
        }

        // Wait for amount of packets.
        SrsRtpPacket2* pkt = NULL;
        consumer->dump_packet(&pkt);
        if (!pkt) {
            // TODO: FIXME: We should check the quit event.
            consumer->wait(mw_msgs);
            continue;
        }

        // Send-out the RTP packet and do cleanup
        // @remark Note that the pkt might be set to NULL.
        if ((err = send_packet(pkt)) != srs_success) {
            uint32_t nn = 0;
            if (epp->can_print(err, &nn)) {
                srs_warn("play send packets=%u, nn=%u/%u, err: %s", 1, epp->nn_count, nn, srs_error_desc(err).c_str());
            }
<<<<<<< HEAD

            for (int i = 0; i < msg_count; i++) {
                SrsRtpPacket2* pkt = pkts[i];
                srs_freep(pkt);
            }
            pkts.clear();

            // add webrtc kbps statistic
            stat->kbps_add_delta(cid_, session_);
        }

        // Stat for performance analysis.
        if (!stat_enabled) {
            continue;
=======
            srs_freep(err);
>>>>>>> 6418ece6
        }

        // Release the packet to cache.
        // @remark Note that the pkt might be set to NULL.
        _srs_rtp_cache->recycle(pkt);
    }
}

srs_error_t SrsRtcPlayStream::send_packet(SrsRtpPacket2*& pkt)
{
    srs_error_t err = srs_success;

    // TODO: FIXME: Maybe refine for performance issue.
    if (!audio_tracks_.count(pkt->header.get_ssrc()) && !video_tracks_.count(pkt->header.get_ssrc())) {
        srs_warn("RTC: Drop for ssrc %u not found", pkt->header.get_ssrc());
        return err;
    }

    // For audio, we transcoded AAC to opus in extra payloads.
    SrsRtcAudioSendTrack* audio_track = NULL;
    SrsRtcVideoSendTrack* video_track = NULL;
    if (pkt->is_audio()) {
        // TODO: FIXME: Any simple solution?
        audio_track = audio_tracks_[pkt->header.get_ssrc()];

        if ((err = audio_track->on_rtp(pkt)) != srs_success) {
            return srs_error_wrap(err, "audio track, SSRC=%u, SEQ=%u", pkt->header.get_ssrc(), pkt->header.get_sequence());
        }

        // TODO: FIXME: Padding audio to the max payload in RTP packets.
    } else {
        // TODO: FIXME: Any simple solution?
        video_track = video_tracks_[pkt->header.get_ssrc()];

        if ((err = video_track->on_rtp(pkt)) != srs_success) {
            return srs_error_wrap(err, "video track, SSRC=%u, SEQ=%u", pkt->header.get_ssrc(), pkt->header.get_sequence());
        }
    }

    // For NACK to handle packet.
    // @remark Note that the pkt might be set to NULL.
    if (nack_enabled_) {
        if (audio_track) {
            if ((err = audio_track->on_nack(&pkt)) != srs_success) {
                return srs_error_wrap(err, "on nack");
            }
        } else if (video_track) {
            if ((err = video_track->on_nack(&pkt)) != srs_success) {
                return srs_error_wrap(err, "on nack");
            }
        }
    }

    return err;
}

void SrsRtcPlayStream::set_all_tracks_status(bool status)
{
    std::ostringstream merged_log;

    // set video track status
    if (true) {
        std::map<uint32_t, SrsRtcVideoSendTrack*>::iterator it;
        for (it = video_tracks_.begin(); it != video_tracks_.end(); ++it) {
            SrsRtcVideoSendTrack* track = it->second;

            bool previous = track->set_track_status(status);
            merged_log << "{track: " << track->get_track_id() << ", is_active: " << previous << "=>" << status << "},";
        }
    }

    // set audio track status
    if (true) {
        std::map<uint32_t, SrsRtcAudioSendTrack*>::iterator it;
        for (it = audio_tracks_.begin(); it != audio_tracks_.end(); ++it) {
            SrsRtcAudioSendTrack* track = it->second;

            bool previous = track->set_track_status(status);
            merged_log << "{track: " << track->get_track_id() << ", is_active: " << previous << "=>" << status << "},";
        }
    }

    srs_trace("RTC: Init tracks %s ok", merged_log.str().c_str());
}

srs_error_t SrsRtcPlayStream::notify(int type, srs_utime_t interval, srs_utime_t tick)
{
    srs_error_t err = srs_success;

    if (!is_started) {
        return err;
    }

    return err;
}

srs_error_t SrsRtcPlayStream::on_rtcp(SrsRtcpCommon* rtcp)
{
    if(SrsRtcpType_rr == rtcp->type()) {
        SrsRtcpRR* rr = dynamic_cast<SrsRtcpRR*>(rtcp);
        return on_rtcp_rr(rr);
    } else if(SrsRtcpType_rtpfb == rtcp->type()) {
        //currently rtpfb of nack will be handle by player. TWCC will be handled by SrsRtcConnection
        SrsRtcpNack* nack = dynamic_cast<SrsRtcpNack*>(rtcp);
        return on_rtcp_nack(nack);
    } else if(SrsRtcpType_psfb == rtcp->type()) {
        SrsRtcpPsfbCommon* psfb = dynamic_cast<SrsRtcpPsfbCommon*>(rtcp);
        return on_rtcp_ps_feedback(psfb);
    } else if(SrsRtcpType_xr == rtcp->type()) {
        SrsRtcpXr* xr = dynamic_cast<SrsRtcpXr*>(rtcp);
        return on_rtcp_xr(xr);
    } else if(SrsRtcpType_bye == rtcp->type()) {
        // TODO: FIXME: process rtcp bye.
        return srs_success;
    } else {
        return srs_error_new(ERROR_RTC_RTCP_CHECK, "unknown rtcp type=%u", rtcp->type());
    }
}

srs_error_t SrsRtcPlayStream::on_rtcp_rr(SrsRtcpRR* rtcp)
{
    srs_error_t err = srs_success;

    // TODO: FIXME: Implements it.

    session_->stat_->nn_sr++;

    return err;
}

srs_error_t SrsRtcPlayStream::on_rtcp_xr(SrsRtcpXr* rtcp)
{
    srs_error_t err = srs_success;

    // TODO: FIXME: Implements it.

    session_->stat_->nn_xr++;

    return err;
}

srs_error_t SrsRtcPlayStream::on_rtcp_nack(SrsRtcpNack* rtcp)
{
    srs_error_t err = srs_success;

    ++_srs_pps_rnack->sugar;

    uint32_t ssrc = rtcp->get_media_ssrc();

    // If NACK disabled, print a log.
    if (!nack_enabled_) {
        vector<uint16_t> sns = rtcp->get_lost_sns();
        srs_trace("RTC: NACK ssrc=%u, seq=%s, ignored", ssrc, srs_join_vector_string(sns, ",").c_str());
        return err;
    }

    SrsRtcSendTrack* target = NULL;
    // Try audio track first.
    for (map<uint32_t, SrsRtcAudioSendTrack*>::iterator it = audio_tracks_.begin(); it != audio_tracks_.end(); ++it) {
        SrsRtcAudioSendTrack* track = it->second;
        if (!track->get_track_status() || !track->has_ssrc(ssrc)) {
            continue;
        }

        target = track;
        break;
    }
    // If not found, try video track.
    for (map<uint32_t, SrsRtcVideoSendTrack*>::iterator it = video_tracks_.begin(); !target && it != video_tracks_.end(); ++it) {
        SrsRtcVideoSendTrack* track = it->second;
        if (!track->get_track_status() || !track->has_ssrc(ssrc)) {
            continue;
        }

        target = track;
        break;
    }
    // Error if no track.
    if (!target) {
        return srs_error_new(ERROR_RTC_NO_TRACK, "no track for %u ssrc", ssrc);
    }

    vector<uint16_t> seqs = rtcp->get_lost_sns();
    if((err = target->on_recv_nack(seqs)) != srs_success) {
        return srs_error_wrap(err, "track response nack. id:%s, ssrc=%u", target->get_track_id().c_str(), ssrc);
    }

    session_->stat_->nn_nack++;

    return err;
}

srs_error_t SrsRtcPlayStream::on_rtcp_ps_feedback(SrsRtcpPsfbCommon* rtcp)
{
    srs_error_t err = srs_success;

    uint8_t fmt = rtcp->get_rc();
    switch (fmt) {
        case kPLI: {
            uint32_t ssrc = get_video_publish_ssrc(rtcp->get_media_ssrc());
            if (ssrc) {
                pli_worker_->request_keyframe(ssrc, cid_);
            }

            session_->stat_->nn_pli++;
            break;
        }
        case kSLI: {
            srs_verbose("sli");
            break;
        }
        case kRPSI: {
            srs_verbose("rpsi");
            break;
        }
        case kAFB: {
            srs_verbose("afb");
            break;
        }
        default: {
            return srs_error_new(ERROR_RTC_RTCP, "unknown payload specific feedback=%u", fmt);
        }
    }

    return err;
}

uint32_t SrsRtcPlayStream::get_video_publish_ssrc(uint32_t play_ssrc)
{
    std::map<uint32_t, SrsRtcVideoSendTrack*>::iterator it;
    for (it = video_tracks_.begin(); it != video_tracks_.end(); ++it) {
        if (it->second->has_ssrc(play_ssrc)) {
            return it->first;
        }
    }

    return 0;
}

srs_error_t SrsRtcPlayStream::do_request_keyframe(uint32_t ssrc, SrsContextId cid)
{
    srs_error_t err = srs_success;

    // The source MUST exists, when PLI thread is running.
    srs_assert(source_);

    ISrsRtcPublishStream* publisher = source_->publish_stream();
    if (!publisher) {
        return err;
    }

    publisher->request_keyframe(ssrc);

    return err;
}

SrsRtcPublishStream::SrsRtcPublishStream(SrsRtcConnection* session, const SrsContextId& cid)
{
    timer_ = new SrsHourGlass("publish", this, 100 * SRS_UTIME_MILLISECONDS);

    cid_ = cid;
    is_started = false;
    session_ = session;
    request_keyframe_ = false;
    pli_epp = new SrsErrorPithyPrint();
    twcc_epp_ = new SrsErrorPithyPrint(3.0);

    req = NULL;
    source = NULL;
    nn_simulate_nack_drop = 0;
    nack_enabled_ = false;
    nack_no_copy_ = false;
    pt_to_drop_ = 0;

    nn_audio_frames = 0;
    twcc_enabled_ = false;
    twcc_id_ = 0;
    twcc_fb_count_ = 0;
    
    pli_worker_ = new SrsRtcPLIWorker(this);
    last_time_send_twcc_ = 0;
}

SrsRtcPublishStream::~SrsRtcPublishStream()
{
    // TODO: FIXME: Should remove and delete source.
    if (source) {
        source->set_publish_stream(NULL);
        source->on_unpublish();
    }

    // TODO: FIXME: Should not do callback in de-constructor?
    // NOTE: on_stop_publish lead to switch io,
    // it must be called after source stream unpublish (set source stream is_created=false).
    // if not, it lead to republish failed.
    if (_srs_rtc_hijacker) {
        _srs_rtc_hijacker->on_stop_publish(session_, this, req);
    }

    for (int i = 0; i < (int)video_tracks_.size(); ++i) {
        SrsRtcVideoRecvTrack* track = video_tracks_.at(i);
        srs_freep(track);
    }
    video_tracks_.clear();

    for (int i = 0; i < (int)audio_tracks_.size(); ++i) {
        SrsRtcAudioRecvTrack* track = audio_tracks_.at(i);
        srs_freep(track);
    }
    audio_tracks_.clear();

    // update the statistic when client coveried.
    SrsStatistic* stat = SrsStatistic::instance();
    stat->on_disconnect(cid_);

    srs_freep(timer_);
    srs_freep(pli_worker_);
    srs_freep(twcc_epp_);
    srs_freep(pli_epp);
    srs_freep(req);
}

srs_error_t SrsRtcPublishStream::initialize(SrsRequest* r, SrsRtcStreamDescription* stream_desc)
{
    srs_error_t err = srs_success;

    req = r->copy();

    if (stream_desc->audio_track_desc_) {
        audio_tracks_.push_back(new SrsRtcAudioRecvTrack(session_, stream_desc->audio_track_desc_));
    }

    for (int i = 0; i < (int)stream_desc->video_track_descs_.size(); ++i) {
        SrsRtcTrackDescription* desc = stream_desc->video_track_descs_.at(i);
        video_tracks_.push_back(new SrsRtcVideoRecvTrack(session_, desc));
    }

    int twcc_id = -1;
    uint32_t media_ssrc = 0;
    // because audio_track_desc have not twcc id, for example, h5demo
    // fetch twcc_id from video track description, 
    for (int i = 0; i < (int)stream_desc->video_track_descs_.size(); ++i) {
        SrsRtcTrackDescription* desc = stream_desc->video_track_descs_.at(i);
        twcc_id = desc->get_rtp_extension_id(kTWCCExt);
        media_ssrc = desc->ssrc_;
        break;
    }
    if (twcc_id > 0) {
        twcc_id_ = twcc_id;
        extension_types_.register_by_uri(twcc_id_, kTWCCExt);
        rtcp_twcc_.set_media_ssrc(media_ssrc);
    }

    nack_enabled_ = _srs_config->get_rtc_nack_enabled(req->vhost);
    nack_no_copy_ = _srs_config->get_rtc_nack_no_copy(req->vhost);
    pt_to_drop_ = (uint16_t)_srs_config->get_rtc_drop_for_pt(req->vhost);
    twcc_enabled_ = _srs_config->get_rtc_twcc_enabled(req->vhost);

    // No TWCC when negotiate, disable it.
    if (twcc_id <= 0) {
        twcc_enabled_ = false;
    }

    srs_trace("RTC publisher nack=%d, nnc=%d, pt-drop=%u, twcc=%u/%d", nack_enabled_, nack_no_copy_, pt_to_drop_, twcc_enabled_, twcc_id);

    // Setup tracks.
    for (int i = 0; i < (int)audio_tracks_.size(); i++) {
        SrsRtcAudioRecvTrack* track = audio_tracks_.at(i);
        track->set_nack_no_copy(nack_no_copy_);
    }

    for (int i = 0; i < (int)video_tracks_.size(); i++) {
        SrsRtcVideoRecvTrack* track = video_tracks_.at(i);
        track->set_nack_no_copy(nack_no_copy_);
    }

    // Update stat for session.
    session_->stat_->nn_publishers++;

    // Setup the publish stream in source to enable PLI as such.
    if ((err = _srs_rtc_sources->fetch_or_create(req, &source)) != srs_success) {
        return srs_error_wrap(err, "create source");
    }
    source->set_publish_stream(this);

    return err;
}

srs_error_t SrsRtcPublishStream::start()
{
    srs_error_t err = srs_success;

    if (is_started) {
        return err;
    }

    if ((err = timer_->tick(SRS_TICKID_TWCC, 100 * SRS_UTIME_MILLISECONDS)) != srs_success) {
        return srs_error_wrap(err, "twcc tick");
    }

    if ((err = timer_->tick(SRS_TICKID_RTCP, 1000 * SRS_UTIME_MILLISECONDS)) != srs_success) {
        return srs_error_wrap(err, "rtcp tick");
    }

    if ((err = timer_->start()) != srs_success) {
        return srs_error_wrap(err, "start timer");
    }

    if ((err = source->on_publish()) != srs_success) {
        return srs_error_wrap(err, "on publish");
    }

    if ((err = pli_worker_->start()) != srs_success) {
        return srs_error_wrap(err, "start pli worker");
    }

    if (_srs_rtc_hijacker) {
        if ((err = _srs_rtc_hijacker->on_start_publish(session_, this, req)) != srs_success) {
            return srs_error_wrap(err, "on start publish");
        }
    }

    // update the statistic when client discoveried.
    SrsStatistic* stat = SrsStatistic::instance();
    if ((err = stat->on_client(cid_, req, NULL, SrsRtmpConnFMLEPublish)) != srs_success) {
        srs_trace("webrtc: add client failed!");
    }

    is_started = true;

    return err;
}

void SrsRtcPublishStream::set_all_tracks_status(bool status)
{
    std::ostringstream merged_log;

    // set video track status
    if (true) {
        std::vector<SrsRtcVideoRecvTrack*>::iterator it;
        for (it = video_tracks_.begin(); it != video_tracks_.end(); ++it) {
            SrsRtcVideoRecvTrack* track = *it;

            bool previous = track->set_track_status(status);
            merged_log << "{track: " << track->get_track_id() << ", is_active: " << previous << "=>" << status << "},";
        }
    }

    // set audio track status
    if (true) {
        std::vector<SrsRtcAudioRecvTrack*>::iterator it;
        for (it = audio_tracks_.begin(); it != audio_tracks_.end(); ++it) {
            SrsRtcAudioRecvTrack* track = *it;

            bool previous = track->set_track_status(status);
            merged_log << "{track: " << track->get_track_id() << ", is_active: " << previous << "=>" << status << "},";
        }
    }

    srs_trace("RTC: Init tracks %s ok", merged_log.str().c_str());
}

const SrsContextId& SrsRtcPublishStream::context_id()
{
    return cid_;
}

srs_error_t SrsRtcPublishStream::send_rtcp_rr()
{
    srs_error_t err = srs_success;

    for (int i = 0; i < (int)video_tracks_.size(); ++i) {
        SrsRtcVideoRecvTrack* track = video_tracks_.at(i);
        if ((err = track->send_rtcp_rr()) != srs_success) {
            return srs_error_wrap(err, "track=%s", track->get_track_id().c_str());
        }
    }

    for (int i = 0; i < (int)audio_tracks_.size(); ++i) {
        SrsRtcAudioRecvTrack* track = audio_tracks_.at(i);
        if ((err = track->send_rtcp_rr()) != srs_success) {
            return srs_error_wrap(err, "track=%s", track->get_track_id().c_str());
        }
    }

    session_->stat_->nn_rr++;

    return err;
}

srs_error_t SrsRtcPublishStream::send_rtcp_xr_rrtr()
{
    srs_error_t err = srs_success;

    for (int i = 0; i < (int)video_tracks_.size(); ++i) {
        SrsRtcVideoRecvTrack* track = video_tracks_.at(i);
        if ((err = track->send_rtcp_xr_rrtr()) != srs_success) {
            return srs_error_wrap(err, "track=%s", track->get_track_id().c_str());
        }
    }

    for (int i = 0; i < (int)audio_tracks_.size(); ++i) {
        SrsRtcAudioRecvTrack* track = audio_tracks_.at(i);
        if ((err = track->send_rtcp_xr_rrtr()) != srs_success) {
            return srs_error_wrap(err, "track=%s", track->get_track_id().c_str());
        }
    }

    session_->stat_->nn_xr++;

    return err;
}

srs_error_t SrsRtcPublishStream::on_twcc(uint16_t sn) {
    srs_error_t err = srs_success;

    srs_utime_t now = srs_get_system_time();
    err = rtcp_twcc_.recv_packet(sn, now);

    session_->stat_->nn_in_twcc++;

    return err;
}

srs_error_t SrsRtcPublishStream::on_rtp(char* data, int nb_data)
{
    srs_error_t err = srs_success;

    session_->stat_->nn_in_rtp++;

    // For NACK simulator, drop packet.
    if (nn_simulate_nack_drop) {
        SrsBuffer b(data, nb_data); SrsRtpHeader h; h.ignore_padding(true);
        err = h.decode(&b); srs_freep(err); // Ignore any error for simluate drop.
        simulate_drop_packet(&h, nb_data);
        return err;
    }

    // Decode the header first.
    if (twcc_id_) {
        // We must parse the TWCC from RTP header before SRTP unprotect, because:
        //      1. Client may send some padding packets with invalid SequenceNumber, which causes the SRTP fail.
        //      2. Server may send multiple duplicated NACK to client, and got more than one ARQ packet, which also fail SRTP.
        // so, we must parse the header before SRTP unprotect(which may fail and drop packet).
        uint16_t twcc_sn = 0;
        if ((err = srs_rtp_fast_parse_twcc(data, nb_data, twcc_id_, twcc_sn)) == srs_success) {
            if((err = on_twcc(twcc_sn)) != srs_success) {
                return srs_error_wrap(err, "on twcc");
            }
        } else {
            srs_error_reset(err);
        }
    }

    // If payload type is configed to drop, ignore this packet.
    if (pt_to_drop_) {
        uint8_t pt = srs_rtp_fast_parse_pt(data, nb_data);
        if (pt_to_drop_ == pt) {
            return err;
        }
    }

    // Decrypt the cipher to plaintext RTP data.
    char* plaintext = data;
    int nb_plaintext = nb_data;
    if ((err = session_->transport_->unprotect_rtp(plaintext, &nb_plaintext)) != srs_success) {
        // We try to decode the RTP header for more detail error informations.
        SrsBuffer b(data, nb_data); SrsRtpHeader h; h.ignore_padding(true);
        srs_error_t r0 = h.decode(&b); srs_freep(r0); // Ignore any error for header decoding.

        err = srs_error_wrap(err, "marker=%u, pt=%u, seq=%u, ts=%u, ssrc=%u, pad=%u, payload=%uB", h.get_marker(), h.get_payload_type(),
            h.get_sequence(), h.get_timestamp(), h.get_ssrc(), h.get_padding(), nb_data - b.pos());

        return err;
    }

    // Handle the plaintext RTP packet.
    if ((err = on_rtp_plaintext(plaintext, nb_plaintext)) != srs_success) {
        // We try to decode the RTP header for more detail error informations.
        SrsBuffer b(data, nb_data); SrsRtpHeader h; h.ignore_padding(true);
        srs_error_t r0 = h.decode(&b); srs_freep(r0); // Ignore any error for header decoding.

        int nb_header = h.nb_bytes();
        const char* body = data + nb_header;
        int nb_body = nb_data - nb_header;
        return srs_error_wrap(err, "cipher=%u, plaintext=%u, body=[%s]", nb_data, nb_plaintext,
            srs_string_dumps_hex(body, nb_body, 8).c_str());
    }

    return err;
}

srs_error_t SrsRtcPublishStream::on_rtp_plaintext(char* plaintext, int nb_plaintext)
{
    srs_error_t err = srs_success;

    if (_srs_blackhole->blackhole) {
        _srs_blackhole->sendto(plaintext, nb_plaintext);
    }

    // Allocate packet form cache.
    SrsRtpPacket2* pkt = _srs_rtp_cache->allocate();

    // It's better to reset it before decode it.
    pkt->reset();

    // Copy the packet body.
    char* p = pkt->wrap(plaintext, nb_plaintext);

    // Handle the packet.
    SrsBuffer buf(p, nb_plaintext);

    // @remark Note that the pkt might be set to NULL.
    err = do_on_rtp_plaintext(pkt, &buf);

    // Release the packet to cache.
    // @remark Note that the pkt might be set to NULL.
    _srs_rtp_cache->recycle(pkt);

    return err;
}

srs_error_t SrsRtcPublishStream::do_on_rtp_plaintext(SrsRtpPacket2*& pkt, SrsBuffer* buf)
{
    srs_error_t err = srs_success;

    pkt->set_decode_handler(this);
    pkt->set_extension_types(&extension_types_);
    pkt->header.ignore_padding(false);

    if ((err = pkt->decode(buf)) != srs_success) {
        return srs_error_wrap(err, "decode rtp packet");
    }

    // For source to consume packet.
    uint32_t ssrc = pkt->header.get_ssrc();
    SrsRtcAudioRecvTrack* audio_track = get_audio_track(ssrc);
    SrsRtcVideoRecvTrack* video_track = get_video_track(ssrc);
    if (audio_track) {
        pkt->frame_type = SrsFrameTypeAudio;
        if ((err = audio_track->on_rtp(source, pkt)) != srs_success) {
            return srs_error_wrap(err, "on audio");
        }
    } else if (video_track) {
        pkt->frame_type = SrsFrameTypeVideo;
        if ((err = video_track->on_rtp(source, pkt)) != srs_success) {
            return srs_error_wrap(err, "on video");
        }
    } else {
        return srs_error_new(ERROR_RTC_RTP, "unknown ssrc=%u", ssrc);
    }

    if (_srs_rtc_hijacker) {
        if ((err = _srs_rtc_hijacker->on_rtp_packet(session_, this, req, pkt)) != srs_success) {
            return srs_error_wrap(err, "on rtp packet");
        }
    }

    // For NACK to handle packet.
    // @remark Note that the pkt might be set to NULL.
    if (nack_enabled_) {
        if (audio_track) {
            if ((err = audio_track->on_nack(&pkt)) != srs_success) {
                return srs_error_wrap(err, "on nack");
            }
        } else if (video_track) {
            if ((err = video_track->on_nack(&pkt)) != srs_success) {
                return srs_error_wrap(err, "on nack");
            }
        }
    }

    return err;
}

srs_error_t SrsRtcPublishStream::check_send_nacks()
{
    srs_error_t err = srs_success;

    if (!nack_enabled_) {
        return err;
    }

    for (int i = 0; i < (int)video_tracks_.size(); ++i) {
        SrsRtcVideoRecvTrack* track = video_tracks_.at(i);
        if ((err = track->check_send_nacks()) != srs_success) {
            return srs_error_wrap(err, "video track=%s", track->get_track_id().c_str());
        }
    }

    for (int i = 0; i < (int)audio_tracks_.size(); ++i) {
        SrsRtcAudioRecvTrack* track = audio_tracks_.at(i);
        if ((err = track->check_send_nacks()) != srs_success) {
            return srs_error_wrap(err, "audio track=%s", track->get_track_id().c_str());
        }
    }

    return err;
}

void SrsRtcPublishStream::on_before_decode_payload(SrsRtpPacket2* pkt, SrsBuffer* buf, ISrsRtpPayloader** ppayload, SrsRtpPacketPayloadType* ppt)
{
    // No payload, ignore.
    if (buf->empty()) {
        return;
    }

    uint32_t ssrc = pkt->header.get_ssrc();
    SrsRtcAudioRecvTrack* audio_track = get_audio_track(ssrc);
    SrsRtcVideoRecvTrack* video_track = get_video_track(ssrc);

    if (audio_track) {
        audio_track->on_before_decode_payload(pkt, buf, ppayload, ppt);
    } else if (video_track) {
        video_track->on_before_decode_payload(pkt, buf, ppayload, ppt);
    }
}

srs_error_t SrsRtcPublishStream::send_periodic_twcc()
{
    srs_error_t err = srs_success;

    if (last_time_send_twcc_) {
        uint32_t nn = 0;
        srs_utime_t duration = srs_duration(last_time_send_twcc_, srs_get_system_time());
        if (duration > 130 * SRS_UTIME_MILLISECONDS && twcc_epp_->can_print(0, &nn)) {
            srs_warn2(TAG_LARGE_TIMER, "twcc delay %dms > 100ms, count=%u/%u",
                srsu2msi(duration), nn, twcc_epp_->nn_count);
        }
    }
    last_time_send_twcc_ = srs_get_system_time();

    if (!rtcp_twcc_.need_feedback()) {
        return err;
    }

    ++_srs_pps_srtcps->sugar;

    // limit the max count=1024 to avoid dead loop.
    for (int i = 0; i < 1024 && rtcp_twcc_.need_feedback(); ++i) {
        char pkt[kMaxUDPDataSize];
        SrsBuffer *buffer = new SrsBuffer(pkt, sizeof(pkt));
        SrsAutoFree(SrsBuffer, buffer);

        rtcp_twcc_.set_feedback_count(twcc_fb_count_);
        twcc_fb_count_++;

        if((err = rtcp_twcc_.encode(buffer)) != srs_success) {
            return srs_error_wrap(err, "encode, count=%u", twcc_fb_count_);
        }

        if((err = session_->send_rtcp(pkt, buffer->pos())) != srs_success) {
            return srs_error_wrap(err, "send twcc, count=%u", twcc_fb_count_);
        }
    }

    return err;
}

srs_error_t SrsRtcPublishStream::on_rtcp(SrsRtcpCommon* rtcp)
{
    if(SrsRtcpType_sr == rtcp->type()) {
        SrsRtcpSR* sr = dynamic_cast<SrsRtcpSR*>(rtcp);
        return on_rtcp_sr(sr);
    } else if(SrsRtcpType_xr == rtcp->type()) {
        SrsRtcpXr* xr = dynamic_cast<SrsRtcpXr*>(rtcp);
        return on_rtcp_xr(xr);
    } else if(SrsRtcpType_sdes == rtcp->type()) {
        //ignore RTCP SDES
        return srs_success;
    } else if(SrsRtcpType_bye == rtcp->type()) {
        // TODO: FIXME: process rtcp bye.
        return srs_success;
    } else {
        return srs_error_new(ERROR_RTC_RTCP_CHECK, "unknown rtcp type=%u", rtcp->type());
    }
}

srs_error_t SrsRtcPublishStream::on_rtcp_sr(SrsRtcpSR* rtcp)
{
    srs_error_t err = srs_success;
    SrsNtp srs_ntp = SrsNtp::to_time_ms(rtcp->get_ntp());

    srs_verbose("sender report, ssrc_of_sender=%u, rtp_time=%u, sender_packet_count=%u, sender_octec_count=%u",
        rtcp->get_ssrc(), rtcp->get_rtp_ts(), rtcp->get_rtp_send_packets(), rtcp->get_rtp_send_bytes());

    update_send_report_time(rtcp->get_ssrc(), srs_ntp);

    return err;
}

srs_error_t SrsRtcPublishStream::on_rtcp_xr(SrsRtcpXr* rtcp)
{
    srs_error_t err = srs_success;

    /*
     @see: http://www.rfc-editor.org/rfc/rfc3611.html#section-2

      0                   1                   2                   3
      0 1 2 3 4 5 6 7 8 9 0 1 2 3 4 5 6 7 8 9 0 1 2 3 4 5 6 7 8 9 0 1
     +-+-+-+-+-+-+-+-+-+-+-+-+-+-+-+-+-+-+-+-+-+-+-+-+-+-+-+-+-+-+-+-+
     |V=2|P|reserved |   PT=XR=207   |             length            |
     +-+-+-+-+-+-+-+-+-+-+-+-+-+-+-+-+-+-+-+-+-+-+-+-+-+-+-+-+-+-+-+-+
     |                              SSRC                             |
     +-+-+-+-+-+-+-+-+-+-+-+-+-+-+-+-+-+-+-+-+-+-+-+-+-+-+-+-+-+-+-+-+
     :                         report blocks                         :
     +-+-+-+-+-+-+-+-+-+-+-+-+-+-+-+-+-+-+-+-+-+-+-+-+-+-+-+-+-+-+-+-+
     */

    SrsBuffer stream(rtcp->data(), rtcp->size());
    /*uint8_t first = */stream.read_1bytes();
    uint8_t pt = stream.read_1bytes();
    srs_assert(pt == kXR);
    uint16_t length = (stream.read_2bytes() + 1) * 4;
    /*uint32_t ssrc = */stream.read_4bytes();

    if (length > rtcp->size()) {
        return srs_error_new(ERROR_RTC_RTCP_CHECK, "invalid XR packet, length=%u, nb_buf=%d", length, rtcp->size());
    }

    while (stream.pos() + 4 < length) {
        uint8_t bt = stream.read_1bytes();
        stream.skip(1);
        uint16_t block_length = (stream.read_2bytes() + 1) * 4;

        if (stream.pos() + block_length - 4 > rtcp->size()) {
            return srs_error_new(ERROR_RTC_RTCP_CHECK, "invalid XR packet block, block_length=%u, nb_buf=%d", block_length, rtcp->size());
        }

        if (bt == 5) {
            for (int i = 4; i < block_length; i += 12) {
                uint32_t ssrc = stream.read_4bytes();
                uint32_t lrr = stream.read_4bytes();
                uint32_t dlrr = stream.read_4bytes();

                SrsNtp cur_ntp = SrsNtp::from_time_ms(srs_update_system_time() / 1000);
                uint32_t compact_ntp = (cur_ntp.ntp_second_ << 16) | (cur_ntp.ntp_fractions_ >> 16);

                int rtt_ntp = compact_ntp - lrr - dlrr;
                int rtt = ((rtt_ntp * 1000) >> 16) + ((rtt_ntp >> 16) * 1000);
                srs_verbose("ssrc=%u, compact_ntp=%u, lrr=%u, dlrr=%u, rtt=%d",
                    ssrc, compact_ntp, lrr, dlrr, rtt);

                update_rtt(ssrc, rtt);
            }
        }
    }

    return err;
}

void SrsRtcPublishStream::request_keyframe(uint32_t ssrc)
{
    SrsContextId sub_cid = _srs_context->get_id();
    pli_worker_->request_keyframe(ssrc, sub_cid);
	
    uint32_t nn = 0;
    if (pli_epp->can_print(ssrc, &nn)) {
        // The player(subscriber) cid, which requires PLI.
        srs_trace("RTC: Need PLI ssrc=%u, play=[%s], publish=[%s], count=%u/%u", ssrc, sub_cid.c_str(),
            cid_.c_str(), nn, pli_epp->nn_count);
    }
}

srs_error_t SrsRtcPublishStream::do_request_keyframe(uint32_t ssrc, SrsContextId sub_cid)
{
    srs_error_t err = srs_success;
    if ((err = session_->send_rtcp_fb_pli(ssrc, sub_cid)) != srs_success) {
        srs_warn("PLI err %s", srs_error_desc(err).c_str());
        srs_freep(err);
    }

    session_->stat_->nn_pli++;

    return err;
}

srs_error_t SrsRtcPublishStream::notify(int type, srs_utime_t interval, srs_utime_t tick)
{
    srs_error_t err = srs_success;

    ++_srs_pps_pub->sugar;

    if (!is_started) {
        return err;
    }

    if (type == SRS_TICKID_RTCP) {
        ++_srs_pps_rr->sugar;

        if ((err = send_rtcp_rr()) != srs_success) {
            srs_warn("RR err %s", srs_error_desc(err).c_str());
            srs_freep(err);
        }

        if ((err = send_rtcp_xr_rrtr()) != srs_success) {
            srs_warn("XR err %s", srs_error_desc(err).c_str());
            srs_freep(err);
        }
    }

    if (twcc_enabled_ && type == SRS_TICKID_TWCC) {
        ++_srs_pps_twcc->sugar;

        // We should not depends on the received packet,
        // instead we should send feedback every Nms.
        if ((err = send_periodic_twcc()) != srs_success) {
            srs_warn("TWCC err %s", srs_error_desc(err).c_str());
            srs_freep(err);
        }
    }

    return err;
}

void SrsRtcPublishStream::simulate_nack_drop(int nn)
{
    nn_simulate_nack_drop = nn;
}

void SrsRtcPublishStream::simulate_drop_packet(SrsRtpHeader* h, int nn_bytes)
{
    srs_warn("RTC: NACK simulator #%d drop seq=%u, ssrc=%u/%s, ts=%u, %d bytes", nn_simulate_nack_drop,
        h->get_sequence(), h->get_ssrc(), (get_video_track(h->get_ssrc())? "Video":"Audio"), h->get_timestamp(),
        nn_bytes);

    nn_simulate_nack_drop--;
}

SrsRtcVideoRecvTrack* SrsRtcPublishStream::get_video_track(uint32_t ssrc)
{
    for (int i = 0; i < (int)video_tracks_.size(); ++i) {
        SrsRtcVideoRecvTrack* track = video_tracks_.at(i);
        if (track->has_ssrc(ssrc)) {
            return track;
        }
    }

    return NULL;
}

SrsRtcAudioRecvTrack* SrsRtcPublishStream::get_audio_track(uint32_t ssrc)
{
    for (int i = 0; i < (int)audio_tracks_.size(); ++i) {
        SrsRtcAudioRecvTrack* track = audio_tracks_.at(i);
        if (track->has_ssrc(ssrc)) {
            return track;
        }
    }

    return NULL;
}

void SrsRtcPublishStream::update_rtt(uint32_t ssrc, int rtt)
{
    SrsRtcVideoRecvTrack* video_track = get_video_track(ssrc);
    if (video_track) {
        return video_track->update_rtt(rtt);
    }

    SrsRtcAudioRecvTrack* audio_track = get_audio_track(ssrc);
    if (audio_track) {
        return audio_track->update_rtt(rtt);
    }
}

void SrsRtcPublishStream::update_send_report_time(uint32_t ssrc, const SrsNtp& ntp)
{
    SrsRtcVideoRecvTrack* video_track = get_video_track(ssrc);
    if (video_track) {
        return video_track->update_send_report_time(ntp);
    }

    SrsRtcAudioRecvTrack* audio_track = get_audio_track(ssrc);
    if (audio_track) {
        return audio_track->update_send_report_time(ntp);
    }
}

SrsRtcConnectionStatistic::SrsRtcConnectionStatistic()
{
    dead = born = srs_get_system_time();
    nn_publishers = nn_subscribers = 0;
    nn_rr = nn_xr = 0;
    nn_sr = nn_nack = nn_pli = 0;
    nn_in_twcc = nn_in_rtp = nn_in_audios = nn_in_videos = 0;
    nn_out_twcc = nn_out_rtp = nn_out_audios = nn_out_videos = 0;
}

SrsRtcConnectionStatistic::~SrsRtcConnectionStatistic()
{
}

string SrsRtcConnectionStatistic::summary()
{
    dead = srs_get_system_time();

    stringstream ss;

    ss << "alive=" << srsu2msi(dead - born) << "ms";

    if (nn_publishers) ss << ", npub=" << nn_publishers;
    if (nn_subscribers) ss << ", nsub=" << nn_subscribers;

    if (nn_rr) ss << ", nrr=" << nn_rr;
    if (nn_xr) ss << ", nxr=" << nn_xr;
    
    if (nn_sr) ss << ", nsr=" << nn_sr;
    if (nn_nack) ss << ", nnack=" << nn_nack;
    if (nn_pli) ss << ", npli=" << nn_pli;

    if (nn_in_twcc) ss << ", in_ntwcc=" << nn_in_twcc;
    if (nn_in_rtp) ss << ", in_nrtp=" << nn_in_rtp;
    if (nn_in_audios) ss << ", in_naudio=" << nn_in_audios;
    if (nn_in_videos) ss << ", in_nvideo=" << nn_in_videos;

    if (nn_out_twcc) ss << ", out_ntwcc=" << nn_out_twcc;
    if (nn_out_rtp) ss << ", out_nrtp=" << nn_out_rtp;
    if (nn_out_audios) ss << ", out_naudio=" << nn_out_audios;
    if (nn_out_videos) ss << ", out_nvideo=" << nn_out_videos;

    return ss.str();
}

ISrsRtcConnectionHijacker::ISrsRtcConnectionHijacker()
{
}

ISrsRtcConnectionHijacker::~ISrsRtcConnectionHijacker()
{
}

SrsRtcConnection::SrsRtcConnection(SrsRtcServer* s, const SrsContextId& cid)
{
    req = NULL;
    cid_ = cid;
    stat_ = new SrsRtcConnectionStatistic();
    timer_ = new SrsHourGlass("conn", this, 20 * SRS_UTIME_MILLISECONDS);
    hijacker_ = NULL;

    sendonly_skt = NULL;
    server_ = s;
    transport_ = new SrsSecurityTransport(this);

    cache_iov_ = new iovec();
    cache_iov_->iov_base = new char[kRtpPacketSize];
    cache_iov_->iov_len = kRtpPacketSize;
    cache_buffer_ = new SrsBuffer((char*)cache_iov_->iov_base, kRtpPacketSize);

    state_ = INIT;
    last_stun_time = 0;
    session_timeout = 0;
    disposing_ = false;

    twcc_id_ = 0;
    nn_simulate_player_nack_drop = 0;
    pp_address_change = new SrsErrorPithyPrint();
    pli_epp = new SrsErrorPithyPrint();

    _srs_rtc_manager->subscribe(this);

    clk = new SrsWallClock();
    kbps = new SrsKbps(clk);
}

SrsRtcConnection::~SrsRtcConnection()
{
    _srs_rtc_manager->unsubscribe(this);

    srs_freep(timer_);
    
    // Cleanup publishers.
    for(map<string, SrsRtcPublishStream*>::iterator it = publishers_.begin(); it != publishers_.end(); ++it) {
        SrsRtcPublishStream* publisher = it->second;
        srs_freep(publisher);
    }
    publishers_.clear();
    publishers_ssrc_map_.clear();

    // Cleanup players.
    for(map<string, SrsRtcPlayStream*>::iterator it = players_.begin(); it != players_.end(); ++it) {
        SrsRtcPlayStream* player = it->second;
        srs_freep(player);
    }
    players_.clear();
    players_ssrc_map_.clear();

    // Note that we should never delete the sendonly_skt,
    // it's just point to the object in peer_addresses_.
    map<string, SrsUdpMuxSocket*>::iterator it;
    for (it = peer_addresses_.begin(); it != peer_addresses_.end(); ++it) {
        SrsUdpMuxSocket* addr = it->second;
        srs_freep(addr);
    }

    if (true) {
        char* iov_base = (char*)cache_iov_->iov_base;
        srs_freepa(iov_base);
        srs_freep(cache_iov_);
    }
    srs_freep(cache_buffer_);

    srs_freep(transport_);
    srs_freep(req);
    srs_freep(stat_);
    srs_freep(pp_address_change);
    srs_freep(pli_epp);
    srs_freep(kbps);
    srs_freep(clk);
}

void SrsRtcConnection::remark(int64_t* in, int64_t* out)
{
    kbps->remark(in, out);
}

void SrsRtcConnection::on_before_dispose(ISrsResource* c)
{
    if (disposing_) {
        return;
    }

    SrsRtcConnection* session = dynamic_cast<SrsRtcConnection*>(c);
    if (session == this) {
        disposing_ = true;
    }

    if (session && session == this) {
        _srs_context->set_id(cid_);
        srs_trace("RTC: session detach from [%s](%s), disposing=%d", c->get_id().c_str(),
            c->desc().c_str(), disposing_);
    }
}

void SrsRtcConnection::on_disposing(ISrsResource* c)
{
    if (disposing_) {
        return;
    }
}

SrsSdp* SrsRtcConnection::get_local_sdp()
{
    return &local_sdp;
}

void SrsRtcConnection::set_local_sdp(const SrsSdp& sdp)
{
    local_sdp = sdp;
}

SrsSdp* SrsRtcConnection::get_remote_sdp()
{
    return &remote_sdp;
}

void SrsRtcConnection::set_remote_sdp(const SrsSdp& sdp)
{
    remote_sdp = sdp;
}

SrsRtcConnectionStateType SrsRtcConnection::state()
{
    return state_;
}

void SrsRtcConnection::set_state(SrsRtcConnectionStateType state)
{
    state_ = state;
}

string SrsRtcConnection::username()
{
    return username_;
}

vector<SrsUdpMuxSocket*> SrsRtcConnection::peer_addresses()
{
    vector<SrsUdpMuxSocket*> addresses;

    map<string, SrsUdpMuxSocket*>::iterator it;
    for (it = peer_addresses_.begin(); it != peer_addresses_.end(); ++it) {
        SrsUdpMuxSocket* addr = it->second;
        addresses.push_back(addr);
    }

    return addresses;
}

const SrsContextId& SrsRtcConnection::get_id()
{
    return cid_;
}

std::string SrsRtcConnection::desc()
{
    return "RtcConn";
}

void SrsRtcConnection::switch_to_context()
{
    _srs_context->set_id(cid_);
}

const SrsContextId& SrsRtcConnection::context_id()
{
    return cid_;
}

srs_error_t SrsRtcConnection::add_publisher(SrsRequest* req, const SrsSdp& remote_sdp, SrsSdp& local_sdp)
{
    srs_error_t err = srs_success;

    SrsRtcStreamDescription* stream_desc = new SrsRtcStreamDescription();
    SrsAutoFree(SrsRtcStreamDescription, stream_desc);

    // TODO: FIXME: Change to api of stream desc.
    if ((err = negotiate_publish_capability(req, remote_sdp, stream_desc)) != srs_success) {
        return srs_error_wrap(err, "publish negotiate");
    }

    if ((err = generate_publish_local_sdp(req, local_sdp, stream_desc, remote_sdp.is_unified())) != srs_success) {
        return srs_error_wrap(err, "generate local sdp");
    }

    SrsRtcStream* source = NULL;
    if ((err = _srs_rtc_sources->fetch_or_create(req, &source)) != srs_success) {
        return srs_error_wrap(err, "create source");
    }

    // When SDP is done, we set the stream to create state, to prevent multiple publisher.
    // @note Here, we check the stream again.
    if (!source->can_publish()) {
        return srs_error_new(ERROR_RTC_SOURCE_BUSY, "stream %s busy", req->get_stream_url().c_str());
    }
    source->set_stream_created();

    // Apply the SDP to source.
    source->set_stream_desc(stream_desc);

    // TODO: FIXME: What happends when error?
    if ((err = create_publisher(req, stream_desc)) != srs_success) {
        return srs_error_wrap(err, "create publish");
    }

    return err;
}

// TODO: FIXME: Error when play before publishing.
srs_error_t SrsRtcConnection::add_player(SrsRequest* req, const SrsSdp& remote_sdp, SrsSdp& local_sdp)
{
    srs_error_t err = srs_success;

    if (_srs_rtc_hijacker) {
        if ((err = _srs_rtc_hijacker->on_before_play(this, req)) != srs_success) {
            return srs_error_wrap(err, "before play");
        }
    }

    std::map<uint32_t, SrsRtcTrackDescription*> play_sub_relations;
    if ((err = negotiate_play_capability(req, remote_sdp, play_sub_relations)) != srs_success) {
        return srs_error_wrap(err, "play negotiate");
    }

    if (!play_sub_relations.size()) {
        return srs_error_new(ERROR_RTC_SDP_EXCHANGE, "no play relations");
    }

    SrsRtcStreamDescription* stream_desc = new SrsRtcStreamDescription();
    SrsAutoFree(SrsRtcStreamDescription, stream_desc);
    std::map<uint32_t, SrsRtcTrackDescription*>::iterator it = play_sub_relations.begin();
    while (it != play_sub_relations.end()) {
        SrsRtcTrackDescription* track_desc = it->second;

        // TODO: FIXME: we only support one audio track.
        if (track_desc->type_ == "audio" && !stream_desc->audio_track_desc_) {
            stream_desc->audio_track_desc_ = track_desc->copy();
        }

        if (track_desc->type_ == "video") {
            stream_desc->video_track_descs_.push_back(track_desc->copy());
        }
        ++it;
    }

    if ((err = generate_play_local_sdp(req, local_sdp, stream_desc, remote_sdp.is_unified())) != srs_success) {
        return srs_error_wrap(err, "generate local sdp");
    }

    if ((err = create_player(req, play_sub_relations)) != srs_success) {
        return srs_error_wrap(err, "create player");
    }

    return err;
}

srs_error_t SrsRtcConnection::initialize(SrsRequest* r, bool dtls, bool srtp, string username)
{
    srs_error_t err = srs_success;

    username_ = username;
    req = r->copy();

    if (!srtp) {
        srs_freep(transport_);
        if (dtls) {
            transport_ = new SrsSemiSecurityTransport(this);
        } else {
            transport_ = new SrsPlaintextTransport(this);
        }
    }

    SrsSessionConfig* cfg = &local_sdp.session_negotiate_;
    if ((err = transport_->initialize(cfg)) != srs_success) {
        return srs_error_wrap(err, "init");
    }

    if ((err = timer_->tick(SRS_TICKID_SEND_NACKS, 20 * SRS_UTIME_MILLISECONDS)) != srs_success) {
        return srs_error_wrap(err, "tick nack");
    }

    if ((err = timer_->start()) != srs_success) {
        return srs_error_wrap(err, "start timer");
    }

    // TODO: FIXME: Support reload.
    session_timeout = _srs_config->get_rtc_stun_timeout(req->vhost);
    last_stun_time = srs_get_system_time();

    srs_trace("RTC init session, user=%s, url=%s, encrypt=%u/%u, DTLS(role=%s, version=%s), timeout=%dms", username.c_str(),
        r->get_stream_url().c_str(), dtls, srtp, cfg->dtls_role.c_str(), cfg->dtls_version.c_str(), srsu2msi(session_timeout));

    return err;
}

srs_error_t SrsRtcConnection::on_stun(SrsUdpMuxSocket* skt, SrsStunPacket* r)
{
    srs_error_t err = srs_success;

    if (!r->is_binding_request()) {
        return err;
    }

    // We are running in the ice-lite(server) mode. If client have multi network interface,
    // we only choose one candidate pair which is determined by client.
    update_sendonly_socket(skt);

    // Write STUN messages to blackhole.
    if (_srs_blackhole->blackhole) {
        _srs_blackhole->sendto(skt->data(), skt->size());
    }

    if ((err = on_binding_request(r)) != srs_success) {
        return srs_error_wrap(err, "stun binding request failed");
    }

    return err;
}

srs_error_t SrsRtcConnection::on_dtls(char* data, int nb_data)
{
    return transport_->on_dtls(data, nb_data);
}

srs_error_t SrsRtcConnection::on_rtcp(char* data, int nb_data)
{
    srs_error_t err = srs_success;

    int nb_unprotected_buf = nb_data;
    if ((err = transport_->unprotect_rtcp(data, &nb_unprotected_buf)) != srs_success) {
        return srs_error_wrap(err, "rtcp unprotect");
    }

    char* unprotected_buf = data;
    if (_srs_blackhole->blackhole) {
        _srs_blackhole->sendto(unprotected_buf, nb_unprotected_buf);
    }

    SrsBuffer* buffer = new SrsBuffer(unprotected_buf, nb_unprotected_buf);
    SrsAutoFree(SrsBuffer, buffer);

    SrsRtcpCompound rtcp_compound;
    if(srs_success != (err = rtcp_compound.decode(buffer))) {
        return srs_error_wrap(err, "decode rtcp plaintext=%u, bytes=[%s], at=%s", nb_unprotected_buf,
            srs_string_dumps_hex(unprotected_buf, nb_unprotected_buf, 8).c_str(),
            srs_string_dumps_hex(buffer->head(), buffer->left(), 8).c_str());
    }

    SrsRtcpCommon* rtcp = NULL;
    while(NULL != (rtcp = rtcp_compound.get_next_rtcp())) {
        err = dispatch_rtcp(rtcp);
        SrsAutoFree(SrsRtcpCommon, rtcp);

        if(srs_success != err) {
            return srs_error_wrap(err, "cipher=%u, plaintext=%u, bytes=[%s], rtcp=(%u,%u,%u,%u)", nb_data, nb_unprotected_buf,
                srs_string_dumps_hex(rtcp->data(), rtcp->size(), rtcp->size()).c_str(),
                rtcp->get_rc(), rtcp->type(), rtcp->get_ssrc(), rtcp->size());
        }
    }

    return err;
}

srs_error_t SrsRtcConnection::dispatch_rtcp(SrsRtcpCommon* rtcp)
{
    srs_error_t err = srs_success;

    // For TWCC packet.
    if (SrsRtcpType_rtpfb == rtcp->type() && 15 == rtcp->get_rc()) {
        return on_rtcp_feedback_twcc(rtcp->data(), rtcp->size());
    }

    // For REMB packet.
    if (SrsRtcpType_psfb == rtcp->type()) {
        SrsRtcpPsfbCommon* psfb = dynamic_cast<SrsRtcpPsfbCommon*>(rtcp);
        if (15 == psfb->get_rc()) {
            return on_rtcp_feedback_remb(psfb);
        }
    }

    // Ignore special packet.
    if (SrsRtcpType_rr == rtcp->type()) {
        SrsRtcpRR* rr = dynamic_cast<SrsRtcpRR*>(rtcp);
        if (rr->get_rb_ssrc() == 0) { //for native client
            return err;
        }
    }

    // The feedback packet for specified SSRC.
    // For example, if got SR packet, we required a publisher to handle it.
    uint32_t required_publisher_ssrc = 0, required_player_ssrc = 0;
    if (SrsRtcpType_sr == rtcp->type()) {
        required_publisher_ssrc = rtcp->get_ssrc();
    } else if (SrsRtcpType_rr == rtcp->type()) {
        SrsRtcpRR* rr = dynamic_cast<SrsRtcpRR*>(rtcp);
        required_player_ssrc = rr->get_rb_ssrc();
    } else if (SrsRtcpType_rtpfb == rtcp->type()) {
        if(1 == rtcp->get_rc()) {
            SrsRtcpNack* nack = dynamic_cast<SrsRtcpNack*>(rtcp);
            required_player_ssrc = nack->get_media_ssrc();
        }
    } else if(SrsRtcpType_psfb == rtcp->type()) {
        SrsRtcpPsfbCommon* psfb = dynamic_cast<SrsRtcpPsfbCommon*>(rtcp);
        required_player_ssrc = psfb->get_media_ssrc();
    }

    // Find the publisher or player by SSRC, always try to got one.
    SrsRtcPlayStream* player = NULL;
    SrsRtcPublishStream* publisher = NULL;
    if (true) {
        uint32_t ssrc = required_publisher_ssrc? required_publisher_ssrc : rtcp->get_ssrc();
        map<uint32_t, SrsRtcPublishStream*>::iterator it = publishers_ssrc_map_.find(ssrc);
        if (it != publishers_ssrc_map_.end()) {
            publisher = it->second;
        }
    }

    if (true) {
        uint32_t ssrc = required_player_ssrc? required_player_ssrc : rtcp->get_ssrc();
        map<uint32_t, SrsRtcPlayStream*>::iterator it = players_ssrc_map_.find(ssrc);
        if (it != players_ssrc_map_.end()) {
            player = it->second;
        }
    }

    // Ignore if packet is required by publisher or player.
    if (required_publisher_ssrc && !publisher) {
        srs_warn("no ssrc %u in publishers. rtcp type:%u", required_publisher_ssrc, rtcp->type());
        return err;
    }
    if (required_player_ssrc && !player) {
        srs_warn("no ssrc %u in players. rtcp type:%u", required_player_ssrc, rtcp->type());
        return err;
    }

    // Handle packet by publisher or player.
    if (publisher && srs_success != (err = publisher->on_rtcp(rtcp))) {
        return srs_error_wrap(err, "handle rtcp");
    }
    if (player && srs_success != (err = player->on_rtcp(rtcp))) {
        return srs_error_wrap(err, "handle rtcp");
    }

    return err;
}

srs_error_t SrsRtcConnection::on_rtcp_feedback_twcc(char* data, int nb_data)
{
    return srs_success;
}

srs_error_t SrsRtcConnection::on_rtcp_feedback_remb(SrsRtcpPsfbCommon *rtcp)
{
    //ignore REMB
    return srs_success;
}

void SrsRtcConnection::set_hijacker(ISrsRtcConnectionHijacker* h)
{
    hijacker_ = h;
}

srs_error_t SrsRtcConnection::on_rtp(char* data, int nb_data)
{
    srs_error_t err = srs_success;

    SrsRtcPublishStream* publisher = NULL;
    if ((err = find_publisher(data, nb_data, &publisher)) != srs_success) {
        return srs_error_wrap(err, "find");
    }
    srs_assert(publisher);

    return publisher->on_rtp(data, nb_data);
}

srs_error_t SrsRtcConnection::find_publisher(char* buf, int size, SrsRtcPublishStream** ppublisher)
{
    srs_error_t err = srs_success;

    if (publishers_.size() == 0) {
        return srs_error_new(ERROR_RTC_RTCP, "no publisher");
    }

    uint32_t ssrc = srs_rtp_fast_parse_ssrc(buf, size);
    if (ssrc == 0) {
        return srs_error_new(ERROR_RTC_NO_PUBLISHER, "invalid ssrc");
    }

    map<uint32_t, SrsRtcPublishStream*>::iterator it = publishers_ssrc_map_.find(ssrc);
    if(it == publishers_ssrc_map_.end()) {
        return srs_error_new(ERROR_RTC_NO_PUBLISHER, "no publisher for ssrc:%u", ssrc);
    }

    *ppublisher = it->second;

    return err;
}

srs_error_t SrsRtcConnection::on_connection_established()
{
    srs_error_t err = srs_success;

    // Ignore if disposing.
    if (disposing_) {
        return err;
    }

    // If DTLS done packet received many times, such as ARQ, ignore.
    if(ESTABLISHED == state_) {
        return err;
    }
    state_ = ESTABLISHED;

    srs_trace("RTC: session pub=%u, sub=%u, to=%dms connection established", publishers_.size(), players_.size(),
        srsu2msi(session_timeout));

    // start all publisher
    for(map<string, SrsRtcPublishStream*>::iterator it = publishers_.begin(); it != publishers_.end(); ++it) {
        string url = it->first;
        SrsRtcPublishStream* publisher = it->second;

        srs_trace("RTC: Publisher url=%s established", url.c_str());

        if ((err = publisher->start()) != srs_success) {
            return srs_error_wrap(err, "start publish");
        }
    }

    // start all player
    for(map<string, SrsRtcPlayStream*>::iterator it = players_.begin(); it != players_.end(); ++it) {
        string url = it->first;
        SrsRtcPlayStream* player = it->second;

        srs_trace("RTC: Subscriber url=%s established", url.c_str());

        if ((err = player->start()) != srs_success) {
            return srs_error_wrap(err, "start play");
        }
    }

    if (hijacker_) {
        if ((err = hijacker_->on_dtls_done()) != srs_success) {
            return srs_error_wrap(err, "hijack on dtls done");
        }
    }

    return err;
}

srs_error_t SrsRtcConnection::on_dtls_alert(std::string type, std::string desc)
{
    srs_error_t err = srs_success;

    // CN(Close Notify) is sent when client close the PeerConnection.
    if (type == "warning" && desc == "CN") {
        SrsContextRestore(_srs_context->get_id());
        switch_to_context();

        srs_trace("RTC: session destroy by DTLS alert, username=%s, summary: %s",
            username_.c_str(), stat_->summary().c_str());
        _srs_rtc_manager->remove(this);
    }

    return err;
}

srs_error_t SrsRtcConnection::start_play(string stream_uri)
{
    srs_error_t err = srs_success;

    map<string, SrsRtcPlayStream*>::iterator it = players_.find(stream_uri);
    if(it == players_.end()) {
        return srs_error_new(ERROR_RTC_NO_PLAYER, "not subscribe %s", stream_uri.c_str());
    }

    SrsRtcPlayStream* player = it->second;
    if ((err = player->start()) != srs_success) {
        return srs_error_wrap(err, "start");
    }

    return err;
}

srs_error_t SrsRtcConnection::start_publish(std::string stream_uri)
{
    srs_error_t err = srs_success;

    map<string, SrsRtcPublishStream*>::iterator it = publishers_.find(stream_uri);
    if(it == publishers_.end()) {
        return srs_error_new(ERROR_RTC_NO_PUBLISHER, "no %s publisher", stream_uri.c_str());
    }

    if ((err = it->second->start()) != srs_success) {
        return srs_error_wrap(err, "start");
    }

    return err;
}

bool SrsRtcConnection::is_alive()
{
    return last_stun_time + session_timeout > srs_get_system_time();
}

void SrsRtcConnection::alive()
{
    last_stun_time = srs_get_system_time();
}

void SrsRtcConnection::update_sendonly_socket(SrsUdpMuxSocket* skt)
{
    // TODO: FIXME: Refine performance.
    string prev_peer_id, peer_id = skt->peer_id();
    if (sendonly_skt) {
        prev_peer_id = sendonly_skt->peer_id();
    }

    // Ignore if same address.
    if (prev_peer_id == peer_id) {
        return;
    }

    // Find object from cache.
    SrsUdpMuxSocket* addr_cache = NULL;
    if (true) {
        map<string, SrsUdpMuxSocket*>::iterator it = peer_addresses_.find(peer_id);
        if (it != peer_addresses_.end()) {
            addr_cache = it->second;
        }
    }

    // Show address change log.
    if (prev_peer_id.empty()) {
        srs_trace("RTC: session address init %s", peer_id.c_str());
    } else {
        uint32_t nn = 0;
        if (pp_address_change->can_print(skt->get_peer_port(), &nn)) {
            srs_trace("RTC: session address change %s -> %s, cached=%d, nn_change=%u/%u, nn_address=%u", prev_peer_id.c_str(),
                peer_id.c_str(), (addr_cache? 1:0), pp_address_change->nn_count, nn, peer_addresses_.size());
        }
    }

    // If no cache, build cache and setup the relations in connection.
    if (!addr_cache) {
        peer_addresses_[peer_id] = addr_cache = skt->copy_sendonly();
        _srs_rtc_manager->add_with_id(peer_id, this);

        uint64_t fast_id = skt->fast_id();
        if (fast_id) {
            _srs_rtc_manager->add_with_fast_id(fast_id, this);
        }
    }

    // Update the transport.
    sendonly_skt = addr_cache;

    kbps->set_io(sendonly_skt, sendonly_skt);
}

srs_error_t SrsRtcConnection::notify(int type, srs_utime_t interval, srs_utime_t tick)
{
    srs_error_t err = srs_success;

    ++_srs_pps_conn->sugar;

    // For publisher to send NACK.
    if (type == SRS_TICKID_SEND_NACKS) {
        // TODO: FIXME: Merge with hybrid system clock.
        srs_update_system_time();

        std::map<std::string, SrsRtcPublishStream*>::iterator it;
        for (it = publishers_.begin(); it != publishers_.end(); it++) {
            SrsRtcPublishStream* publisher = it->second;

            if ((err = publisher->check_send_nacks()) != srs_success) {
                srs_warn("ignore nack err %s", srs_error_desc(err).c_str());
                srs_freep(err);
            }
        }
    }

    return err;
}

srs_error_t SrsRtcConnection::send_rtcp(char *data, int nb_data)
{
    srs_error_t err = srs_success;

    ++_srs_pps_srtcps->sugar;

    int  nb_buf = nb_data;
    if ((err = transport_->protect_rtcp(data, &nb_buf)) != srs_success) {
        return srs_error_wrap(err, "protect rtcp");
    }

    if ((err = sendonly_skt->sendto(data, nb_buf, 0)) != srs_success) {
        return srs_error_wrap(err, "send");
    }

    return err;
}

void SrsRtcConnection::check_send_nacks(SrsRtpNackForReceiver* nack, uint32_t ssrc, uint32_t& sent_nacks, uint32_t& timeout_nacks)
{
    ++_srs_pps_snack->sugar;

    SrsRtcpNack rtcpNack(ssrc);

    rtcpNack.set_media_ssrc(ssrc);
    nack->get_nack_seqs(rtcpNack, timeout_nacks);

    if(rtcpNack.empty()){
        return;
    }

    ++_srs_pps_snack2->sugar;
    ++_srs_pps_srtcps->sugar;

    char buf[kRtcpPacketSize];
    SrsBuffer stream(buf, sizeof(buf));

    // TODO: FIXME: Check error.
    rtcpNack.encode(&stream);

    // TODO: FIXME: Check error.
    send_rtcp(stream.data(), stream.pos());
}

srs_error_t SrsRtcConnection::send_rtcp_rr(uint32_t ssrc, SrsRtpRingBuffer* rtp_queue, const uint64_t& last_send_systime, const SrsNtp& last_send_ntp)
{
    ++_srs_pps_srtcps->sugar;

    // @see https://tools.ietf.org/html/rfc3550#section-6.4.2
    char buf[kRtpPacketSize];
    SrsBuffer stream(buf, sizeof(buf));
    stream.write_1bytes(0x81);
    stream.write_1bytes(kRR);
    stream.write_2bytes(7);
    stream.write_4bytes(ssrc); // TODO: FIXME: Should be 1?

    uint8_t fraction_lost = 0;
    uint32_t cumulative_number_of_packets_lost = 0 & 0x7FFFFF;
    uint32_t extended_highest_sequence = rtp_queue->get_extended_highest_sequence();
    uint32_t interarrival_jitter = 0;

    uint32_t rr_lsr = 0;
    uint32_t rr_dlsr = 0;

    if (last_send_systime > 0) {
        rr_lsr = (last_send_ntp.ntp_second_ << 16) | (last_send_ntp.ntp_fractions_ >> 16);
        uint32_t dlsr = (srs_update_system_time() - last_send_systime) / 1000;
        rr_dlsr = ((dlsr / 1000) << 16) | ((dlsr % 1000) * 65536 / 1000);
    }

    stream.write_4bytes(ssrc);
    stream.write_1bytes(fraction_lost);
    stream.write_3bytes(cumulative_number_of_packets_lost);
    stream.write_4bytes(extended_highest_sequence);
    stream.write_4bytes(interarrival_jitter);
    stream.write_4bytes(rr_lsr);
    stream.write_4bytes(rr_dlsr);

    srs_info("RR ssrc=%u, fraction_lost=%u, cumulative_number_of_packets_lost=%u, extended_highest_sequence=%u, interarrival_jitter=%u",
        ssrc, fraction_lost, cumulative_number_of_packets_lost, extended_highest_sequence, interarrival_jitter);

    return send_rtcp(stream.data(), stream.pos());
}

srs_error_t SrsRtcConnection::send_rtcp_xr_rrtr(uint32_t ssrc)
{
    ++_srs_pps_srtcps->sugar;

    /*
     @see: http://www.rfc-editor.org/rfc/rfc3611.html#section-2

      0                   1                   2                   3
      0 1 2 3 4 5 6 7 8 9 0 1 2 3 4 5 6 7 8 9 0 1 2 3 4 5 6 7 8 9 0 1
     +-+-+-+-+-+-+-+-+-+-+-+-+-+-+-+-+-+-+-+-+-+-+-+-+-+-+-+-+-+-+-+-+
     |V=2|P|reserved |   PT=XR=207   |             length            |
     +-+-+-+-+-+-+-+-+-+-+-+-+-+-+-+-+-+-+-+-+-+-+-+-+-+-+-+-+-+-+-+-+
     |                              SSRC                             |
     +-+-+-+-+-+-+-+-+-+-+-+-+-+-+-+-+-+-+-+-+-+-+-+-+-+-+-+-+-+-+-+-+
     :                         report blocks                         :
     +-+-+-+-+-+-+-+-+-+-+-+-+-+-+-+-+-+-+-+-+-+-+-+-+-+-+-+-+-+-+-+-+

     @see: http://www.rfc-editor.org/rfc/rfc3611.html#section-4.4

      0                   1                   2                   3
         0 1 2 3 4 5 6 7 8 9 0 1 2 3 4 5 6 7 8 9 0 1 2 3 4 5 6 7 8 9 0 1
        +-+-+-+-+-+-+-+-+-+-+-+-+-+-+-+-+-+-+-+-+-+-+-+-+-+-+-+-+-+-+-+-+
        |     BT=4      |   reserved    |       block length = 2        |
        +-+-+-+-+-+-+-+-+-+-+-+-+-+-+-+-+-+-+-+-+-+-+-+-+-+-+-+-+-+-+-+-+
        |              NTP timestamp, most significant word             |
        +-+-+-+-+-+-+-+-+-+-+-+-+-+-+-+-+-+-+-+-+-+-+-+-+-+-+-+-+-+-+-+-+
        |             NTP timestamp, least significant word             |
        +-+-+-+-+-+-+-+-+-+-+-+-+-+-+-+-+-+-+-+-+-+-+-+-+-+-+-+-+-+-+-+-+
    */
    srs_utime_t now = srs_update_system_time();
    SrsNtp cur_ntp = SrsNtp::from_time_ms(now / 1000);

    char buf[kRtpPacketSize];
    SrsBuffer stream(buf, sizeof(buf));
    stream.write_1bytes(0x80);
    stream.write_1bytes(kXR);
    stream.write_2bytes(4);
    stream.write_4bytes(ssrc);
    stream.write_1bytes(4);
    stream.write_1bytes(0);
    stream.write_2bytes(2);
    stream.write_4bytes(cur_ntp.ntp_second_);
    stream.write_4bytes(cur_ntp.ntp_fractions_);

    return send_rtcp(stream.data(), stream.pos());
}

srs_error_t SrsRtcConnection::send_rtcp_fb_pli(uint32_t ssrc, const SrsContextId& cid_of_subscriber)
{
    ++_srs_pps_srtcps->sugar;

    char buf[kRtpPacketSize];
    SrsBuffer stream(buf, sizeof(buf));
    stream.write_1bytes(0x81);
    stream.write_1bytes(kPsFb);
    stream.write_2bytes(2);
    stream.write_4bytes(ssrc);
    stream.write_4bytes(ssrc);

    uint32_t nn = 0;
    if (pli_epp->can_print(ssrc, &nn)) {
        srs_trace("RTC: Request PLI ssrc=%u, play=[%s], count=%u/%u, bytes=%uB", ssrc, cid_of_subscriber.c_str(),
            nn, pli_epp->nn_count, stream.pos());
    }

    if (_srs_blackhole->blackhole) {
        _srs_blackhole->sendto(stream.data(), stream.pos());
    }

    return send_rtcp(stream.data(), stream.pos());
}

void SrsRtcConnection::simulate_nack_drop(int nn)
{
    for(map<string, SrsRtcPublishStream*>::iterator it = publishers_.begin(); it != publishers_.end(); ++it) {
        SrsRtcPublishStream* publisher = it->second;
        publisher->simulate_nack_drop(nn);
    }

    nn_simulate_player_nack_drop = nn;
}

void SrsRtcConnection::simulate_player_drop_packet(SrsRtpHeader* h, int nn_bytes)
{
    srs_warn("RTC: NACK simulator #%d player drop seq=%u, ssrc=%u, ts=%u, %d bytes", nn_simulate_player_nack_drop,
        h->get_sequence(), h->get_ssrc(), h->get_timestamp(),
        nn_bytes);

    nn_simulate_player_nack_drop--;
}

srs_error_t SrsRtcConnection::do_send_packet(SrsRtpPacket2* pkt)
{
    srs_error_t err = srs_success;

    // For this message, select the first iovec.
    iovec* iov = cache_iov_;
    iov->iov_len = kRtpPacketSize;
    cache_buffer_->skip(-1 * cache_buffer_->pos());

    // Marshal packet to bytes in iovec.
    if (true) {
        if ((err = pkt->encode(cache_buffer_)) != srs_success) {
            return srs_error_wrap(err, "encode packet");
        }
        iov->iov_len = cache_buffer_->pos();
    }

    // Cipher RTP to SRTP packet.
    if (true) {
        int nn_encrypt = (int)iov->iov_len;
        if ((err = transport_->protect_rtp(iov->iov_base, &nn_encrypt)) != srs_success) {
            return srs_error_wrap(err, "srtp protect");
        }
        iov->iov_len = (size_t)nn_encrypt;
    }

    // For NACK simulator, drop packet.
    if (nn_simulate_player_nack_drop) {
        simulate_player_drop_packet(&pkt->header, (int)iov->iov_len);
        iov->iov_len = 0;
        return err;
    }

    ++_srs_pps_srtps->sugar;

    // TODO: FIXME: Handle error.
    sendonly_skt->sendto(iov->iov_base, iov->iov_len, 0);

    // Detail log, should disable it in release version.
    srs_info("RTC: SEND PT=%u, SSRC=%#x, SEQ=%u, Time=%u, %u/%u bytes", pkt->header.get_payload_type(), pkt->header.get_ssrc(),
        pkt->header.get_sequence(), pkt->header.get_timestamp(), pkt->nb_bytes(), iov->iov_len);

    return err;
}

void SrsRtcConnection::set_all_tracks_status(std::string stream_uri, bool is_publish, bool status)
{
    // For publishers.
    if (is_publish) {
        map<string, SrsRtcPublishStream*>::iterator it = publishers_.find(stream_uri);
        if (publishers_.end() == it) {
            return;
        }

        SrsRtcPublishStream* publisher = it->second;
        publisher->set_all_tracks_status(status);
        return;
    }

    // For players.
    map<string, SrsRtcPlayStream*>::iterator it = players_.find(stream_uri);
    if (players_.end() == it) {
        return;
    }

    SrsRtcPlayStream* player = it->second;
    player->set_all_tracks_status(status);
}

#ifdef SRS_OSX
// These functions are similar to the older byteorder(3) family of functions.
// For example, be32toh() is identical to ntohl().
// @see https://linux.die.net/man/3/be32toh
#define be32toh ntohl
#endif

srs_error_t SrsRtcConnection::on_binding_request(SrsStunPacket* r)
{
    srs_error_t err = srs_success;

    ++_srs_pps_sstuns->sugar;

    bool strict_check = _srs_config->get_rtc_stun_strict_check(req->vhost);
    if (strict_check && r->get_ice_controlled()) {
        // @see: https://tools.ietf.org/html/draft-ietf-ice-rfc5245bis-00#section-6.1.3.1
        // TODO: Send 487 (Role Conflict) error response.
        return srs_error_new(ERROR_RTC_STUN, "Peer must not in ice-controlled role in ice-lite mode.");
    }

    SrsStunPacket stun_binding_response;
    char buf[kRtpPacketSize];
    SrsBuffer* stream = new SrsBuffer(buf, sizeof(buf));
    SrsAutoFree(SrsBuffer, stream);

    stun_binding_response.set_message_type(BindingResponse);
    stun_binding_response.set_local_ufrag(r->get_remote_ufrag());
    stun_binding_response.set_remote_ufrag(r->get_local_ufrag());
    stun_binding_response.set_transcation_id(r->get_transcation_id());
    // FIXME: inet_addr is deprecated, IPV6 support
    stun_binding_response.set_mapped_address(be32toh(inet_addr(sendonly_skt->get_peer_ip().c_str())));
    stun_binding_response.set_mapped_port(sendonly_skt->get_peer_port());

    if ((err = stun_binding_response.encode(get_local_sdp()->get_ice_pwd(), stream)) != srs_success) {
        return srs_error_wrap(err, "stun binding response encode failed");
    }

    if ((err = sendonly_skt->sendto(stream->data(), stream->pos(), 0)) != srs_success) {
        return srs_error_wrap(err, "stun binding response send failed");
    }

    if (state_ == WAITING_STUN) {
        state_ = DOING_DTLS_HANDSHAKE;
        // TODO: FIXME: Add cost.
        srs_trace("RTC: session STUN done, waiting DTLS handshake.");

        if((err = transport_->start_active_handshake()) != srs_success) {
            return srs_error_wrap(err, "fail to dtls handshake");
        }
    }

    if (_srs_blackhole->blackhole) {
        _srs_blackhole->sendto(stream->data(), stream->pos());
    }

    return err;
}

bool srs_sdp_has_h264_profile(const SrsMediaPayloadType& payload_type, const string& profile)
{
    srs_error_t err = srs_success;

    if (payload_type.format_specific_param_.empty()) {
        return false;
    }

    H264SpecificParam h264_param;
    if ((err = srs_parse_h264_fmtp(payload_type.format_specific_param_, h264_param)) != srs_success) {
        srs_error_reset(err);
        return false;
    }

    if (h264_param.profile_level_id == profile) {
        return true;
    }

    return false;
}

// For example, 42001f 42e01f, see https://blog.csdn.net/epubcn/article/details/102802108
bool srs_sdp_has_h264_profile(const SrsSdp& sdp, const string& profile)
{
    for (size_t i = 0; i < sdp.media_descs_.size(); ++i) {
        const SrsMediaDesc& desc = sdp.media_descs_[i];
        if (!desc.is_video()) {
            continue;
        }

        std::vector<SrsMediaPayloadType> payloads = desc.find_media_with_encoding_name("H264");
        if (payloads.empty()) {
            continue;
        }

        for (std::vector<SrsMediaPayloadType>::iterator it = payloads.begin(); it != payloads.end(); ++it) {
            const SrsMediaPayloadType& payload_type = *it;
            if (srs_sdp_has_h264_profile(payload_type, profile)) {
                return true;
            }
        }
    }

    return false;
}

srs_error_t SrsRtcConnection::negotiate_publish_capability(SrsRequest* req, const SrsSdp& remote_sdp, SrsRtcStreamDescription* stream_desc)
{
    srs_error_t err = srs_success;

    if (!stream_desc) {
        return srs_error_new(ERROR_RTC_SDP_EXCHANGE, "stream description is NULL");
    }

    bool nack_enabled = _srs_config->get_rtc_nack_enabled(req->vhost);
    bool twcc_enabled = _srs_config->get_rtc_twcc_enabled(req->vhost);
    // TODO: FIME: Should check packetization-mode=1 also.
    bool has_42e01f = srs_sdp_has_h264_profile(remote_sdp, "42e01f");

    for (size_t i = 0; i < remote_sdp.media_descs_.size(); ++i) {
        const SrsMediaDesc& remote_media_desc = remote_sdp.media_descs_[i];

        SrsRtcTrackDescription* track_desc = new SrsRtcTrackDescription();
        SrsAutoFree(SrsRtcTrackDescription, track_desc);

        track_desc->set_direction("recvonly");
        track_desc->set_mid(remote_media_desc.mid_);
        // Whether feature enabled in remote extmap.
        int remote_twcc_id = 0;
        if (true) {
            map<int, string> extmaps = remote_media_desc.get_extmaps();
            for(map<int, string>::iterator it = extmaps.begin(); it != extmaps.end(); ++it) {
                if (it->second == kTWCCExt) {
                    remote_twcc_id = it->first;
                    break;
                }
            }
        }

        if (twcc_enabled && remote_twcc_id) {
            track_desc->add_rtp_extension_desc(remote_twcc_id, kTWCCExt);
        }

        if (remote_media_desc.is_audio()) {
            // TODO: check opus format specific param
            std::vector<SrsMediaPayloadType> payloads = remote_media_desc.find_media_with_encoding_name("opus");
            if (payloads.empty()) {
                return srs_error_new(ERROR_RTC_SDP_EXCHANGE, "no valid found opus payload type");
            }

            for (std::vector<SrsMediaPayloadType>::iterator iter = payloads.begin(); iter != payloads.end(); ++iter) {
                // if the playload is opus, and the encoding_param_ is channel
                SrsAudioPayload* audio_payload = new SrsAudioPayload(iter->payload_type_, iter->encoding_name_, iter->clock_rate_, ::atol(iter->encoding_param_.c_str()));
                audio_payload->set_opus_param_desc(iter->format_specific_param_);
                // TODO: FIXME: Only support some transport algorithms.
                for (int j = 0; j < (int)iter->rtcp_fb_.size(); ++j) {
                    if (nack_enabled) {
                        if (iter->rtcp_fb_.at(j) == "nack" || iter->rtcp_fb_.at(j) == "nack pli") {
                            audio_payload->rtcp_fbs_.push_back(iter->rtcp_fb_.at(j));
                        }
                    }
                    if (twcc_enabled && remote_twcc_id) {
                        if (iter->rtcp_fb_.at(j) == "transport-cc") {
                            audio_payload->rtcp_fbs_.push_back(iter->rtcp_fb_.at(j));
                        }
                    }
                }
                track_desc->type_ = "audio";
                track_desc->set_codec_payload((SrsCodecPayload*)audio_payload);
                // Only choose one match opus codec.
                break;
            }
        } else if (remote_media_desc.is_video()) {
            std::vector<SrsMediaPayloadType> payloads = remote_media_desc.find_media_with_encoding_name("H264");
            if (payloads.empty()) {
                return srs_error_new(ERROR_RTC_SDP_EXCHANGE, "no found valid H.264 payload type");
            }

            std::deque<SrsMediaPayloadType> backup_payloads;
            for (std::vector<SrsMediaPayloadType>::iterator iter = payloads.begin(); iter != payloads.end(); ++iter) {
                if (iter->format_specific_param_.empty()) {
                    backup_payloads.push_front(*iter);
                    continue;
                }
                H264SpecificParam h264_param;
                if ((err = srs_parse_h264_fmtp(iter->format_specific_param_, h264_param)) != srs_success) {
                    srs_error_reset(err); continue;
                }

                // If not exists 42e01f, we pick up any profile such as 42001f.
                bool profile_matched = (!has_42e01f || h264_param.profile_level_id == "42e01f");

                // Try to pick the "best match" H.264 payload type.
                if (h264_param.packetization_mode == "1" && h264_param.level_asymmerty_allow == "1" && profile_matched) {
                    // if the playload is opus, and the encoding_param_ is channel
                    SrsVideoPayload* video_payload = new SrsVideoPayload(iter->payload_type_, iter->encoding_name_, iter->clock_rate_);
                    video_payload->set_h264_param_desc(iter->format_specific_param_);

                    // TODO: FIXME: Only support some transport algorithms.
                    for (int j = 0; j < (int)iter->rtcp_fb_.size(); ++j) {
                        if (nack_enabled) {
                            if (iter->rtcp_fb_.at(j) == "nack" || iter->rtcp_fb_.at(j) == "nack pli") {
                                video_payload->rtcp_fbs_.push_back(iter->rtcp_fb_.at(j));
                            }
                        }
                        if (twcc_enabled && remote_twcc_id) {
                            if (iter->rtcp_fb_.at(j) == "transport-cc") {
                                video_payload->rtcp_fbs_.push_back(iter->rtcp_fb_.at(j));
                            }
                        }
                    }

                    track_desc->type_ = "video";
                    track_desc->set_codec_payload((SrsCodecPayload*)video_payload);
                    // Only choose first match H.264 payload type.
                    break;
                }

                backup_payloads.push_back(*iter);
            }

            // Try my best to pick at least one media payload type.
            if (!track_desc->media_ && ! backup_payloads.empty()) {
                SrsMediaPayloadType media_pt= backup_payloads.front();
                // if the playload is opus, and the encoding_param_ is channel
                SrsVideoPayload* video_payload = new SrsVideoPayload(media_pt.payload_type_, media_pt.encoding_name_, media_pt.clock_rate_);

                std::vector<std::string> rtcp_fbs = media_pt.rtcp_fb_;
                // TODO: FIXME: Only support some transport algorithms.
                for (int j = 0; j < (int)rtcp_fbs.size(); ++j) {
                    if (nack_enabled) {
                        if (rtcp_fbs.at(j) == "nack" || rtcp_fbs.at(j) == "nack pli") {
                            video_payload->rtcp_fbs_.push_back(rtcp_fbs.at(j));
                        }
                    }

                    if (twcc_enabled && remote_twcc_id) {
                        if (rtcp_fbs.at(j) == "transport-cc") {
                            video_payload->rtcp_fbs_.push_back(rtcp_fbs.at(j));
                        }
                    }
                }

                track_desc->set_codec_payload((SrsCodecPayload*)video_payload);

                srs_warn("choose backup H.264 payload type=%d", backup_payloads.front().payload_type_);
            }

            // TODO: FIXME: Support RRTR?
            //local_media_desc.payload_types_.back().rtcp_fb_.push_back("rrtr");
        }

        // TODO: FIXME: use one parse paylod from sdp.

        track_desc->create_auxiliary_payload(remote_media_desc.find_media_with_encoding_name("red"));
        track_desc->create_auxiliary_payload(remote_media_desc.find_media_with_encoding_name("rtx"));
        track_desc->create_auxiliary_payload(remote_media_desc.find_media_with_encoding_name("ulpfec"));

        std::string track_id;
        for (int i = 0; i < (int)remote_media_desc.ssrc_infos_.size(); ++i) {
            SrsSSRCInfo ssrc_info = remote_media_desc.ssrc_infos_.at(i);
            // ssrc have same track id, will be description in the same track description.
            if(track_id != ssrc_info.msid_tracker_) {
                SrsRtcTrackDescription* track_desc_copy = track_desc->copy();
                track_desc_copy->ssrc_ = ssrc_info.ssrc_;
                track_desc_copy->id_ = ssrc_info.msid_tracker_;
                track_desc_copy->msid_ = ssrc_info.msid_;

                if (remote_media_desc.is_audio() && !stream_desc->audio_track_desc_) {
                    stream_desc->audio_track_desc_ = track_desc_copy;
                } else if (remote_media_desc.is_video()) {
                    stream_desc->video_track_descs_.push_back(track_desc_copy);
                }
            }
            track_id = ssrc_info.msid_tracker_;
        }

        // set track fec_ssrc and rtx_ssrc
        for (int i = 0; i < (int)remote_media_desc.ssrc_groups_.size(); ++i) {
            SrsSSRCGroup ssrc_group = remote_media_desc.ssrc_groups_.at(i);
            SrsRtcTrackDescription* track_desc = stream_desc->find_track_description_by_ssrc(ssrc_group.ssrcs_[0]);
            if (!track_desc) {
                continue;
            }

            if (ssrc_group.semantic_ == "FID") {
                track_desc->set_rtx_ssrc(ssrc_group.ssrcs_[1]);
            } else if (ssrc_group.semantic_ == "FEC") {
                track_desc->set_fec_ssrc(ssrc_group.ssrcs_[1]);
            }
        }
    }

    return err;
}

srs_error_t SrsRtcConnection::generate_publish_local_sdp(SrsRequest* req, SrsSdp& local_sdp, SrsRtcStreamDescription* stream_desc, bool unified_plan)
{
    srs_error_t err = srs_success;

    if (!stream_desc) {
        return srs_error_new(ERROR_RTC_SDP_EXCHANGE, "stream description is NULL");
    }

    local_sdp.version_ = "0";

    local_sdp.username_        = RTMP_SIG_SRS_SERVER;
    local_sdp.session_id_      = srs_int2str((int64_t)this);
    local_sdp.session_version_ = "2";
    local_sdp.nettype_         = "IN";
    local_sdp.addrtype_        = "IP4";
    local_sdp.unicast_address_ = "0.0.0.0";

    local_sdp.session_name_ = "SRSPublishSession";

    local_sdp.msid_semantic_ = "WMS";
    std::string stream_id = req->app + "/" + req->stream;
    local_sdp.msids_.push_back(stream_id);

    local_sdp.group_policy_ = "BUNDLE";

    // generate audio media desc
    if (stream_desc->audio_track_desc_) {
        SrsRtcTrackDescription* audio_track = stream_desc->audio_track_desc_;

        local_sdp.media_descs_.push_back(SrsMediaDesc("audio"));
        SrsMediaDesc& local_media_desc = local_sdp.media_descs_.back();

        local_media_desc.port_ = 9;
        local_media_desc.protos_ = "UDP/TLS/RTP/SAVPF";
        local_media_desc.rtcp_mux_ = true;
        local_media_desc.rtcp_rsize_ = true;

        local_media_desc.mid_ = audio_track->mid_;
        local_sdp.groups_.push_back(local_media_desc.mid_);

        // anwer not need set stream_id and track_id;
        // local_media_desc.msid_ = stream_id;
        // local_media_desc.msid_tracker_ = audio_track->id_;
        local_media_desc.extmaps_ = audio_track->extmaps_;

        if (audio_track->direction_ == "recvonly") {
            local_media_desc.recvonly_ = true;
        } else if (audio_track->direction_ == "sendonly") {
            local_media_desc.sendonly_ = true;
        } else if (audio_track->direction_ == "sendrecv") {
            local_media_desc.sendrecv_ = true;
        } else if (audio_track->direction_ == "inactive_") {
            local_media_desc.inactive_ = true;
        }

        SrsAudioPayload* payload = (SrsAudioPayload*)audio_track->media_;
        local_media_desc.payload_types_.push_back(payload->generate_media_payload_type());
    }

    for (int i = 0;  i < (int)stream_desc->video_track_descs_.size(); ++i) {
        SrsRtcTrackDescription* video_track = stream_desc->video_track_descs_.at(i);

        local_sdp.media_descs_.push_back(SrsMediaDesc("video"));
        SrsMediaDesc& local_media_desc = local_sdp.media_descs_.back();

        local_media_desc.port_ = 9;
        local_media_desc.protos_ = "UDP/TLS/RTP/SAVPF";
        local_media_desc.rtcp_mux_ = true;
        local_media_desc.rtcp_rsize_ = true;

        local_media_desc.mid_ = video_track->mid_;
        local_sdp.groups_.push_back(local_media_desc.mid_);

        // anwer not need set stream_id and track_id;
        //local_media_desc.msid_ = stream_id;
        //local_media_desc.msid_tracker_ = video_track->id_;
        local_media_desc.extmaps_ = video_track->extmaps_;

        if (video_track->direction_ == "recvonly") {
            local_media_desc.recvonly_ = true;
        } else if (video_track->direction_ == "sendonly") {
            local_media_desc.sendonly_ = true;
        } else if (video_track->direction_ == "sendrecv") {
            local_media_desc.sendrecv_ = true;
        } else if (video_track->direction_ == "inactive_") {
            local_media_desc.inactive_ = true;
        }

        SrsVideoPayload* payload = (SrsVideoPayload*)video_track->media_;
        local_media_desc.payload_types_.push_back(payload->generate_media_payload_type());

        if (video_track->red_) {
            SrsRedPayload* payload = (SrsRedPayload*)video_track->red_;
            local_media_desc.payload_types_.push_back(payload->generate_media_payload_type());
        }

        if(!unified_plan) {
            // For PlanB, only need media desc info, not ssrc info;
            break;
        }
    }

    return err;
}

srs_error_t SrsRtcConnection::negotiate_play_capability(SrsRequest* req, const SrsSdp& remote_sdp, std::map<uint32_t, SrsRtcTrackDescription*>& sub_relations)
{
    srs_error_t err = srs_success;

    bool nack_enabled = _srs_config->get_rtc_nack_enabled(req->vhost);
    bool twcc_enabled = _srs_config->get_rtc_twcc_enabled(req->vhost);
    // TODO: FIME: Should check packetization-mode=1 also.
    bool has_42e01f = srs_sdp_has_h264_profile(remote_sdp, "42e01f");

    SrsRtcStream* source = NULL;
    if ((err = _srs_rtc_sources->fetch_or_create(req, &source)) != srs_success) {
        return srs_error_wrap(err, "fetch rtc source");
    }

    for (size_t i = 0; i < remote_sdp.media_descs_.size(); ++i) {
        const SrsMediaDesc& remote_media_desc = remote_sdp.media_descs_[i];

        // Whether feature enabled in remote extmap.
        int remote_twcc_id = 0;
        if (true) {
            map<int, string> extmaps = remote_media_desc.get_extmaps();
            for(map<int, string>::iterator it = extmaps.begin(); it != extmaps.end(); ++it) {
                if (it->second == kTWCCExt) {
                    remote_twcc_id = it->first;
                    break;
                }
            }
        }

        std::vector<SrsRtcTrackDescription*> track_descs;
        SrsMediaPayloadType remote_payload(0);
        if (remote_media_desc.is_audio()) {
            // TODO: check opus format specific param
            vector<SrsMediaPayloadType> payloads = remote_media_desc.find_media_with_encoding_name("opus");
            if (payloads.empty()) {
                return srs_error_new(ERROR_RTC_SDP_EXCHANGE, "no valid found opus payload type");
            }

            remote_payload = payloads.at(0);
            track_descs = source->get_track_desc("audio", "opus");
        } else if (remote_media_desc.is_video()) {
            // TODO: check opus format specific param
            vector<SrsMediaPayloadType> payloads = remote_media_desc.find_media_with_encoding_name("H264");
            if (payloads.empty()) {
                return srs_error_new(ERROR_RTC_SDP_EXCHANGE, "no valid found h264 payload type");
            }

            remote_payload = payloads.at(0);
            for (int j = 0; j < (int)payloads.size(); j++) {
                SrsMediaPayloadType& payload = payloads.at(j);

                // If exists 42e01f profile, choose it; otherwise, use the first payload.
                // TODO: FIME: Should check packetization-mode=1 also.
                if (!has_42e01f || srs_sdp_has_h264_profile(payload, "42e01f")) {
                    remote_payload = payload;
                    break;
                }
            }

            track_descs = source->get_track_desc("video", "H264");
        }

        for (int i = 0; i < (int)track_descs.size(); ++i) {
            SrsRtcTrackDescription* track = track_descs[i]->copy();

            // Use remote/source/offer PayloadType.
            track->media_->pt_of_publisher_ = track->media_->pt_;
            track->media_->pt_ = remote_payload.payload_type_;

            vector<SrsMediaPayloadType> red_pts = remote_media_desc.find_media_with_encoding_name("red");
            if (!red_pts.empty() && track->red_) {
                SrsMediaPayloadType red_pt = red_pts.at(0);

                track->red_->pt_of_publisher_ = track->red_->pt_;
                track->red_->pt_ = red_pt.payload_type_;
            }

            track->mid_ = remote_media_desc.mid_;
            uint32_t publish_ssrc = track->ssrc_;

            vector<string> rtcp_fb;
            track->media_->rtcp_fbs_.swap(rtcp_fb);
            for (int j = 0; j < (int)rtcp_fb.size(); j++) {
                if (nack_enabled) {
                    if (rtcp_fb.at(j) == "nack" || rtcp_fb.at(j) == "nack pli") {
                        track->media_->rtcp_fbs_.push_back(rtcp_fb.at(j));
                    }
                }
                if (twcc_enabled && remote_twcc_id) {
                    if (rtcp_fb.at(j) == "transport-cc") {
                        track->media_->rtcp_fbs_.push_back(rtcp_fb.at(j));
                    }
                    track->add_rtp_extension_desc(remote_twcc_id, kTWCCExt);
                }
            }

            track->ssrc_ = SrsRtcSSRCGenerator::instance()->generate_ssrc();
            
            // TODO: FIXME: set audio_payload rtcp_fbs_,
            // according by whether downlink is support transport algorithms.
            // TODO: FIXME: if we support downlink RTX, MUST assign rtx_ssrc_, rtx_pt, rtx_apt
            // not support rtx
            if (true) {
                srs_freep(track->rtx_);
                track->rtx_ssrc_ = 0;
            }

            track->set_direction("sendonly");
            sub_relations.insert(make_pair(publish_ssrc, track));
        }
    }

    return err;
}

srs_error_t SrsRtcConnection::negotiate_play_capability(SrsRequest* req, SrsRtcStreamDescription* req_stream_desc,
        std::map<uint32_t, SrsRtcTrackDescription*>& sub_relations)
{
    srs_error_t err = srs_success;

    SrsRtcStream* source = NULL;
    if ((err = _srs_rtc_sources->fetch_or_create(req, &source)) != srs_success) {
        return srs_error_wrap(err, "fetch rtc source");
    }

    std::vector<SrsRtcTrackDescription*> src_track_descs;
    //negotiate audio media
    if(NULL != req_stream_desc->audio_track_desc_) {
        SrsRtcTrackDescription* req_audio_track = req_stream_desc->audio_track_desc_;
        int remote_twcc_id = req_audio_track->get_rtp_extension_id(kTWCCExt);

        src_track_descs = source->get_track_desc("audio", "opus");
        if (src_track_descs.size() > 0) {
            // FIXME: use source sdp or subscribe sdp? native subscribe may have no sdp
            SrsRtcTrackDescription *track = src_track_descs[0]->copy();

            // Use remote/source/offer PayloadType.
            track->media_->pt_of_publisher_ = track->media_->pt_;
            track->media_->pt_ = req_audio_track->media_->pt_;

            if (req_audio_track->red_ && track->red_) {
                track->red_->pt_of_publisher_ = track->red_->pt_;
                track->red_->pt_ = req_audio_track->red_->pt_;
            }

            track->del_rtp_extension_desc(kTWCCExt);
            if (remote_twcc_id > 0) {
                track->add_rtp_extension_desc(remote_twcc_id, kTWCCExt);
            }

            track->mid_ = req_audio_track->mid_;
            sub_relations.insert(make_pair(track->ssrc_, track));
            track->set_direction("sendonly");
            track->ssrc_ = SrsRtcSSRCGenerator::instance()->generate_ssrc();
        }
    }

    //negotiate video media
    std::vector<SrsRtcTrackDescription*> req_video_tracks = req_stream_desc->video_track_descs_;
    src_track_descs = source->get_track_desc("video", "h264");
    for(int i = 0; i < (int)req_video_tracks.size(); ++i) {
        SrsRtcTrackDescription* req_video = req_video_tracks.at(i);
        int remote_twcc_id = req_video->get_rtp_extension_id(kTWCCExt);

        for(int j = 0; j < (int)src_track_descs.size(); ++j) {
            SrsRtcTrackDescription* src_video = src_track_descs.at(j);
            if(req_video->id_ == src_video->id_) {
                // FIXME: use source sdp or subscribe sdp? native subscribe may have no sdp
                SrsRtcTrackDescription *track = src_video->copy();

                // Use remote/source/offer PayloadType.
                track->media_->pt_of_publisher_ = track->media_->pt_;
                track->media_->pt_ = req_video->media_->pt_;

                if (req_video->red_ && track->red_) {
                    track->red_->pt_of_publisher_ = track->red_->pt_;
                    track->red_->pt_ = req_video->red_->pt_;
                }

                track->del_rtp_extension_desc(kTWCCExt);
                if (remote_twcc_id > 0) {
                    track->add_rtp_extension_desc(remote_twcc_id, kTWCCExt);
                }

                track->mid_ = req_video->mid_;
                sub_relations.insert(make_pair(track->ssrc_, track));
                track->set_direction("sendonly");
                track->ssrc_ = SrsRtcSSRCGenerator::instance()->generate_ssrc();
            }
        }
    }

    return err;
}

srs_error_t SrsRtcConnection::fetch_source_capability(SrsRequest* req, std::map<uint32_t, SrsRtcTrackDescription*>& sub_relations)
{
    srs_error_t err = srs_success;

    bool nack_enabled = _srs_config->get_rtc_nack_enabled(req->vhost);
    bool twcc_enabled = _srs_config->get_rtc_twcc_enabled(req->vhost);

    SrsRtcStream* source = NULL;
    if ((err = _srs_rtc_sources->fetch_or_create(req, &source)) != srs_success) {
        return srs_error_wrap(err, "fetch rtc source");
    }

    std::vector<SrsRtcTrackDescription*> track_descs = source->get_track_desc("audio", "opus");
    std::vector<SrsRtcTrackDescription*> video_track_desc = source->get_track_desc("video", "H264");
    
    track_descs.insert(track_descs.end(), video_track_desc.begin(), video_track_desc.end());
    for (int i = 0; i < (int)track_descs.size(); ++i) {
        SrsRtcTrackDescription* track = track_descs[i]->copy();
        uint32_t publish_ssrc = track->ssrc_;

        int local_twcc_id = track->get_rtp_extension_id(kTWCCExt);

        vector<string> rtcp_fb;
        track->media_->rtcp_fbs_.swap(rtcp_fb);
        for (int j = 0; j < (int)rtcp_fb.size(); j++) {
            if (nack_enabled) {
                if (rtcp_fb.at(j) == "nack" || rtcp_fb.at(j) == "nack pli") {
                    track->media_->rtcp_fbs_.push_back(rtcp_fb.at(j));
                }
            }
            if (twcc_enabled && local_twcc_id) {
                if (rtcp_fb.at(j) == "transport-cc") {
                    track->media_->rtcp_fbs_.push_back(rtcp_fb.at(j));
                }
                track->add_rtp_extension_desc(local_twcc_id, kTWCCExt);
            }
        }

        track->ssrc_ = SrsRtcSSRCGenerator::instance()->generate_ssrc();

        // TODO: FIXME: set audio_payload rtcp_fbs_,
        // according by whether downlink is support transport algorithms.
        // TODO: FIXME: if we support downlink RTX, MUST assign rtx_ssrc_, rtx_pt, rtx_apt
        // not support rtx
        srs_freep(track->rtx_);
        track->rtx_ssrc_ = 0;

        track->set_direction("sendonly");
        sub_relations.insert(make_pair(publish_ssrc, track));
    }

    return err;
}

void video_track_generate_play_offer(SrsRtcTrackDescription* track, string mid, SrsSdp& local_sdp)
{
    local_sdp.media_descs_.push_back(SrsMediaDesc("video"));
    SrsMediaDesc& local_media_desc = local_sdp.media_descs_.back();

    local_media_desc.port_ = 9;
    local_media_desc.protos_ = "UDP/TLS/RTP/SAVPF";
    local_media_desc.rtcp_mux_ = true;
    local_media_desc.rtcp_rsize_ = true;

    local_media_desc.extmaps_ = track->extmaps_;

    // If mid not duplicated, use mid_ of track. Otherwise, use transformed mid.
    if (true) {
        bool mid_duplicated = false;
        for (int i = 0; i < (int)local_sdp.groups_.size(); ++i) {
            string& existed_mid = local_sdp.groups_.at(i);
            if(existed_mid == track->mid_) {
                mid_duplicated = true;
                break;
            }
        }
        if (mid_duplicated) {
            local_media_desc.mid_ = mid;
        } else {
            local_media_desc.mid_ = track->mid_;
        }
        local_sdp.groups_.push_back(local_media_desc.mid_);
    }

    if (track->direction_ == "recvonly") {
        local_media_desc.recvonly_ = true;
    } else if (track->direction_ == "sendonly") {
        local_media_desc.sendonly_ = true;
    } else if (track->direction_ == "sendrecv") {
        local_media_desc.sendrecv_ = true;
    } else if (track->direction_ == "inactive_") {
        local_media_desc.inactive_ = true;
    }

    SrsVideoPayload* payload = (SrsVideoPayload*)track->media_;

    local_media_desc.payload_types_.push_back(payload->generate_media_payload_type());

    if (track->red_) {
        SrsRedPayload* red_payload = (SrsRedPayload*)track->red_;
        local_media_desc.payload_types_.push_back(red_payload->generate_media_payload_type());
    }
}

srs_error_t SrsRtcConnection::generate_play_local_sdp(SrsRequest* req, SrsSdp& local_sdp, SrsRtcStreamDescription* stream_desc, bool unified_plan)
{
    srs_error_t err = srs_success;

    if (!stream_desc) {
        return srs_error_new(ERROR_RTC_SDP_EXCHANGE, "stream description is NULL");
    }

    local_sdp.version_ = "0";

    local_sdp.username_        = RTMP_SIG_SRS_SERVER;
    local_sdp.session_id_      = srs_int2str((int64_t)this);
    local_sdp.session_version_ = "2";
    local_sdp.nettype_         = "IN";
    local_sdp.addrtype_        = "IP4";
    local_sdp.unicast_address_ = "0.0.0.0";

    local_sdp.session_name_ = "SRSPlaySession";

    local_sdp.msid_semantic_ = "WMS";
    std::string stream_id = req->app + "/" + req->stream;
    local_sdp.msids_.push_back(stream_id);

    local_sdp.group_policy_ = "BUNDLE";

    std::string cname = srs_random_str(16);

    // generate audio media desc
    if (stream_desc->audio_track_desc_) {
        SrsRtcTrackDescription* audio_track = stream_desc->audio_track_desc_;

        local_sdp.media_descs_.push_back(SrsMediaDesc("audio"));
        SrsMediaDesc& local_media_desc = local_sdp.media_descs_.back();

        local_media_desc.port_ = 9;
        local_media_desc.protos_ = "UDP/TLS/RTP/SAVPF";
        local_media_desc.rtcp_mux_ = true;
        local_media_desc.rtcp_rsize_ = true;

        local_media_desc.extmaps_ = audio_track->extmaps_;

        local_media_desc.mid_ = audio_track->mid_;
        local_sdp.groups_.push_back(local_media_desc.mid_);

        if (audio_track->direction_ == "recvonly") {
            local_media_desc.recvonly_ = true;
        } else if (audio_track->direction_ == "sendonly") {
            local_media_desc.sendonly_ = true;
        } else if (audio_track->direction_ == "sendrecv") {
            local_media_desc.sendrecv_ = true;
        } else if (audio_track->direction_ == "inactive_") {
            local_media_desc.inactive_ = true;
        }

        if (audio_track->red_) {
            SrsRedPayload* red_payload = (SrsRedPayload*)audio_track->red_;
            local_media_desc.payload_types_.push_back(red_payload->generate_media_payload_type());
        }

        SrsAudioPayload* payload = (SrsAudioPayload*)audio_track->media_;
        local_media_desc.payload_types_.push_back(payload->generate_media_payload_type()); 

        //TODO: FIXME: add red, rtx, ulpfec..., payload_types_.
        //local_media_desc.payload_types_.push_back(payload->generate_media_payload_type());

        local_media_desc.ssrc_infos_.push_back(SrsSSRCInfo(audio_track->ssrc_, cname, audio_track->msid_, audio_track->id_));

        if (audio_track->rtx_) {
            std::vector<uint32_t> group_ssrcs;
            group_ssrcs.push_back(audio_track->ssrc_);
            group_ssrcs.push_back(audio_track->rtx_ssrc_);

            local_media_desc.ssrc_groups_.push_back(SrsSSRCGroup("FID", group_ssrcs));
            local_media_desc.ssrc_infos_.push_back(SrsSSRCInfo(audio_track->rtx_ssrc_, cname, audio_track->msid_, audio_track->id_));
        }

        if (audio_track->ulpfec_) {
            std::vector<uint32_t> group_ssrcs;
            group_ssrcs.push_back(audio_track->ssrc_);
            group_ssrcs.push_back(audio_track->fec_ssrc_);
            local_media_desc.ssrc_groups_.push_back(SrsSSRCGroup("FEC", group_ssrcs));

            local_media_desc.ssrc_infos_.push_back(SrsSSRCInfo(audio_track->fec_ssrc_, cname, audio_track->msid_, audio_track->id_));
        }
    }

    for (int i = 0;  i < (int)stream_desc->video_track_descs_.size(); ++i) {
        SrsRtcTrackDescription* track = stream_desc->video_track_descs_[i];

        if (!unified_plan) {
            // for plan b, we only add one m= for video track.
            if (i == 0) {
                video_track_generate_play_offer(track, "video-" +srs_int2str(i), local_sdp);
            }
        } else {
            // unified plan SDP, generate a m= for each video track.
            video_track_generate_play_offer(track, "video-" +srs_int2str(i), local_sdp);
        }

        SrsMediaDesc& local_media_desc = local_sdp.media_descs_.back();
        local_media_desc.ssrc_infos_.push_back(SrsSSRCInfo(track->ssrc_, cname, track->msid_, track->id_));

        if (track->rtx_ && track->rtx_ssrc_) {
            std::vector<uint32_t> group_ssrcs;
            group_ssrcs.push_back(track->ssrc_);
            group_ssrcs.push_back(track->rtx_ssrc_);

            local_media_desc.ssrc_groups_.push_back(SrsSSRCGroup("FID", group_ssrcs));
            local_media_desc.ssrc_infos_.push_back(SrsSSRCInfo(track->rtx_ssrc_, cname, track->msid_, track->id_));
        }

        if (track->ulpfec_ && track->fec_ssrc_) {
            std::vector<uint32_t> group_ssrcs;
            group_ssrcs.push_back(track->ssrc_);
            group_ssrcs.push_back(track->fec_ssrc_);
            local_media_desc.ssrc_groups_.push_back(SrsSSRCGroup("FEC", group_ssrcs));

            local_media_desc.ssrc_infos_.push_back(SrsSSRCInfo(track->fec_ssrc_, cname, track->msid_, track->id_));
        }
    }

    return err;
}

srs_error_t SrsRtcConnection::create_player(SrsRequest* req, std::map<uint32_t, SrsRtcTrackDescription*> sub_relations)
{
    srs_error_t err = srs_success;

    // Ignore if exists.
    if(players_.end() != players_.find(req->get_stream_url())) {
        return err;
    }

    SrsRtcPlayStream* player = new SrsRtcPlayStream(this, _srs_context->get_id());
    if ((err = player->initialize(req, sub_relations)) != srs_success) {
        srs_freep(player);
        return srs_error_wrap(err, "SrsRtcPlayStream init");
    }
    players_.insert(make_pair(req->get_stream_url(), player));

    // make map between ssrc and player for fastly searching
    for(map<uint32_t, SrsRtcTrackDescription*>::iterator it = sub_relations.begin(); it != sub_relations.end(); ++it) {
        SrsRtcTrackDescription* track_desc = it->second;
        map<uint32_t, SrsRtcPlayStream*>::iterator it_player = players_ssrc_map_.find(track_desc->ssrc_);
        if((players_ssrc_map_.end() != it_player) && (player != it_player->second)) {
            return srs_error_new(ERROR_RTC_DUPLICATED_SSRC, "duplicate ssrc %d, track id: %s",
                track_desc->ssrc_, track_desc->id_.c_str());
        }
        players_ssrc_map_[track_desc->ssrc_] = player;

        if(0 != track_desc->fec_ssrc_) {
            if(players_ssrc_map_.end() != players_ssrc_map_.find(track_desc->fec_ssrc_)) {
                return srs_error_new(ERROR_RTC_DUPLICATED_SSRC, "duplicate fec ssrc %d, track id: %s",
                    track_desc->fec_ssrc_, track_desc->id_.c_str());
            }
            players_ssrc_map_[track_desc->fec_ssrc_] = player;
        }

        if(0 != track_desc->rtx_ssrc_) {
            if(players_ssrc_map_.end() != players_ssrc_map_.find(track_desc->rtx_ssrc_)) {
                return srs_error_new(ERROR_RTC_DUPLICATED_SSRC, "duplicate rtx ssrc %d, track id: %s",
                    track_desc->rtx_ssrc_, track_desc->id_.c_str());
            }
            players_ssrc_map_[track_desc->rtx_ssrc_] = player;
        }
    }

    // TODO: FIXME: Support reload.
    // The TWCC ID is the ext-map ID in local SDP, and we set to enable GCC.
    // Whatever the ext-map, we will disable GCC when config disable it.
    int twcc_id = 0;
    if (true) {
        std::map<uint32_t, SrsRtcTrackDescription*>::iterator it = sub_relations.begin();
        while (it != sub_relations.end()) {
            if (it->second->type_ == "video") {
                SrsRtcTrackDescription* track = it->second;
                twcc_id = track->get_rtp_extension_id(kTWCCExt);
            }
            ++it;
        }
    }
    srs_trace("RTC connection player gcc=%d", twcc_id);

    // If DTLS done, start the player. Because maybe create some players after DTLS done.
    // For example, for single PC, we maybe start publisher when create it, because DTLS is done.
    if(ESTABLISHED == state_) {
        if(srs_success != (err = player->start())) {
            return srs_error_wrap(err, "start player");
        }
    }

    return err;
}

srs_error_t SrsRtcConnection::create_publisher(SrsRequest* req, SrsRtcStreamDescription* stream_desc)
{
    srs_error_t err = srs_success;

    srs_assert(stream_desc);

    // Ignore if exists.
    if(publishers_.end() != publishers_.find(req->get_stream_url())) {
        return err;
    }

    SrsRtcPublishStream* publisher = new SrsRtcPublishStream(this, _srs_context->get_id());
    if ((err = publisher->initialize(req, stream_desc)) != srs_success) {
        srs_freep(publisher);
        return srs_error_wrap(err, "rtc publisher init");
    }
    publishers_[req->get_stream_url()] = publisher;

    if(NULL != stream_desc->audio_track_desc_) {
        if(publishers_ssrc_map_.end() != publishers_ssrc_map_.find(stream_desc->audio_track_desc_->ssrc_)) {
            return srs_error_new(ERROR_RTC_DUPLICATED_SSRC, " duplicate ssrc %d, track id: %s",
                stream_desc->audio_track_desc_->ssrc_, stream_desc->audio_track_desc_->id_.c_str());
        }
        publishers_ssrc_map_[stream_desc->audio_track_desc_->ssrc_] = publisher;

        if(0 != stream_desc->audio_track_desc_->fec_ssrc_
                && stream_desc->audio_track_desc_->ssrc_ != stream_desc->audio_track_desc_->fec_ssrc_) {
            if(publishers_ssrc_map_.end() != publishers_ssrc_map_.find(stream_desc->audio_track_desc_->fec_ssrc_)) {
                return srs_error_new(ERROR_RTC_DUPLICATED_SSRC, " duplicate fec ssrc %d, track id: %s",
                    stream_desc->audio_track_desc_->fec_ssrc_, stream_desc->audio_track_desc_->id_.c_str());
            }
            publishers_ssrc_map_[stream_desc->audio_track_desc_->fec_ssrc_] = publisher;
        }

        if(0 != stream_desc->audio_track_desc_->rtx_ssrc_
                && stream_desc->audio_track_desc_->ssrc_ != stream_desc->audio_track_desc_->rtx_ssrc_) {
            if(publishers_ssrc_map_.end() != publishers_ssrc_map_.find(stream_desc->audio_track_desc_->rtx_ssrc_)) {
                return srs_error_new(ERROR_RTC_DUPLICATED_SSRC, " duplicate rtx ssrc %d, track id: %s",
                    stream_desc->audio_track_desc_->rtx_ssrc_, stream_desc->audio_track_desc_->id_.c_str());
            }
            publishers_ssrc_map_[stream_desc->audio_track_desc_->rtx_ssrc_] = publisher;
        }
    }

    for(int i = 0; i < (int)stream_desc->video_track_descs_.size(); ++i) {
        SrsRtcTrackDescription* track_desc = stream_desc->video_track_descs_.at(i);
        if(publishers_ssrc_map_.end() != publishers_ssrc_map_.find(track_desc->ssrc_)) {
            return srs_error_new(ERROR_RTC_DUPLICATED_SSRC, " duplicate ssrc %d, track id: %s",
                track_desc->ssrc_, track_desc->id_.c_str());
        }
        publishers_ssrc_map_[track_desc->ssrc_] = publisher;

        if(0 != track_desc->fec_ssrc_ && track_desc->ssrc_ != track_desc->fec_ssrc_) {
            if(publishers_ssrc_map_.end() != publishers_ssrc_map_.find(track_desc->fec_ssrc_)) {
                return srs_error_new(ERROR_RTC_DUPLICATED_SSRC, " duplicate fec ssrc %d, track id: %s",
                    track_desc->fec_ssrc_, track_desc->id_.c_str());
            }
            publishers_ssrc_map_[track_desc->fec_ssrc_] = publisher;
        }

        if(0 != track_desc->rtx_ssrc_ && track_desc->ssrc_ != track_desc->rtx_ssrc_) {
            if(publishers_ssrc_map_.end() != publishers_ssrc_map_.find(track_desc->rtx_ssrc_)) {
                return srs_error_new(ERROR_RTC_DUPLICATED_SSRC, " duplicate rtx ssrc %d, track id: %s",
                    track_desc->rtx_ssrc_, track_desc->id_.c_str());
            }
            publishers_ssrc_map_[track_desc->rtx_ssrc_] = publisher;
        }
    }

    if (_srs_rtc_hijacker) {
        if ((err = _srs_rtc_hijacker->on_create_publish(this, publisher, req)) != srs_success) {
            return srs_error_wrap(err, "on create publish");
        }
    }

    // If DTLS done, start the publisher. Because maybe create some publishers after DTLS done.
    // For example, for single PC, we maybe start publisher when create it, because DTLS is done.
    if(ESTABLISHED == state()) {
        if(srs_success != (err = publisher->start())) {
            return srs_error_wrap(err, "start publisher");
        }
    }

    return err;
}

ISrsRtcHijacker::ISrsRtcHijacker()
{
}

ISrsRtcHijacker::~ISrsRtcHijacker()
{
}

ISrsRtcHijacker* _srs_rtc_hijacker = NULL;
<|MERGE_RESOLUTION|>--- conflicted
+++ resolved
@@ -626,29 +626,15 @@
             if (epp->can_print(err, &nn)) {
                 srs_warn("play send packets=%u, nn=%u/%u, err: %s", 1, epp->nn_count, nn, srs_error_desc(err).c_str());
             }
-<<<<<<< HEAD
-
-            for (int i = 0; i < msg_count; i++) {
-                SrsRtpPacket2* pkt = pkts[i];
-                srs_freep(pkt);
-            }
-            pkts.clear();
-
-            // add webrtc kbps statistic
-            stat->kbps_add_delta(cid_, session_);
-        }
-
-        // Stat for performance analysis.
-        if (!stat_enabled) {
-            continue;
-=======
             srs_freep(err);
->>>>>>> 6418ece6
         }
 
         // Release the packet to cache.
         // @remark Note that the pkt might be set to NULL.
         _srs_rtp_cache->recycle(pkt);
+
+        // add webrtc kbps statistic
+        stat->kbps_add_delta(cid_, session_);
     }
 }
 
