--- conflicted
+++ resolved
@@ -469,11 +469,7 @@
 void SrsRtcPlayStream::on_stream_change(SrsRtcStreamDescription* desc)
 {
     // Refresh the relation for audio.
-<<<<<<< HEAD
-    // TODO: FIMXE: Match by label?
-=======
     // TODO: FIXME: Match by label?
->>>>>>> 52644f50
     if (desc && desc->audio_track_desc_ && audio_tracks_.size() == 1) {
         uint32_t ssrc = desc->audio_track_desc_->ssrc_;
         SrsRtcAudioSendTrack* track = audio_tracks_.begin()->second;
@@ -483,11 +479,7 @@
     }
 
     // Refresh the relation for video.
-<<<<<<< HEAD
-    // TODO: FIMXE: Match by label?
-=======
     // TODO: FIXME: Match by label?
->>>>>>> 52644f50
     if (desc && desc->video_track_descs_.size() == 1 && desc->video_track_descs_.size() == 1) {
         SrsRtcTrackDescription* vdesc = desc->video_track_descs_.at(0);
         uint32_t ssrc = vdesc->ssrc_;
