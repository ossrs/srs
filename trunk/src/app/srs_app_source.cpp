--- conflicted
+++ resolved
@@ -800,11 +800,6 @@
 {
     int ret = ERROR_SUCCESS;
     
-<<<<<<< HEAD
-    // TODO: FIXME: support source cleanup.
-    // @see https://github.com/ossrs/srs/issues/714
-=======
->>>>>>> e3aa34ec
     int cid = _srs_context->get_id();
     ret = do_cycle_all();
     _srs_context->set_id(cid);
