--- conflicted
+++ resolved
@@ -304,13 +304,11 @@
     fromlen = 0;
     peer_port = 0;
 
-<<<<<<< HEAD
-    in_bytes = out_bytes = 0;
-=======
     fast_id_ = 0;
     address_changed_ = false;
     cache_buffer_ = new SrsBuffer(buf, nb_buf);
->>>>>>> 6418ece6
+
+    in_bytes = out_bytes = 0;
 }
 
 SrsUdpMuxSocket::~SrsUdpMuxSocket()
@@ -348,15 +346,10 @@
     // We will regenerate the peer_ip, peer_port and peer_id.
     address_changed_ = true;
 
-<<<<<<< HEAD
-        peer_ip = std::string(address_string);
-        peer_port = atoi(port_string);    
-    }
-    in_bytes += nread;
-=======
     // Update the stat.
     ++_srs_pps_rpkts->sugar;
->>>>>>> 6418ece6
+
+    in_bytes += nread;
 
     return nread;
 }
@@ -375,11 +368,8 @@
         }   
     
         return srs_error_new(ERROR_SOCKET_WRITE, "sendto");
-<<<<<<< HEAD
     }  
     out_bytes += nb_write;
-=======
-    }
 
     // Yield to another coroutines.
     // @see https://github.com/ossrs/srs/issues/2194#issuecomment-777542162
@@ -387,7 +377,6 @@
         nn_msgs_for_yield_ = 0;
         srs_thread_yield();
     }
->>>>>>> 6418ece6
 
     return err;
 }
