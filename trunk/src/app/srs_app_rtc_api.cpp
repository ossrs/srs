/**
 * The MIT License (MIT)
 *
 * Copyright (c) 2013-2021 Winlin
 *
 * Permission is hereby granted, free of charge, to any person obtaining a copy of
 * this software and associated documentation files (the "Software"), to deal in
 * the Software without restriction, including without limitation the rights to
 * use, copy, modify, merge, publish, distribute, sublicense, and/or sell copies of
 * the Software, and to permit persons to whom the Software is furnished to do so,
 * subject to the following conditions:
 *
 * The above copyright notice and this permission notice shall be included in all
 * copies or substantial portions of the Software.
 *
 * THE SOFTWARE IS PROVIDED "AS IS", WITHOUT WARRANTY OF ANY KIND, EXPRESS OR
 * IMPLIED, INCLUDING BUT NOT LIMITED TO THE WARRANTIES OF MERCHANTABILITY, FITNESS
 * FOR A PARTICULAR PURPOSE AND NONINFRINGEMENT. IN NO EVENT SHALL THE AUTHORS OR
 * COPYRIGHT HOLDERS BE LIABLE FOR ANY CLAIM, DAMAGES OR OTHER LIABILITY, WHETHER
 * IN AN ACTION OF CONTRACT, TORT OR OTHERWISE, ARISING FROM, OUT OF OR IN
 * CONNECTION WITH THE SOFTWARE OR THE USE OR OTHER DEALINGS IN THE SOFTWARE.
 */

#include <srs_app_rtc_api.hpp>

#include <srs_app_rtc_conn.hpp>
#include <srs_app_rtc_server.hpp>
#include <srs_protocol_json.hpp>
#include <srs_core_autofree.hpp>
#include <srs_app_http_api.hpp>
#include <srs_protocol_utility.hpp>
#include <srs_app_config.hpp>
#include <srs_app_statistic.hpp>

#include <unistd.h>
#include <deque>
using namespace std;

uint32_t SrsGoApiRtcPlay::ssrc_num = 0;

SrsGoApiRtcPlay::SrsGoApiRtcPlay(SrsRtcServer* server)
{
    server_ = server;
}

SrsGoApiRtcPlay::~SrsGoApiRtcPlay()
{
}


// Request:
//      POST /rtc/v1/play/
//      {
//          "sdp":"offer...", "streamurl":"webrtc://r.ossrs.net/live/livestream",
//          "api":'http...", "clientip":"..."
//      }
// Response:
//      {"sdp":"answer...", "sid":"..."}
// @see https://github.com/rtcdn/rtcdn-draft
srs_error_t SrsGoApiRtcPlay::serve_http(ISrsHttpResponseWriter* w, ISrsHttpMessage* r)
{
    srs_error_t err = srs_success;

    SrsJsonObject* res = SrsJsonAny::object();
    SrsAutoFree(SrsJsonObject, res);

    if ((err = do_serve_http(w, r, res)) != srs_success) {
        srs_warn("RTC error %s", srs_error_desc(err).c_str()); srs_freep(err);
        return srs_api_response_code(w, r, SRS_CONSTS_HTTP_BadRequest);
    }

    return srs_api_response(w, r, res->dumps());
}

srs_error_t SrsGoApiRtcPlay::do_serve_http(ISrsHttpResponseWriter* w, ISrsHttpMessage* r, SrsJsonObject* res)
{
    srs_error_t err = srs_success;

    // For each RTC session, we use short-term HTTP connection.
    SrsHttpHeader* hdr = w->header();
    hdr->set("Connection", "Close");

    // Parse req, the request json object, from body.
    SrsJsonObject* req = NULL;
    SrsAutoFree(SrsJsonObject, req);
    if (true) {
        string req_json;
        if ((err = r->body_read_all(req_json)) != srs_success) {
            return srs_error_wrap(err, "read body");
        }

        SrsJsonAny* json = SrsJsonAny::loads(req_json);
        if (!json || !json->is_object()) {
            return srs_error_new(ERROR_RTC_API_BODY, "invalid body %s", req_json.c_str());
        }

        req = json->to_object();
    }

    // Fetch params from req object.
    SrsJsonAny* prop = NULL;
    if ((prop = req->ensure_property_string("sdp")) == NULL) {
        return srs_error_wrap(err, "not sdp");
    }
    string remote_sdp_str = prop->to_str();

    if ((prop = req->ensure_property_string("streamurl")) == NULL) {
        return srs_error_wrap(err, "not streamurl");
    }
    string streamurl = prop->to_str();

    string clientip;
    if ((prop = req->ensure_property_string("clientip")) != NULL) {
        clientip = prop->to_str();
    }
    if (clientip.empty()) {
        clientip = dynamic_cast<SrsHttpMessage*>(r)->connection()->remote_ip();
    }

    string api;
    if ((prop = req->ensure_property_string("api")) != NULL) {
        api = prop->to_str();
    }

    string tid;
    if ((prop = req->ensure_property_string("tid")) != NULL) {
        tid = prop->to_str();
    }

    // TODO: FIXME: Parse vhost.
    // Parse app and stream from streamurl.
    string app;
    string stream_name;

    string tcUrl;
    srs_parse_rtmp_url(streamurl, tcUrl, stream_name);

    int port;
    string schema, host, vhost, param;
    srs_discovery_tc_url(tcUrl, schema, host, vhost, app, stream_name, port, param);

    // For client to specifies the EIP of server.
    string eip = r->query_get("eip");
    string codec = r->query_get("codec");
    // For client to specifies whether encrypt by SRTP.
    string srtp = r->query_get("encrypt");
    string dtls = r->query_get("dtls");

    srs_trace("RTC play %s, api=%s, tid=%s, clientip=%s, app=%s, stream=%s, offer=%dB, eip=%s, codec=%s, srtp=%s, dtls=%s",
        streamurl.c_str(), api.c_str(), tid.c_str(), clientip.c_str(), app.c_str(), stream_name.c_str(), remote_sdp_str.length(),
        eip.c_str(), codec.c_str(), srtp.c_str(), dtls.c_str()
    );

    // The RTC user config object.
    SrsRtcUserConfig ruc;
    ruc.eip_ = eip;
    ruc.codec_ = codec;
    ruc.publish_ = false;
    ruc.dtls_ = (dtls != "false");

    if (srtp.empty()) {
        ruc.srtp_ = _srs_config->get_rtc_server_encrypt();
    } else {
        ruc.srtp_ = (srtp != "false");
    }

    // TODO: FIXME: It seems remote_sdp doesn't represents the full SDP information.
    if ((err = ruc.remote_sdp_.parse(remote_sdp_str)) != srs_success) {
        return srs_error_wrap(err, "parse sdp failed: %s", remote_sdp_str.c_str());
    }

    if ((err = check_remote_sdp(ruc.remote_sdp_)) != srs_success) {
        return srs_error_wrap(err, "remote sdp check failed");
    }

<<<<<<< HEAD
    SrsRequest request;
    request.app = app;
    request.stream = stream_name;
    request.tcUrl = tcUrl;
    request.ip = clientip;
    request.host = host;
    //	request.vhost = vhost; //vhost not support
    request.schema = schema;
    request.param = param;
=======
    ruc.req_->app = app;
    ruc.req_->stream = stream_name;
>>>>>>> becbe45b

    // TODO: FIXME: Parse vhost.
    // discovery vhost, resolve the vhost from config
    SrsConfDirective* parsed_vhost = _srs_config->get_vhost("");
    if (parsed_vhost) {
        ruc.req_->vhost = parsed_vhost->arg0();
    }

    SrsSdp local_sdp;

    // Config for SDP and session.
    local_sdp.session_config_.dtls_role = _srs_config->get_rtc_dtls_role(ruc.req_->vhost);
    local_sdp.session_config_.dtls_version = _srs_config->get_rtc_dtls_version(ruc.req_->vhost);

    // Whether enabled.
    bool server_enabled = _srs_config->get_rtc_server_enabled();
    bool rtc_enabled = _srs_config->get_rtc_enabled(ruc.req_->vhost);
    if (server_enabled && !rtc_enabled) {
        srs_warn("RTC disabled in vhost %s", ruc.req_->vhost.c_str());
    }
    if (!server_enabled || !rtc_enabled) {
        return srs_error_new(ERROR_RTC_DISABLED, "Disabled server=%d, rtc=%d, vhost=%s",
            server_enabled, rtc_enabled, ruc.req_->vhost.c_str());
    }

    // TODO: FIXME: When server enabled, but vhost disabled, should report error.
    SrsRtcConnection* session = NULL;
    if ((err = server_->create_session(&ruc, local_sdp, &session)) != srs_success) {
        return srs_error_wrap(err, "create session, dtls=%u, srtp=%u, eip=%s", ruc.dtls_, ruc.srtp_, eip.c_str());
    }

    ostringstream os;
    if ((err = local_sdp.encode(os)) != srs_success) {
        return srs_error_wrap(err, "encode sdp");
    }

    string local_sdp_str = os.str();
    // Filter the \r\n to \\r\\n for JSON.
    local_sdp_str = srs_string_replace(local_sdp_str.c_str(), "\r\n", "\\r\\n");

    res->set("code", SrsJsonAny::integer(ERROR_SUCCESS));
    res->set("server", SrsJsonAny::str(SrsStatistic::instance()->server_id().c_str()));

    // TODO: add candidates in response json?

    res->set("sdp", SrsJsonAny::str(local_sdp_str.c_str()));
    res->set("sessionid", SrsJsonAny::str(session->username().c_str()));

    srs_trace("RTC username=%s, dtls=%u, srtp=%u, offer=%dB, answer=%dB", session->username().c_str(),
        ruc.dtls_, ruc.srtp_, remote_sdp_str.length(), local_sdp_str.length());
    srs_trace("RTC remote offer: %s", srs_string_replace(remote_sdp_str.c_str(), "\r\n", "\\r\\n").c_str());
    srs_trace("RTC local answer: %s", local_sdp_str.c_str());

    return err;
}

srs_error_t SrsGoApiRtcPlay::check_remote_sdp(const SrsSdp& remote_sdp)
{
    srs_error_t err = srs_success;

    if (remote_sdp.group_policy_ != "BUNDLE") {
        return srs_error_new(ERROR_RTC_SDP_EXCHANGE, "now only support BUNDLE, group policy=%s", remote_sdp.group_policy_.c_str());
    }

    if (remote_sdp.media_descs_.empty()) {
        return srs_error_new(ERROR_RTC_SDP_EXCHANGE, "no media descriptions");
    }

    for (std::vector<SrsMediaDesc>::const_iterator iter = remote_sdp.media_descs_.begin(); iter != remote_sdp.media_descs_.end(); ++iter) {
        if (iter->type_ != "audio" && iter->type_ != "video") {
            return srs_error_new(ERROR_RTC_SDP_EXCHANGE, "unsupport media type=%s", iter->type_.c_str());
        }

        if (! iter->rtcp_mux_) {
            return srs_error_new(ERROR_RTC_SDP_EXCHANGE, "now only suppor rtcp-mux");
        }

        for (std::vector<SrsMediaPayloadType>::const_iterator iter_media = iter->payload_types_.begin(); iter_media != iter->payload_types_.end(); ++iter_media) {
            if (iter->sendonly_) {
                return srs_error_new(ERROR_RTC_SDP_EXCHANGE, "play API only support sendrecv/recvonly");
            }
        }
    }

    return err;
}

srs_error_t SrsGoApiRtcPlay::exchange_sdp(SrsRequest* req, const SrsSdp& remote_sdp, SrsSdp& local_sdp)
{
    srs_error_t err = srs_success;
    local_sdp.version_ = "0";

    local_sdp.username_        = RTMP_SIG_SRS_SERVER;
    local_sdp.session_id_      = srs_int2str((int64_t)this);
    local_sdp.session_version_ = "2";
    local_sdp.nettype_         = "IN";
    local_sdp.addrtype_        = "IP4";
    local_sdp.unicast_address_ = "0.0.0.0";

    local_sdp.session_name_ = "SRSPlaySession";

    local_sdp.msid_semantic_ = "WMS";
    local_sdp.msids_.push_back(req->app + "/" + req->stream);

    local_sdp.group_policy_ = "BUNDLE";

    bool nack_enabled = _srs_config->get_rtc_nack_enabled(req->vhost);

    for (size_t i = 0; i < remote_sdp.media_descs_.size(); ++i) {
        const SrsMediaDesc& remote_media_desc = remote_sdp.media_descs_[i];

        if (remote_media_desc.is_audio()) {
            local_sdp.media_descs_.push_back(SrsMediaDesc("audio"));
        } else if (remote_media_desc.is_video()) {
            local_sdp.media_descs_.push_back(SrsMediaDesc("video"));
        }

        SrsMediaDesc& local_media_desc = local_sdp.media_descs_.back();

        if (remote_media_desc.is_audio()) {
            // TODO: check opus format specific param
            std::vector<SrsMediaPayloadType> payloads = remote_media_desc.find_media_with_encoding_name("opus");
            for (std::vector<SrsMediaPayloadType>::iterator iter = payloads.begin(); iter != payloads.end(); ++iter) {
                local_media_desc.payload_types_.push_back(*iter);
                SrsMediaPayloadType& payload_type = local_media_desc.payload_types_.back();

                // TODO: FIXME: Only support some transport algorithms.
                vector<string> rtcp_fb;
                payload_type.rtcp_fb_.swap(rtcp_fb);
                for (int j = 0; j < (int)rtcp_fb.size(); j++) {
                    if (nack_enabled) {
                        if (rtcp_fb.at(j) == "nack" || rtcp_fb.at(j) == "nack pli") {
                            payload_type.rtcp_fb_.push_back(rtcp_fb.at(j));
                        }
                    }
                }

                // Only choose one match opus.
                break;
            }

            if (local_media_desc.payload_types_.empty()) {
                return srs_error_new(ERROR_RTC_SDP_EXCHANGE, "no found valid opus payload type");
            }
        } else if (remote_media_desc.is_video()) {
            std::deque<SrsMediaPayloadType> backup_payloads;
            std::vector<SrsMediaPayloadType> payloads = remote_media_desc.find_media_with_encoding_name("H264");
            for (std::vector<SrsMediaPayloadType>::iterator iter = payloads.begin(); iter != payloads.end(); ++iter) {
                if (iter->format_specific_param_.empty()) {
                    backup_payloads.push_front(*iter);
                    continue;
                }
                H264SpecificParam h264_param;
                if ((err = srs_parse_h264_fmtp(iter->format_specific_param_, h264_param)) != srs_success) {
                    srs_error_reset(err); continue;
                }

                // Try to pick the "best match" H.264 payload type.
                if (h264_param.packetization_mode == "1" && h264_param.level_asymmerty_allow == "1") {
                    local_media_desc.payload_types_.push_back(*iter);
                    SrsMediaPayloadType& payload_type = local_media_desc.payload_types_.back();

                    // TODO: FIXME: Only support some transport algorithms.
                    vector<string> rtcp_fb;
                    payload_type.rtcp_fb_.swap(rtcp_fb);
                    for (int j = 0; j < (int)rtcp_fb.size(); j++) {
                        if (nack_enabled) {
                            if (rtcp_fb.at(j) == "nack" || rtcp_fb.at(j) == "nack pli") {
                                payload_type.rtcp_fb_.push_back(rtcp_fb.at(j));
                            }
                        }
                    }

                    // Only choose first match H.264 payload type.
                    break;
                }

                backup_payloads.push_back(*iter);
            }

            // Try my best to pick at least one media payload type.
            if (local_media_desc.payload_types_.empty() && ! backup_payloads.empty()) {
                srs_warn("choose backup H.264 payload type=%d", backup_payloads.front().payload_type_);
                local_media_desc.payload_types_.push_back(backup_payloads.front());
            }

            if (local_media_desc.payload_types_.empty()) {
                return srs_error_new(ERROR_RTC_SDP_EXCHANGE, "no found valid H.264 payload type");
            }
        }

        local_media_desc.mid_ = remote_media_desc.mid_;
        local_sdp.groups_.push_back(local_media_desc.mid_);

        local_media_desc.port_ = 9;
        local_media_desc.protos_ = "UDP/TLS/RTP/SAVPF";

        if (remote_media_desc.session_info_.setup_ == "active") {
            local_media_desc.session_info_.setup_ = "passive";
        } else if (remote_media_desc.session_info_.setup_ == "passive") {
            local_media_desc.session_info_.setup_ = "active";
        } else if (remote_media_desc.session_info_.setup_ == "actpass") {
            local_media_desc.session_info_.setup_ = local_sdp.session_config_.dtls_role;
        } else {
            // @see: https://tools.ietf.org/html/rfc4145#section-4.1
            // The default value of the setup attribute in an offer/answer exchange
            // is 'active' in the offer and 'passive' in the answer.
            local_media_desc.session_info_.setup_ = "passive";
        }

        if (remote_media_desc.sendonly_) {
            local_media_desc.recvonly_ = true;
        } else if (remote_media_desc.recvonly_) {
            local_media_desc.sendonly_ = true;
        } else if (remote_media_desc.sendrecv_) {
            local_media_desc.sendrecv_ = true;
        }

        local_media_desc.rtcp_mux_ = true;
        local_media_desc.rtcp_rsize_ = true;

        // TODO: FIXME: Avoid SSRC collision.
        if (!ssrc_num) {
            ssrc_num = ::getpid() * 10000 + ::getpid() * 100 + ::getpid();
        }

        if (local_media_desc.sendonly_ || local_media_desc.sendrecv_) {
            SrsSSRCInfo ssrc_info;
            ssrc_info.ssrc_ = ++ssrc_num;
            // TODO:use formated cname
            ssrc_info.cname_ = "stream";
            local_media_desc.ssrc_infos_.push_back(ssrc_info);
        }
    }

    return err;
}

uint32_t SrsGoApiRtcPublish::ssrc_num = 0;

SrsGoApiRtcPublish::SrsGoApiRtcPublish(SrsRtcServer* server)
{
    server_ = server;
}

SrsGoApiRtcPublish::~SrsGoApiRtcPublish()
{
}


// Request:
//      POST /rtc/v1/publish/
//      {
//          "sdp":"offer...", "streamurl":"webrtc://r.ossrs.net/live/livestream",
//          "api":'http...", "clientip":"..."
//      }
// Response:
//      {"sdp":"answer...", "sid":"..."}
// @see https://github.com/rtcdn/rtcdn-draft
srs_error_t SrsGoApiRtcPublish::serve_http(ISrsHttpResponseWriter* w, ISrsHttpMessage* r)
{
    srs_error_t err = srs_success;

    SrsJsonObject* res = SrsJsonAny::object();
    SrsAutoFree(SrsJsonObject, res);

    if ((err = do_serve_http(w, r, res)) != srs_success) {
        srs_warn("RTC error %s", srs_error_desc(err).c_str()); srs_freep(err);
        return srs_api_response_code(w, r, SRS_CONSTS_HTTP_BadRequest);
    }

    return srs_api_response(w, r, res->dumps());
}

srs_error_t SrsGoApiRtcPublish::do_serve_http(ISrsHttpResponseWriter* w, ISrsHttpMessage* r, SrsJsonObject* res)
{
    srs_error_t err = srs_success;

    // For each RTC session, we use short-term HTTP connection.
    SrsHttpHeader* hdr = w->header();
    hdr->set("Connection", "Close");

    // Parse req, the request json object, from body.
    SrsJsonObject* req = NULL;
    if (true) {
        string req_json;
        if ((err = r->body_read_all(req_json)) != srs_success) {
            return srs_error_wrap(err, "read body");
        }

        SrsJsonAny* json = SrsJsonAny::loads(req_json);
        if (!json || !json->is_object()) {
            return srs_error_new(ERROR_RTC_API_BODY, "invalid body %s", req_json.c_str());
        }

        req = json->to_object();
    }

    // Fetch params from req object.
    SrsJsonAny* prop = NULL;
    if ((prop = req->ensure_property_string("sdp")) == NULL) {
        return srs_error_wrap(err, "not sdp");
    }
    string remote_sdp_str = prop->to_str();

    if ((prop = req->ensure_property_string("streamurl")) == NULL) {
        return srs_error_wrap(err, "not streamurl");
    }
    string streamurl = prop->to_str();

    string clientip;
    if ((prop = req->ensure_property_string("clientip")) != NULL) {
        clientip = prop->to_str();
    }
    if (clientip.empty()){
        clientip = dynamic_cast<SrsHttpMessage*>(r)->connection()->remote_ip();
    }

    string api;
    if ((prop = req->ensure_property_string("api")) != NULL) {
        api = prop->to_str();
    }

    string tid;
    if ((prop = req->ensure_property_string("tid")) != NULL) {
        tid = prop->to_str();
    }

    // Parse app and stream from streamurl.
    string app;
    string stream_name;
    string tcUrl;
    srs_parse_rtmp_url(streamurl, tcUrl, stream_name);

    int port;
    string schema, host, vhost, param;
    srs_discovery_tc_url(tcUrl, schema, host, vhost, app, stream_name, port, param);


    // For client to specifies the EIP of server.
    string eip = r->query_get("eip");
    string codec = r->query_get("codec");

    srs_trace("RTC publish %s, api=%s, tid=%s, clientip=%s, app=%s, stream=%s, offer=%dB, eip=%s, codec=%s",
        streamurl.c_str(), api.c_str(), tid.c_str(), clientip.c_str(), app.c_str(), stream_name.c_str(),
        remote_sdp_str.length(), eip.c_str(), codec.c_str()
    );

    // The RTC user config object.
    SrsRtcUserConfig ruc;
    ruc.eip_ = eip;
    ruc.codec_ = codec;
    ruc.publish_ = true;
    ruc.dtls_ = ruc.srtp_ = true;

    // TODO: FIXME: It seems remote_sdp doesn't represents the full SDP information.
    if ((err = ruc.remote_sdp_.parse(remote_sdp_str)) != srs_success) {
        return srs_error_wrap(err, "parse sdp failed: %s", remote_sdp_str.c_str());
    }

    if ((err = check_remote_sdp(ruc.remote_sdp_)) != srs_success) {
        return srs_error_wrap(err, "remote sdp check failed");
    }

<<<<<<< HEAD
    SrsRequest request;
    request.app = app;
    request.stream = stream_name;
    request.tcUrl = tcUrl;
    request.ip = clientip;
    request.host = host;
    //	request.vhost = vhost; //vhost not support
    request.schema = schema;
    request.param = param;

=======
    ruc.req_->app = app;
    ruc.req_->stream = stream_name;
>>>>>>> becbe45b

    // TODO: FIXME: Parse vhost.
    // discovery vhost, resolve the vhost from config
    SrsConfDirective* parsed_vhost = _srs_config->get_vhost("");
    if (parsed_vhost) {
        ruc.req_->vhost = parsed_vhost->arg0();
    }

    SrsSdp local_sdp;

    // TODO: FIXME: move to create_session.
    // Config for SDP and session.
    local_sdp.session_config_.dtls_role = _srs_config->get_rtc_dtls_role(ruc.req_->vhost);
    local_sdp.session_config_.dtls_version = _srs_config->get_rtc_dtls_version(ruc.req_->vhost);

    // Whether enabled.
    bool server_enabled = _srs_config->get_rtc_server_enabled();
    bool rtc_enabled = _srs_config->get_rtc_enabled(ruc.req_->vhost);
    if (server_enabled && !rtc_enabled) {
        srs_warn("RTC disabled in vhost %s", ruc.req_->vhost.c_str());
    }
    if (!server_enabled || !rtc_enabled) {
        return srs_error_new(ERROR_RTC_DISABLED, "Disabled server=%d, rtc=%d, vhost=%s",
            server_enabled, rtc_enabled, ruc.req_->vhost.c_str());
    }

    // TODO: FIXME: When server enabled, but vhost disabled, should report error.
    SrsRtcConnection* session = NULL;
    if ((err = server_->create_session(&ruc, local_sdp, &session)) != srs_success) {
        return srs_error_wrap(err, "create session");
    }

    ostringstream os;
    if ((err = local_sdp.encode(os)) != srs_success) {
        return srs_error_wrap(err, "encode sdp");
    }

    string local_sdp_str = os.str();
    // Filter the \r\n to \\r\\n for JSON.
    local_sdp_str = srs_string_replace(local_sdp_str.c_str(), "\r\n", "\\r\\n");

    res->set("code", SrsJsonAny::integer(ERROR_SUCCESS));
    res->set("server", SrsJsonAny::str(SrsStatistic::instance()->server_id().c_str()));

    // TODO: add candidates in response json?

    res->set("sdp", SrsJsonAny::str(local_sdp_str.c_str()));
    res->set("sessionid", SrsJsonAny::str(session->username().c_str()));

    srs_trace("RTC username=%s, offer=%dB, answer=%dB", session->username().c_str(),
        remote_sdp_str.length(), local_sdp_str.length());
    srs_trace("RTC remote offer: %s", srs_string_replace(remote_sdp_str.c_str(), "\r\n", "\\r\\n").c_str());
    srs_trace("RTC local answer: %s", local_sdp_str.c_str());

    return err;
}

srs_error_t SrsGoApiRtcPublish::check_remote_sdp(const SrsSdp& remote_sdp)
{
    srs_error_t err = srs_success;

    if (remote_sdp.group_policy_ != "BUNDLE") {
        return srs_error_new(ERROR_RTC_SDP_EXCHANGE, "now only support BUNDLE, group policy=%s", remote_sdp.group_policy_.c_str());
    }

    if (remote_sdp.media_descs_.empty()) {
        return srs_error_new(ERROR_RTC_SDP_EXCHANGE, "no media descriptions");
    }

    for (std::vector<SrsMediaDesc>::const_iterator iter = remote_sdp.media_descs_.begin(); iter != remote_sdp.media_descs_.end(); ++iter) {
        if (iter->type_ != "audio" && iter->type_ != "video") {
            return srs_error_new(ERROR_RTC_SDP_EXCHANGE, "unsupport media type=%s", iter->type_.c_str());
        }

        if (! iter->rtcp_mux_) {
            return srs_error_new(ERROR_RTC_SDP_EXCHANGE, "now only suppor rtcp-mux");
        }

        for (std::vector<SrsMediaPayloadType>::const_iterator iter_media = iter->payload_types_.begin(); iter_media != iter->payload_types_.end(); ++iter_media) {
            if (iter->recvonly_) {
                return srs_error_new(ERROR_RTC_SDP_EXCHANGE, "publish API only support sendrecv/sendonly");
            }
        }
    }

    return err;
}

srs_error_t SrsGoApiRtcPublish::exchange_sdp(SrsRequest* req, const SrsSdp& remote_sdp, SrsSdp& local_sdp)
{
    srs_error_t err = srs_success;
    local_sdp.version_ = "0";

    local_sdp.username_        = RTMP_SIG_SRS_SERVER;
    local_sdp.session_id_      = srs_int2str((int64_t)this);
    local_sdp.session_version_ = "2";
    local_sdp.nettype_         = "IN";
    local_sdp.addrtype_        = "IP4";
    local_sdp.unicast_address_ = "0.0.0.0";

    local_sdp.session_name_ = "SRSPublishSession";

    local_sdp.msid_semantic_ = "WMS";
    local_sdp.msids_.push_back(req->app + "/" + req->stream);

    local_sdp.group_policy_ = "BUNDLE";

    bool nack_enabled = _srs_config->get_rtc_nack_enabled(req->vhost);
    bool twcc_enabled = _srs_config->get_rtc_twcc_enabled(req->vhost);

    for (size_t i = 0; i < remote_sdp.media_descs_.size(); ++i) {
        const SrsMediaDesc& remote_media_desc = remote_sdp.media_descs_[i];

        if (remote_media_desc.is_audio()) {
            local_sdp.media_descs_.push_back(SrsMediaDesc("audio"));
        } else if (remote_media_desc.is_video()) {
            local_sdp.media_descs_.push_back(SrsMediaDesc("video"));
        }

        SrsMediaDesc& local_media_desc = local_sdp.media_descs_.back();

        // Whether feature enabled in remote extmap.
        int remote_twcc_id = 0;
        if (true) {
            map<int, string> extmaps = remote_media_desc.get_extmaps();
            for(map<int, string>::iterator it = extmaps.begin(); it != extmaps.end(); ++it) {
                if (it->second == kTWCCExt) {
                    remote_twcc_id = it->first;
                    break;
                }
            }
        }
        if (twcc_enabled && remote_twcc_id) {
            local_media_desc.extmaps_[remote_twcc_id] = kTWCCExt;
        }

        if (remote_media_desc.is_audio()) {
            // TODO: check opus format specific param
            std::vector<SrsMediaPayloadType> payloads = remote_media_desc.find_media_with_encoding_name("opus");
            for (std::vector<SrsMediaPayloadType>::iterator iter = payloads.begin(); iter != payloads.end(); ++iter) {
                local_media_desc.payload_types_.push_back(*iter);
                SrsMediaPayloadType& payload_type = local_media_desc.payload_types_.back();

                // TODO: FIXME: Only support some transport algorithms.
                vector<string> rtcp_fb;
                payload_type.rtcp_fb_.swap(rtcp_fb);
                for (int j = 0; j < (int)rtcp_fb.size(); j++) {
                    if (nack_enabled) {
                        if (rtcp_fb.at(j) == "nack" || rtcp_fb.at(j) == "nack pli") {
                            payload_type.rtcp_fb_.push_back(rtcp_fb.at(j));
                        }
                    }
                    if (twcc_enabled && remote_twcc_id) {
                        if (rtcp_fb.at(j) == "transport-cc") {
                            payload_type.rtcp_fb_.push_back(rtcp_fb.at(j));
                        }
                    }
                }

                // Only choose one match opus.
                break;
            }

            if (local_media_desc.payload_types_.empty()) {
                return srs_error_new(ERROR_RTC_SDP_EXCHANGE, "no valid found opus payload type");
            }

        } else if (remote_media_desc.is_video()) {
            std::deque<SrsMediaPayloadType> backup_payloads;
            std::vector<SrsMediaPayloadType> payloads = remote_media_desc.find_media_with_encoding_name("H264");
            for (std::vector<SrsMediaPayloadType>::iterator iter = payloads.begin(); iter != payloads.end(); ++iter) {
                if (iter->format_specific_param_.empty()) {
                    backup_payloads.push_front(*iter);
                    continue;
                }
                H264SpecificParam h264_param;
                if ((err = srs_parse_h264_fmtp(iter->format_specific_param_, h264_param)) != srs_success) {
                    srs_error_reset(err); continue;
                }

                // Try to pick the "best match" H.264 payload type.
                if (h264_param.packetization_mode == "1" && h264_param.level_asymmerty_allow == "1") {
                    local_media_desc.payload_types_.push_back(*iter);
                    SrsMediaPayloadType& payload_type = local_media_desc.payload_types_.back();

                    // TODO: FIXME: Only support some transport algorithms.
                    vector<string> rtcp_fb;
                    payload_type.rtcp_fb_.swap(rtcp_fb);
                    for (int j = 0; j < (int)rtcp_fb.size(); j++) {
                        if (nack_enabled) {
                            if (rtcp_fb.at(j) == "nack" || rtcp_fb.at(j) == "nack pli") {
                                payload_type.rtcp_fb_.push_back(rtcp_fb.at(j));
                            }
                        }
                        if (twcc_enabled && remote_twcc_id) {
                            if (rtcp_fb.at(j) == "transport-cc") {
                                payload_type.rtcp_fb_.push_back(rtcp_fb.at(j));
                            }
                        }
                    }

                    // Only choose first match H.264 payload type.
                    break;
                }

                backup_payloads.push_back(*iter);
            }

            // Try my best to pick at least one media payload type.
            if (local_media_desc.payload_types_.empty() && ! backup_payloads.empty()) {
                srs_warn("choose backup H.264 payload type=%d", backup_payloads.front().payload_type_);
                local_media_desc.payload_types_.push_back(backup_payloads.front());
            }

            if (local_media_desc.payload_types_.empty()) {
                return srs_error_new(ERROR_RTC_SDP_EXCHANGE, "no found valid H.264 payload type");
            }

            // TODO: FIXME: Support RRTR?
            //local_media_desc.payload_types_.back().rtcp_fb_.push_back("rrtr");
        }

        local_media_desc.mid_ = remote_media_desc.mid_;
        local_sdp.groups_.push_back(local_media_desc.mid_);

        local_media_desc.port_ = 9;
        local_media_desc.protos_ = "UDP/TLS/RTP/SAVPF";

        if (remote_media_desc.session_info_.setup_ == "active") {
            local_media_desc.session_info_.setup_ = "passive";
        } else if (remote_media_desc.session_info_.setup_ == "passive") {
            local_media_desc.session_info_.setup_ = "active";
        } else if (remote_media_desc.session_info_.setup_ == "actpass") {
            local_media_desc.session_info_.setup_ = local_sdp.session_config_.dtls_role;
        } else {
            // @see: https://tools.ietf.org/html/rfc4145#section-4.1
            // The default value of the setup attribute in an offer/answer exchange
            // is 'active' in the offer and 'passive' in the answer.
            local_media_desc.session_info_.setup_ = "passive";
        }

        local_media_desc.rtcp_mux_ = true;

        // For publisher, we are always sendonly.
        local_media_desc.sendonly_ = false;
        local_media_desc.recvonly_ = true;
        local_media_desc.sendrecv_ = false;
    }

    return err;
}

SrsGoApiRtcNACK::SrsGoApiRtcNACK(SrsRtcServer* server)
{
    server_ = server;
}

SrsGoApiRtcNACK::~SrsGoApiRtcNACK()
{
}

srs_error_t SrsGoApiRtcNACK::serve_http(ISrsHttpResponseWriter* w, ISrsHttpMessage* r)
{
    srs_error_t err = srs_success;

    SrsJsonObject* res = SrsJsonAny::object();
    SrsAutoFree(SrsJsonObject, res);

    res->set("code", SrsJsonAny::integer(ERROR_SUCCESS));

    if ((err = do_serve_http(w, r, res)) != srs_success) {
        srs_warn("RTC: NACK err %s", srs_error_desc(err).c_str());
        res->set("code", SrsJsonAny::integer(srs_error_code(err)));
        srs_freep(err);
    }

    return srs_api_response(w, r, res->dumps());
}

srs_error_t SrsGoApiRtcNACK::do_serve_http(ISrsHttpResponseWriter* w, ISrsHttpMessage* r, SrsJsonObject* res)
{
    string username = r->query_get("username");
    string dropv = r->query_get("drop");

    SrsJsonObject* query = SrsJsonAny::object();
    res->set("query", query);

    query->set("username", SrsJsonAny::str(username.c_str()));
    query->set("drop", SrsJsonAny::str(dropv.c_str()));
    query->set("help", SrsJsonAny::str("?username=string&drop=int"));

    int drop = ::atoi(dropv.c_str());
    if (drop <= 0) {
        return srs_error_new(ERROR_RTC_INVALID_PARAMS, "invalid drop=%s/%d", dropv.c_str(), drop);
    }

    SrsRtcConnection* session = server_->find_session_by_username(username);
    if (!session) {
        return srs_error_new(ERROR_RTC_NO_SESSION, "no session username=%s", username.c_str());
    }

    session->simulate_nack_drop(drop);

    srs_trace("RTC: NACK session username=%s, drop=%s/%d", username.c_str(), dropv.c_str(), drop);

    return srs_success;
}
<|MERGE_RESOLUTION|>--- conflicted
+++ resolved
@@ -173,20 +173,14 @@
         return srs_error_wrap(err, "remote sdp check failed");
     }
 
-<<<<<<< HEAD
-    SrsRequest request;
-    request.app = app;
-    request.stream = stream_name;
-    request.tcUrl = tcUrl;
-    request.ip = clientip;
-    request.host = host;
-    //	request.vhost = vhost; //vhost not support
-    request.schema = schema;
-    request.param = param;
-=======
     ruc.req_->app = app;
     ruc.req_->stream = stream_name;
->>>>>>> becbe45b
+    ruc.req_->tcUrl = tcUrl;
+    ruc.req_->ip = clientip;
+    ruc.req_->host = host;
+    // ruc.req_.vhost = vhost; //vhost not support
+    ruc.req_->schema = schema;
+    ruc.req_->param = param;
 
     // TODO: FIXME: Parse vhost.
     // discovery vhost, resolve the vhost from config
@@ -551,21 +545,14 @@
         return srs_error_wrap(err, "remote sdp check failed");
     }
 
-<<<<<<< HEAD
-    SrsRequest request;
-    request.app = app;
-    request.stream = stream_name;
-    request.tcUrl = tcUrl;
-    request.ip = clientip;
-    request.host = host;
-    //	request.vhost = vhost; //vhost not support
-    request.schema = schema;
-    request.param = param;
-
-=======
     ruc.req_->app = app;
     ruc.req_->stream = stream_name;
->>>>>>> becbe45b
+    ruc.req_->tcUrl = tcUrl;
+    ruc.req_->ip = clientip;
+    ruc.req_->host = host;
+    // ruc.req_.vhost = vhost; //vhost not support
+    ruc.req_->schema = schema;
+    ruc.req_->param = param;
 
     // TODO: FIXME: Parse vhost.
     // discovery vhost, resolve the vhost from config
