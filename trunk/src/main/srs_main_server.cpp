/*
The MIT License (MIT)

Copyright (c) 2013-2016 SRS(ossrs)

Permission is hereby granted, free of charge, to any person obtaining a copy of
this software and associated documentation files (the "Software"), to deal in
the Software without restriction, including without limitation the rights to
use, copy, modify, merge, publish, distribute, sublicense, and/or sell copies of
the Software, and to permit persons to whom the Software is furnished to do so,
subject to the following conditions:

The above copyright notice and this permission notice shall be included in all
copies or substantial portions of the Software.

THE SOFTWARE IS PROVIDED "AS IS", WITHOUT WARRANTY OF ANY KIND, EXPRESS OR
IMPLIED, INCLUDING BUT NOT LIMITED TO THE WARRANTIES OF MERCHANTABILITY, FITNESS
FOR A PARTICULAR PURPOSE AND NONINFRINGEMENT. IN NO EVENT SHALL THE AUTHORS OR
COPYRIGHT HOLDERS BE LIABLE FOR ANY CLAIM, DAMAGES OR OTHER LIABILITY, WHETHER
IN AN ACTION OF CONTRACT, TORT OR OTHERWISE, ARISING FROM, OUT OF OR IN
CONNECTION WITH THE SOFTWARE OR THE USE OR OTHER DEALINGS IN THE SOFTWARE.
*/

#include <srs_core.hpp>

#include <stdlib.h>
#include <sys/types.h>
#include <sys/wait.h>

#include <sstream>
using namespace std;

#ifdef SRS_AUTO_GPERF_MP
    #include <gperftools/heap-profiler.h>
#endif
#ifdef SRS_AUTO_GPERF_CP
    #include <gperftools/profiler.h>
#endif

using namespace std;

#include <srs_kernel_error.hpp>
#include <srs_app_server.hpp>
#include <srs_app_config.hpp>
#include <srs_app_log.hpp>
#include <srs_kernel_utility.hpp>
#include <srs_core_performance.hpp>
#include <srs_app_utility.hpp>

// pre-declare
int run();
int run_master();

// for the main objects(server, config, log, context),
// never subscribe handler in constructor,
// instead, subscribe handler in initialize method.
// kernel module.
ISrsLog* _srs_log = new SrsFastLog();
ISrsThreadContext* _srs_context = new SrsThreadContext();
// app module.
SrsConfig* _srs_config = new SrsConfig();
SrsServer* _srs_server = new SrsServer();
// version of srs, which can grep keyword "XCORE"
extern const char* _srs_version;

/**
* show the features by macro, the actual macro values.
*/
void show_macro_features()
{
    if (true) {
        stringstream ss;
        
        ss << "features";
        
        // rch(rtmp complex handshake)
        ss << ", rch:" << srs_bool2switch(SRS_AUTO_SSL_BOOL);
        ss << ", hls:" << srs_bool2switch(SRS_AUTO_HLS_BOOL);
        ss << ", hds:" << srs_bool2switch(SRS_AUTO_HDS_BOOL);
        // hc(http callback)
        ss << ", hc:" << srs_bool2switch(SRS_AUTO_HTTP_CALLBACK_BOOL);
        // ha(http api)
        ss << ", ha:" << srs_bool2switch(SRS_AUTO_HTTP_API_BOOL);
        // hs(http server)
        ss << ", hs:" << srs_bool2switch(SRS_AUTO_HTTP_SERVER_BOOL);
        // hp(http parser)
        ss << ", hp:" << srs_bool2switch(SRS_AUTO_HTTP_CORE_BOOL);
        ss << ", dvr:" << srs_bool2switch(SRS_AUTO_DVR_BOOL);
        // trans(transcode)
        ss << ", trans:" << srs_bool2switch(SRS_AUTO_TRANSCODE_BOOL);
        // inge(ingest)
        ss << ", inge:" << srs_bool2switch(SRS_AUTO_INGEST_BOOL);
        ss << ", kafka:" << srs_bool2switch(SRS_AUTO_KAFKA_BOOL);
        ss << ", stat:" << srs_bool2switch(SRS_AUTO_STAT_BOOL);
        ss << ", nginx:" << srs_bool2switch(SRS_AUTO_NGINX_BOOL);
        // ff(ffmpeg)
        ss << ", ff:" << srs_bool2switch(SRS_AUTO_FFMPEG_TOOL_BOOL);
        // sc(stream-caster)
        ss << ", sc:" << srs_bool2switch(SRS_AUTO_STREAM_CASTER_BOOL);
        srs_trace(ss.str().c_str());
    }
    
    if (true) {
        stringstream ss;
        ss << "SRS on ";
#ifdef SRS_OSX
        ss << "OSX";
#endif
#ifdef SRS_PI
        ss << "RespberryPi";
#endif
#ifdef SRS_CUBIE
        ss << "CubieBoard";
#endif
#ifdef SRS_ARM_UBUNTU12
        ss << "ARM(build on ubuntu)";
#endif
#ifdef SRS_MIPS_UBUNTU12
        ss << "MIPS(build on ubuntu)";
#endif
        
#if defined(__amd64__)
        ss << " amd64";
#endif
#if defined(__x86_64__)
        ss << " x86_64";
#endif
#if defined(__i386__)
        ss << " i386";
#endif
#if defined(__arm__)
        ss << "arm";
#endif
        
#ifndef SRS_OSX
        ss << ", glibc" << (int)__GLIBC__ << "." <<  (int)__GLIBC_MINOR__;
#endif
        
        ss << ", conf:" << _srs_config->config() << ", limit:" << _srs_config->get_max_connections()
            << ", writev:" << sysconf(_SC_IOV_MAX) << ", encoding:" << (srs_is_little_endian()? "little-endian":"big-endian")
            << ", HZ:" << (int)sysconf(_SC_CLK_TCK);
        
        srs_trace(ss.str().c_str());
    }
    
    if (true) {
        stringstream ss;
        
        // mw(merged-write)
        ss << "mw sleep:" << SRS_PERF_MW_SLEEP << "ms";
        
        // mr(merged-read)
        ss << ". mr ";
#ifdef SRS_PERF_MERGED_READ
        ss << "enabled:on";
#else
        ss << "enabled:off";
#endif
        ss << ", default:" << SRS_PERF_MR_ENABLED << ", sleep:" << SRS_PERF_MR_SLEEP << "ms";
        ss << ", @see " << RTMP_SIG_SRS_ISSUES(241);
        
        srs_trace(ss.str().c_str());
    }
    
    if (true) {
        stringstream ss;
        
        // gc(gop-cache)
        ss << "gc:" << srs_bool2switch(SRS_PERF_GOP_CACHE);
        // pq(play-queue)
        ss << ", pq:" << SRS_PERF_PLAY_QUEUE << "s";
        // cscc(chunk stream cache cid)
        ss << ", cscc:[0," << SRS_PERF_CHUNK_STREAM_CACHE << ")";
        // csa(complex send algorithm)
        ss << ", csa:";
#ifndef SRS_PERF_COMPLEX_SEND
        ss << "off";
#else
        ss << "on";
#endif
        
        // tn(TCP_NODELAY)
        ss << ", tn:";
#ifdef SRS_PERF_TCP_NODELAY
        ss << "on(may hurts performance)";
#else
        ss << "off";
#endif
      
        // ss(SO_SENDBUF)
        ss << ", ss:";
#ifdef SRS_PERF_SO_SNDBUF_SIZE
        ss << SRS_PERF_SO_SNDBUF_SIZE;
#else
        ss << "auto(guess by merged write)";
#endif
        
        srs_trace(ss.str().c_str());
    }
    
    // others
    int possible_mr_latency = 0;
#ifdef SRS_PERF_MERGED_READ
    possible_mr_latency = SRS_PERF_MR_SLEEP;
#endif
    srs_trace("system default latency in ms: mw(0-%d) + mr(0-%d) + play-queue(0-%d)",
              SRS_PERF_MW_SLEEP, possible_mr_latency, SRS_PERF_PLAY_QUEUE*1000);
    
#ifdef SRS_AUTO_MEM_WATCH
    #warning "srs memory watcher will hurts performance. user should kill by SIGTERM or init.d script."
    srs_warn("srs memory watcher will hurts performance. user should kill by SIGTERM or init.d script.");
#endif
    
#if defined(SRS_AUTO_STREAM_CASTER)
    #warning "stream caster is experiment feature."
    srs_warn("stream caster is experiment feature.");
#endif
    
#if VERSION_MAJOR > VERSION_STABLE
    #warning "current branch is not stable, please use stable branch instead."
    srs_warn("SRS %s is not stable, please use stable branch %s instead", RTMP_SIG_SRS_VERSION, VERSION_STABLE_BRANCH);
#endif
    
#if defined(SRS_PERF_SO_SNDBUF_SIZE) && !defined(SRS_PERF_MW_SO_SNDBUF)
    #error "SRS_PERF_SO_SNDBUF_SIZE depends on SRS_PERF_MW_SO_SNDBUF"
#endif
}

/**
* main entrance.
*/
int main(int argc, char** argv) 
{
    int ret = ERROR_SUCCESS;

    // TODO: support both little and big endian.
    srs_assert(srs_is_little_endian());

    // for gperf gmp or gcp, 
    // should never enable it when not enabled for performance issue.
#ifdef SRS_AUTO_GPERF_MP
    HeapProfilerStart("gperf.srs.gmp");
#endif
#ifdef SRS_AUTO_GPERF_CP
    ProfilerStart("gperf.srs.gcp");
#endif

    // directly compile error when these two macro defines.
#if defined(SRS_AUTO_GPERF_MC) && defined(SRS_AUTO_GPERF_MP)
    #error ("option --with-gmc confict with --with-gmp, "
        "@see: http://google-perftools.googlecode.com/svn/trunk/doc/heap_checker.html\n"
        "Note that since the heap-checker uses the heap-profiling framework internally, "
        "it is not possible to run both the heap-checker and heap profiler at the same time");
#endif
    
    // never use gmp to check memory leak.
#ifdef SRS_AUTO_GPERF_MP
    #warning "gmp is not used for memory leak, please use gmc instead."
#endif

    // never use srs log(srs_trace, srs_error, etc) before config parse the option,
    // which will load the log config and apply it.
    if ((ret = _srs_config->parse_options(argc, argv)) != ERROR_SUCCESS) {
        return ret;
    }

    // change the work dir and set cwd.
    string cwd = _srs_config->get_work_dir();
    if (!cwd.empty() && cwd != "./" && (ret = chdir(cwd.c_str())) != ERROR_SUCCESS) {
        srs_error("change cwd to %s failed. ret=%d", cwd.c_str(), ret);
        return ret;
    }
    if ((ret = _srs_config->initialize_cwd()) != ERROR_SUCCESS) {
<<<<<<< HEAD
=======
        return ret;
    }
    
    // config parsed, initialize log.
    if ((ret = _srs_log->initialize()) != ERROR_SUCCESS) {
>>>>>>> 3659eec9
        return ret;
    }

    // config parsed, initialize log.
    if ((ret = _srs_log->initialize()) != ERROR_SUCCESS) {
        return ret;
    }
    
    // config already applied to log.
    srs_trace(RTMP_SIG_SRS_SERVER", stable is "RTMP_SIG_SRS_PRIMARY);
    srs_trace("license: "RTMP_SIG_SRS_LICENSE", "RTMP_SIG_SRS_COPYRIGHT);
    srs_trace("authors: "RTMP_SIG_SRS_AUTHROS);
    srs_trace("contributors: "SRS_AUTO_CONSTRIBUTORS);
    srs_trace("build: %s, configure:%s, uname: %s", SRS_AUTO_BUILD_DATE, SRS_AUTO_USER_CONFIGURE, SRS_AUTO_UNAME);
    srs_trace("configure detail: "SRS_AUTO_CONFIGURE);
#ifdef SRS_AUTO_EMBEDED_TOOL_CHAIN
    srs_trace("crossbuild tool chain: "SRS_AUTO_EMBEDED_TOOL_CHAIN);
#endif
    srs_trace("cwd=%s, work_dir=%s", _srs_config->cwd().c_str(), cwd.c_str());
    
#ifdef SRS_PERF_GLIBC_MEMORY_CHECK
    // ensure glibc write error to stderr.
    setenv("LIBC_FATAL_STDERR_", "1", 1);
    // ensure glibc to do alloc check.
    setenv("MALLOC_CHECK_", "1", 1);
    srs_trace("env MALLOC_CHECK_=1 LIBC_FATAL_STDERR_=1");
#endif
    
#ifdef SRS_AUTO_GPERF_MD
    char* TCMALLOC_PAGE_FENCE = getenv("TCMALLOC_PAGE_FENCE");
    if (!TCMALLOC_PAGE_FENCE || strcmp(TCMALLOC_PAGE_FENCE, "1")) {
        srs_trace("gmd enabled without env TCMALLOC_PAGE_FENCE=1");
    } else {
        srs_trace("env TCMALLOC_PAGE_FENCE=1");
    }
#endif

    // we check the config when the log initialized.
    if ((ret = _srs_config->check_config()) != ERROR_SUCCESS) {
        return ret;
    }

    // features
    show_macro_features();

    /**
    * we do nothing in the constructor of server,
    * and use initialize to create members, set hooks for instance the reload handler,
    * all initialize will done in this stage.
    */
    if ((ret = _srs_server->initialize(NULL)) != ERROR_SUCCESS) {
        return ret;
    }
    
    return run();
}

int run()
{
    // if not deamon, directly run master.
    if (!_srs_config->get_deamon()) {
        return run_master();
    }
    
    srs_trace("start deamon mode...");
    
    int pid = fork();
    
    if(pid < 0) {
        srs_error("create process error. ret=-1"); //ret=0
        return -1;
    }

    // grandpa
    if(pid > 0) {
        int status = 0;
        if(waitpid(pid, &status, 0) == -1) {
            srs_error("wait child process error! ret=-1"); //ret=0
        }
        srs_trace("grandpa process exit.");
        exit(0);
    }

    // father
    pid = fork();
    
    if(pid < 0) {
        srs_error("create process error. ret=0");
        return -1;
    }

    if(pid > 0) {
        srs_trace("father process exit. ret=0");
        exit(0);
    }

    // son
    srs_trace("son(deamon) process running.");
    
    return run_master();
}

int run_master()
{
    int ret = ERROR_SUCCESS;
    
    if ((ret = _srs_server->initialize_st()) != ERROR_SUCCESS) {
        return ret;
    }

    if ((ret = _srs_server->initialize_signal()) != ERROR_SUCCESS) {
        return ret;
    }
    
    if ((ret = _srs_server->acquire_pid_file()) != ERROR_SUCCESS) {
        return ret;
    }
    
    if ((ret = _srs_server->listen()) != ERROR_SUCCESS) {
        return ret;
    }
    
    if ((ret = _srs_server->register_signal()) != ERROR_SUCCESS) {
        return ret;
    }
    
    if ((ret = _srs_server->http_handle()) != ERROR_SUCCESS) {
        return ret;
    }
    
    if ((ret = _srs_server->ingest()) != ERROR_SUCCESS) {
        return ret;
    }
    
    if ((ret = _srs_server->start_kafka()) != ERROR_SUCCESS) {
        return ret;
    }
    
    if ((ret = _srs_server->cycle()) != ERROR_SUCCESS) {
        return ret;
    }
    
    return 0;
}
<|MERGE_RESOLUTION|>--- conflicted
+++ resolved
@@ -271,14 +271,6 @@
         return ret;
     }
     if ((ret = _srs_config->initialize_cwd()) != ERROR_SUCCESS) {
-<<<<<<< HEAD
-=======
-        return ret;
-    }
-    
-    // config parsed, initialize log.
-    if ((ret = _srs_log->initialize()) != ERROR_SUCCESS) {
->>>>>>> 3659eec9
         return ret;
     }
 
