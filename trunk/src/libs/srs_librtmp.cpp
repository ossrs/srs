/*
The MIT License (MIT)

Copyright (c) 2013-2015 SRS(ossrs)

Permission is hereby granted, free of charge, to any person obtaining a copy of
this software and associated documentation files (the "Software"), to deal in
the Software without restriction, including without limitation the rights to
use, copy, modify, merge, publish, distribute, sublicense, and/or sell copies of
the Software, and to permit persons to whom the Software is furnished to do so,
subject to the following conditions:

The above copyright notice and this permission notice shall be included in all
copies or substantial portions of the Software.

THE SOFTWARE IS PROVIDED "AS IS", WITHOUT WARRANTY OF ANY KIND, EXPRESS OR
IMPLIED, INCLUDING BUT NOT LIMITED TO THE WARRANTIES OF MERCHANTABILITY, FITNESS
FOR A PARTICULAR PURPOSE AND NONINFRINGEMENT. IN NO EVENT SHALL THE AUTHORS OR
COPYRIGHT HOLDERS BE LIABLE FOR ANY CLAIM, DAMAGES OR OTHER LIABILITY, WHETHER
IN AN ACTION OF CONTRACT, TORT OR OTHERWISE, ARISING FROM, OUT OF OR IN
CONNECTION WITH THE SOFTWARE OR THE USE OR OTHER DEALINGS IN THE SOFTWARE.
*/

#include <srs_librtmp.hpp>

#include <stdlib.h>

// for srs-librtmp, @see https://github.com/ossrs/srs/issues/213
#ifndef _WIN32
#include <sys/time.h>
#include <unistd.h>
#endif

#include <string>
#include <sstream>
using namespace std;

#include <srs_kernel_error.hpp>
#include <srs_rtmp_stack.hpp>
#include <srs_lib_simple_socket.hpp>
#include <srs_protocol_utility.hpp>
#include <srs_core_autofree.hpp>
#include <srs_rtmp_stack.hpp>
#include <srs_kernel_utility.hpp>
#include <srs_kernel_buffer.hpp>
#include <srs_protocol_amf0.hpp>
#include <srs_kernel_flv.hpp>
#include <srs_kernel_codec.hpp>
#include <srs_kernel_file.hpp>
#include <srs_lib_bandwidth.hpp>
#include <srs_raw_avc.hpp>

// kernel module.
ISrsLog* _srs_log = new ISrsLog();
ISrsThreadContext* _srs_context = new ISrsThreadContext();

/**
* export runtime context.
*/
struct Context
{
    std::string url;
    std::string tcUrl;
    std::string host;
    std::string ip;
    int port;
    std::string vhost;
    std::string app;
    std::string stream;
    std::string param;

    // extra request object for connect to server, NULL to ignore.
    SrsRequest* req;
    
    // the message received cache,
    // for example, when got aggregate message,
    // the context will parse to videos/audios,
    // and return one by one.
    std::vector<SrsCommonMessage*> msgs;
    
    SrsRtmpClient* rtmp;
    SimpleSocketStream* skt;
    int stream_id;
    
    // the remux raw codec.
    SrsRawH264Stream avc_raw;
    SrsRawAacStream aac_raw;

    // for h264 raw stream, 
<<<<<<< HEAD
    // @see: https://github.com/simple-rtmp-server/srs/issues/66#issuecomment-62240521
    SrsBuffer h264_raw_stream;
=======
    // @see: https://github.com/ossrs/srs/issues/66#issuecomment-62240521
    SrsStream h264_raw_stream;
>>>>>>> 1ffd5fd4
    // about SPS, @see: 7.3.2.1.1, H.264-AVC-ISO_IEC_14496-10-2012.pdf, page 62
    std::string h264_sps;
    std::string h264_pps;
    // whether the sps and pps sent,
    // @see https://github.com/ossrs/srs/issues/203
    bool h264_sps_pps_sent;
    // only send the ssp and pps when both changed.
    // @see https://github.com/ossrs/srs/issues/204
    bool h264_sps_changed;
    bool h264_pps_changed;
    // for aac raw stream,
<<<<<<< HEAD
    // @see: https://github.com/simple-rtmp-server/srs/issues/212#issuecomment-64146250
    SrsBuffer aac_raw_stream;
=======
    // @see: https://github.com/ossrs/srs/issues/212#issuecomment-64146250
    SrsStream aac_raw_stream;
>>>>>>> 1ffd5fd4
    // the aac sequence header.
    std::string aac_specific_config;
    
    Context() {
        rtmp = NULL;
        skt = NULL;
        req = NULL;
        stream_id = 0;
        h264_sps_pps_sent = false;
        h264_sps_changed = false;
        h264_pps_changed = false;
    }
    virtual ~Context() {
        srs_freep(req);
        srs_freep(rtmp);
        srs_freep(skt);
        
        std::vector<SrsCommonMessage*>::iterator it;
        for (it = msgs.begin(); it != msgs.end(); ++it) {
            SrsCommonMessage* msg = *it;
            srs_freep(msg);
        }
        msgs.clear();
    }
};

// for srs-librtmp, @see https://github.com/ossrs/srs/issues/213
#ifdef _WIN32
    int gettimeofday(struct timeval* tv, struct timezone* tz)
    {  
        time_t clock;
        struct tm tm;
        SYSTEMTIME win_time;
    
        GetLocalTime(&win_time);
    
        tm.tm_year = win_time.wYear - 1900;
        tm.tm_mon = win_time.wMonth - 1;
        tm.tm_mday = win_time.wDay;
        tm.tm_hour = win_time.wHour;
        tm.tm_min = win_time.wMinute;
        tm.tm_sec = win_time.wSecond;
        tm.tm_isdst = -1;
    
        clock = mktime(&tm);
    
        tv->tv_sec = (long)clock;
        tv->tv_usec = win_time.wMilliseconds * 1000;
    
        return 0;
    }
    
    int socket_setup()
    {
        WORD wVersionRequested;
        WSADATA wsaData;
        int err;
    
        /* Use the MAKEWORD(lowbyte, highbyte) macro declared in Windef.h */
        wVersionRequested = MAKEWORD(2, 2);
    
        err = WSAStartup(wVersionRequested, &wsaData);
        if (err != 0) {
            /* Tell the user that we could not find a usable */
            /* Winsock DLL.                                  */
            //printf("WSAStartup failed with error: %d\n", err);
            return -1;
        }
        return 0;
    }
    
    int socket_cleanup()
    {
        WSACleanup();
        return 0;
    }
    
    pid_t getpid(void)
    {
        return (pid_t)GetCurrentProcessId();
    }
    
    int usleep(useconds_t usec)
    {
        Sleep((DWORD)(usec / 1000));
        return 0;
    }
    
    ssize_t writev(int fd, const struct iovec *iov, int iovcnt)
    {
        ssize_t nwrite = 0;
        for (int i = 0; i < iovcnt; i++) {
            const struct iovec* current = iov + i;
    
            int nsent = ::send(fd, (char*)current->iov_base, current->iov_len, 0);
            if (nsent < 0) {
                return nsent;
            }
    
            nwrite += nsent;
            if (nsent == 0) {
                return nwrite;
            }
        }
        return nwrite;
    }
    
    ////////////////////////   strlcpy.c (modified) //////////////////////////
    
    /*    $OpenBSD: strlcpy.c,v 1.11 2006/05/05 15:27:38 millert Exp $    */
    
    /*-
     * Copyright (c) 1998 Todd C. Miller <Todd.Miller@courtesan.com>
     *
     * Permission to use, copy, modify, and distribute this software for any
     * purpose with or without fee is hereby granted, provided that the above
     * copyright notice and this permission notice appear in all copies.
     *
     * THE SOFTWARE IS PROVIDED "AS IS" AND THE AUTHOR DISCLAIMS ALL WARRANTIES
     * WITH REGARD TO THIS SOFTWARE INCLUDING ALL IMPLIED WARRANTIES OF
     * MERCHANTABILITY AND FITNESS. IN NO EVENT SHALL THE AUTHOR BE LIABLE FOR
     * ANY SPECIAL, DIRECT, INDIRECT, OR CONSEQUENTIAL DAMAGES OR ANY DAMAGES
     * WHATSOEVER RESULTING FROM LOSS OF USE, DATA OR PROFITS, WHETHER IN AN
     * ACTION OF CONTRACT, NEGLIGENCE OR OTHER TORTIOUS ACTION, ARISING OUT OF
     * OR IN CONNECTION WITH THE USE OR PERFORMANCE OF THIS SOFTWARE.
     */
    
    //#include <sys/cdefs.h> // ****
    //#include <cstddef> // ****
    // __FBSDID("$FreeBSD: stable/9/sys/libkern/strlcpy.c 243811 2012-12-03 18:08:44Z delphij $"); // ****
    
    // #include <sys/types.h> // ****
    // #include <sys/libkern.h> // ****
    
    /*
     * Copy src to string dst of size siz.  At most siz-1 characters
     * will be copied.  Always NUL terminates (unless siz == 0).
     * Returns strlen(src); if retval >= siz, truncation occurred.
     */
    
    //#define __restrict // ****
    
    std::size_t strlcpy(char * __restrict dst, const char * __restrict src, size_t siz)
    {
        char *d = dst;
        const char *s = src;
        size_t n = siz;
    
        /* Copy as many bytes as will fit */
        if (n != 0) {
            while (--n != 0) {
                if ((*d++ = *s++) == '\0')
                    break;
            }
        }
    
        /* Not enough room in dst, add NUL and traverse rest of src */
        if (n == 0) {
            if (siz != 0)
                *d = '\0';        /* NUL-terminate dst */
            while (*s++)
                ;
        }
    
        return(s - src - 1);    /* count does not include NUL */
    }
    
    // http://www.cplusplus.com/forum/general/141779/////////////////////////   inet_ntop.c (modified) //////////////////////////
    /*
     * Copyright (c) 2004 by Internet Systems Consortium, Inc. ("ISC")
     * Copyright (c) 1996-1999 by Internet Software Consortium.
     *
     * Permission to use, copy, modify, and distribute this software for any
     * purpose with or without fee is hereby granted, provided that the above
     * copyright notice and this permission notice appear in all copies.
     *
     * THE SOFTWARE IS PROVIDED "AS IS" AND ISC DISCLAIMS ALL WARRANTIES
     * WITH REGARD TO THIS SOFTWARE INCLUDING ALL IMPLIED WARRANTIES OF
     * MERCHANTABILITY AND FITNESS.  IN NO EVENT SHALL ISC BE LIABLE FOR
     * ANY SPECIAL, DIRECT, INDIRECT, OR CONSEQUENTIAL DAMAGES OR ANY DAMAGES
     * WHATSOEVER RESULTING FROM LOSS OF USE, DATA OR PROFITS, WHETHER IN AN
     * ACTION OF CONTRACT, NEGLIGENCE OR OTHER TORTIOUS ACTION, ARISING OUT
     * OF OR IN CONNECTION WITH THE USE OR PERFORMANCE OF THIS SOFTWARE.
     */
    
    // #if defined(LIBC_SCCS) && !defined(lint) // ****
    //static const char rcsid[] = "$Id: inet_ntop.c,v 1.3.18.2 2005/11/03 23:02:22 marka Exp $";
    // #endif /* LIBC_SCCS and not lint */ // ****
    // #include <sys/cdefs.h> // ****
    // __FBSDID("$FreeBSD: stable/9/sys/libkern/inet_ntop.c 213103 2010-09-24 15:01:45Z attilio $"); // ****
    
    //#define _WIN32_WINNT _WIN32_WINNT_WIN8 // ****
    //#include <Ws2tcpip.h> // ****
    #pragma comment(lib, "Ws2_32.lib") // ****
    //#include <cstdio> // ****
    
    // #include <sys/param.h> // ****
    // #include <sys/socket.h> // ****
    // #include <sys/systm.h> // ****
    
    // #include <netinet/in.h> // ****
    
    /*%
     * WARNING: Don't even consider trying to compile this on a system where
     * sizeof(int) < 4.  sizeof(int) > 4 is fine; all the world's not a VAX.
     */
    
    static char *inet_ntop4(const u_char *src, char *dst, socklen_t size);
    static char *inet_ntop6(const u_char *src, char *dst, socklen_t size);
    
    /* char *
     * inet_ntop(af, src, dst, size)
     *    convert a network format address to presentation format.
     * return:
     *    pointer to presentation format address (`dst'), or NULL (see errno).
     * author:
     *    Paul Vixie, 1996.
     */
    const char* inet_ntop(int af, const void *src, char *dst, socklen_t size)
    {
        switch (af) {
        case AF_INET:
            return (inet_ntop4( (unsigned char*)src, (char*)dst, size)); // ****
    #ifdef AF_INET6
        #error "IPv6 not supported"
        //case AF_INET6:
        //    return (char*)(inet_ntop6( (unsigned char*)src, (char*)dst, size)); // ****
    #endif
        default:
            // return (NULL); // ****
            return 0 ; // ****
        }
        /* NOTREACHED */
    }
    
    /* const char *
     * inet_ntop4(src, dst, size)
     *    format an IPv4 address
     * return:
     *    `dst' (as a const)
     * notes:
     *    (1) uses no statics
     *    (2) takes a u_char* not an in_addr as input
     * author:
     *    Paul Vixie, 1996.
     */
    static char * inet_ntop4(const u_char *src, char *dst, socklen_t size)
    {
        static const char fmt[128] = "%u.%u.%u.%u";
        char tmp[sizeof "255.255.255.255"];
        int l;
    
        l = snprintf(tmp, sizeof(tmp), fmt, src[0], src[1], src[2], src[3]); // ****
        if (l <= 0 || (socklen_t) l >= size) {
            return (NULL);
        }
        strlcpy(dst, tmp, size);
        return (dst);
    }
    
    /* const char *
     * inet_ntop6(src, dst, size)
     *    convert IPv6 binary address into presentation (printable) format
     * author:
     *    Paul Vixie, 1996.
     */
    static char * inet_ntop6(const u_char *src, char *dst, socklen_t size)
    {
        /*
         * Note that int32_t and int16_t need only be "at least" large enough
         * to contain a value of the specified size.  On some systems, like
         * Crays, there is no such thing as an integer variable with 16 bits.
         * Keep this in mind if you think this function should have been coded
         * to use pointer overlays.  All the world's not a VAX.
         */
        char tmp[sizeof "ffff:ffff:ffff:ffff:ffff:ffff:255.255.255.255"], *tp;
        struct { int base, len; } best, cur;
    #define NS_IN6ADDRSZ 16
    #define NS_INT16SZ 2
        u_int words[NS_IN6ADDRSZ / NS_INT16SZ];
        int i;
    
        /*
         * Preprocess:
         *    Copy the input (bytewise) array into a wordwise array.
         *    Find the longest run of 0x00's in src[] for :: shorthanding.
         */
        memset(words, '\0', sizeof words);
        for (i = 0; i < NS_IN6ADDRSZ; i++)
            words[i / 2] |= (src[i] << ((1 - (i % 2)) << 3));
        best.base = -1;
        best.len = 0;
        cur.base = -1;
        cur.len = 0;
        for (i = 0; i < (NS_IN6ADDRSZ / NS_INT16SZ); i++) {
            if (words[i] == 0) {
                if (cur.base == -1)
                    cur.base = i, cur.len = 1;
                else
                    cur.len++;
            } else {
                if (cur.base != -1) {
                    if (best.base == -1 || cur.len > best.len)
                        best = cur;
                    cur.base = -1;
                }
            }
        }
        if (cur.base != -1) {
            if (best.base == -1 || cur.len > best.len)
                best = cur;
        }
        if (best.base != -1 && best.len < 2)
            best.base = -1;
    
        /*
         * Format the result.
         */
        tp = tmp;
        for (i = 0; i < (NS_IN6ADDRSZ / NS_INT16SZ); i++) {
            /* Are we inside the best run of 0x00's? */
            if (best.base != -1 && i >= best.base &&
                i < (best.base + best.len)) {
                if (i == best.base)
                    *tp++ = ':';
                continue;
            }
            /* Are we following an initial run of 0x00s or any real hex? */
            if (i != 0)
                *tp++ = ':';
            /* Is this address an encapsulated IPv4? */
            if (i == 6 && best.base == 0 && (best.len == 6 ||
                (best.len == 7 && words[7] != 0x0001) ||
                (best.len == 5 && words[5] == 0xffff))) {
                if (!inet_ntop4(src+12, tp, sizeof tmp - (tp - tmp)))
                    return (NULL);
                tp += strlen(tp);
                break;
            }
            tp += std::sprintf(tp, "%x", words[i]); // ****
        }
        /* Was it a trailing run of 0x00's? */
        if (best.base != -1 && (best.base + best.len) == 
            (NS_IN6ADDRSZ / NS_INT16SZ))
            *tp++ = ':';
        *tp++ = '\0';
    
        /*
         * Check for overflow, copy, and we're done.
         */
        if ((socklen_t)(tp - tmp) > size) {
            return (NULL);
        }
        strcpy(dst, tmp);
        return (dst);
    }
#endif

int srs_librtmp_context_parse_uri(Context* context) 
{
    int ret = ERROR_SUCCESS;
    
    std::string schema;
    
    srs_parse_rtmp_url(context->url, context->tcUrl, context->stream);
    srs_discovery_tc_url(context->tcUrl, 
        schema, context->host, context->vhost, context->app, context->port,
        context->param);
    
    return ret;
}

int srs_librtmp_context_resolve_host(Context* context) 
{
    int ret = ERROR_SUCCESS;
    
    // create socket
    srs_freep(context->skt);
    context->skt = new SimpleSocketStream();
    
    if ((ret = context->skt->create_socket()) != ERROR_SUCCESS) {
        return ret;
    }
    
    // connect to server:port
    context->ip = srs_dns_resolve(context->host);
    if (context->ip.empty()) {
        return -1;
    }
    
    return ret;
}

int srs_librtmp_context_connect(Context* context) 
{
    int ret = ERROR_SUCCESS;
    
    srs_assert(context->skt);
    
    std::string ip = context->ip;
    if ((ret = context->skt->connect(ip.c_str(), context->port)) != ERROR_SUCCESS) {
        return ret;
    }
    
    return ret;
}

#ifdef __cplusplus
extern "C"{
#endif

int srs_version_major()
{
    return VERSION_MAJOR;
}

int srs_version_minor()
{
    return VERSION_MINOR;
}

int srs_version_revision()
{
    return VERSION_REVISION;
}

srs_rtmp_t srs_rtmp_create(const char* url)
{
    Context* context = new Context();
    context->url = url;
    return context;
}

srs_rtmp_t srs_rtmp_create2(const char* url)
{
    Context* context = new Context();
    
    // use url as tcUrl.
    context->url = url;
    // auto append stream.
    context->url += "/livestream";
    
    return context;
}

void srs_rtmp_destroy(srs_rtmp_t rtmp)
{
    if (!rtmp) {
        return;
    }
    
    Context* context = (Context*)rtmp;
    
    srs_freep(context);
}

int srs_rtmp_handshake(srs_rtmp_t rtmp)
{
    int ret = ERROR_SUCCESS;
    
    if ((ret = srs_rtmp_dns_resolve(rtmp)) != ERROR_SUCCESS) {
        return ret;
    }
    
    if ((ret = srs_rtmp_connect_server(rtmp)) != ERROR_SUCCESS) {
        return ret;
    }
    
    if ((ret = srs_rtmp_do_simple_handshake(rtmp)) != ERROR_SUCCESS) {
        return ret;
    }
    
    return ret;
}

int srs_rtmp_dns_resolve(srs_rtmp_t rtmp)
{
    int ret = ERROR_SUCCESS;
    
    srs_assert(rtmp != NULL);
    Context* context = (Context*)rtmp;
    
    // parse uri
    if ((ret = srs_librtmp_context_parse_uri(context)) != ERROR_SUCCESS) {
        return ret;
    }
    // resolve host
    if ((ret = srs_librtmp_context_resolve_host(context)) != ERROR_SUCCESS) {
        return ret;
    }
    
    return ret;
}

int srs_rtmp_connect_server(srs_rtmp_t rtmp)
{
    int ret = ERROR_SUCCESS;
    
    srs_assert(rtmp != NULL);
    Context* context = (Context*)rtmp;
    
    if ((ret = srs_librtmp_context_connect(context)) != ERROR_SUCCESS) {
        return ret;
    }
    
    return ret;
}

int srs_rtmp_do_complex_handshake(srs_rtmp_t rtmp)
{
#ifndef SRS_AUTO_SSL
    // complex handshake requires ssl
    return ERROR_RTMP_HS_SSL_REQUIRE;
#endif

    int ret = ERROR_SUCCESS;
    
    srs_assert(rtmp != NULL);
    Context* context = (Context*)rtmp;
    
    srs_assert(context->skt != NULL);
    
    // simple handshake
    srs_freep(context->rtmp);
    context->rtmp = new SrsRtmpClient(context->skt);
    
    if ((ret = context->rtmp->complex_handshake()) != ERROR_SUCCESS) {
        return ret;
    }
    
    return ret;
}

int srs_rtmp_set_connect_args(srs_rtmp_t rtmp, 
    const char* tcUrl, const char* swfUrl, const char* pageUrl, srs_amf0_t args
) {
    int ret = ERROR_SUCCESS;
    
    srs_assert(rtmp != NULL);
    Context* context = (Context*)rtmp;
    
    srs_freep(context->req);
    context->req = new SrsRequest();
    
    if (args) {
        context->req->args = (SrsAmf0Object*)args;
    }
    if (tcUrl) {
        context->req->tcUrl = tcUrl;
    }
    if (swfUrl) {
        context->req->swfUrl = swfUrl;
    }
    if (pageUrl) {
        context->req->pageUrl = pageUrl;
    }
    
    return ret;
}

int srs_rtmp_do_simple_handshake(srs_rtmp_t rtmp)
{
    int ret = ERROR_SUCCESS;
    
    srs_assert(rtmp != NULL);
    Context* context = (Context*)rtmp;
    
    srs_assert(context->skt != NULL);
    
    // simple handshake
    srs_freep(context->rtmp);
    context->rtmp = new SrsRtmpClient(context->skt);
    
    if ((ret = context->rtmp->simple_handshake()) != ERROR_SUCCESS) {
        return ret;
    }
    
    return ret;
}

int srs_rtmp_connect_app(srs_rtmp_t rtmp)
{
    int ret = ERROR_SUCCESS;
    
    srs_assert(rtmp != NULL);
    Context* context = (Context*)rtmp;
    
    string tcUrl = srs_generate_tc_url(
        context->ip, context->vhost, context->app, context->port,
        context->param
    );
    
    if ((ret = context->rtmp->connect_app(
        context->app, tcUrl, context->req, true)) != ERROR_SUCCESS) 
    {
        return ret;
    }
    
    return ret;
}

int srs_rtmp_connect_app2(srs_rtmp_t rtmp,
    char srs_server_ip[128],char srs_server[128], 
    char srs_primary[128], char srs_authors[128], 
    char srs_version[32], int* srs_id, int* srs_pid
) {
    srs_server_ip[0] = 0;
    srs_server[0] = 0;
    srs_primary[0] = 0;
    srs_authors[0] = 0;
    srs_version[0] = 0;
    *srs_id = 0;
    *srs_pid = 0;

    int ret = ERROR_SUCCESS;
    
    srs_assert(rtmp != NULL);
    Context* context = (Context*)rtmp;
    
    string tcUrl = srs_generate_tc_url(
        context->ip, context->vhost, context->app, context->port,
        context->param
    );
    
    std::string sip, sserver, sprimary, sauthors, sversion;
    
    if ((ret = context->rtmp->connect_app2(context->app, tcUrl, NULL, true,
        sip, sserver, sprimary, sauthors, sversion, *srs_id, *srs_pid)) != ERROR_SUCCESS) {
        return ret;
    }
    
    snprintf(srs_server_ip, 128, "%s", sip.c_str());
    snprintf(srs_server, 128, "%s", sserver.c_str());
    snprintf(srs_primary, 128, "%s", sprimary.c_str());
    snprintf(srs_authors, 128, "%s", sauthors.c_str());
    snprintf(srs_version, 32, "%s", sversion.c_str());
    
    return ret;
}

int srs_rtmp_play_stream(srs_rtmp_t rtmp)
{
    int ret = ERROR_SUCCESS;
    
    srs_assert(rtmp != NULL);
    Context* context = (Context*)rtmp;
    
    if ((ret = context->rtmp->create_stream(context->stream_id)) != ERROR_SUCCESS) {
        return ret;
    }
    if ((ret = context->rtmp->play(context->stream, context->stream_id)) != ERROR_SUCCESS) {
        return ret;
    }
    
    return ret;
}

int srs_rtmp_publish_stream(srs_rtmp_t rtmp)
{
    int ret = ERROR_SUCCESS;
    
    srs_assert(rtmp != NULL);
    Context* context = (Context*)rtmp;
    
    if ((ret = context->rtmp->fmle_publish(context->stream, context->stream_id)) != ERROR_SUCCESS) {
        return ret;
    }
    
    return ret;
}

int srs_rtmp_bandwidth_check(srs_rtmp_t rtmp, 
    int64_t* start_time, int64_t* end_time, 
    int* play_kbps, int* publish_kbps,
    int* play_bytes, int* publish_bytes,
    int* play_duration, int* publish_duration
) {
    *start_time = 0;
    *end_time = 0;
    *play_kbps = 0;
    *publish_kbps = 0;
    *play_bytes = 0;
    *publish_bytes = 0;
    *play_duration = 0;
    *publish_duration = 0;
    
    int ret = ERROR_SUCCESS;
    
    srs_assert(rtmp != NULL);
    Context* context = (Context*)rtmp;
    
    SrsBandwidthClient client;

    if ((ret = client.initialize(context->rtmp)) != ERROR_SUCCESS) {
        return ret;
    }
    
    if ((ret = client.bandwidth_check(
        start_time, end_time, play_kbps, publish_kbps,
        play_bytes, publish_bytes, play_duration, publish_duration)) != ERROR_SUCCESS
    ) {
        return ret;
    }
    
    return ret;
}


int srs_rtmp_on_aggregate(Context* context, SrsCommonMessage* msg)
{
    int ret = ERROR_SUCCESS;
    
    SrsBuffer aggregate_stream;
    SrsBuffer* stream = &aggregate_stream;
    if ((ret = stream->initialize(msg->payload, msg->size)) != ERROR_SUCCESS) {
        return ret;
    }
    
    // the aggregate message always use abs time.
    int delta = -1;
    
    while (!stream->empty()) {
        if (!stream->require(1)) {
            ret = ERROR_RTMP_AGGREGATE;
            srs_error("invalid aggregate message type. ret=%d", ret);
            return ret;
        }
        int8_t type = stream->read_1bytes();
        
        if (!stream->require(3)) {
            ret = ERROR_RTMP_AGGREGATE;
            srs_error("invalid aggregate message size. ret=%d", ret);
            return ret;
        }
        int32_t data_size = stream->read_3bytes();
        
        if (data_size < 0) {
            ret = ERROR_RTMP_AGGREGATE;
            srs_error("invalid aggregate message size(negative). ret=%d", ret);
            return ret;
        }
        
        if (!stream->require(3)) {
            ret = ERROR_RTMP_AGGREGATE;
            srs_error("invalid aggregate message time. ret=%d", ret);
            return ret;
        }
        int32_t timestamp = stream->read_3bytes();
        
        if (!stream->require(1)) {
            ret = ERROR_RTMP_AGGREGATE;
            srs_error("invalid aggregate message time(high). ret=%d", ret);
            return ret;
        }
        int32_t time_h = stream->read_1bytes();
        
        timestamp |= time_h<<24;
        timestamp &= 0x7FFFFFFF;
        
        // adjust abs timestamp in aggregate msg.
        if (delta < 0) {
            delta = (int)msg->header.timestamp - (int)timestamp;
        }
        timestamp += delta;
        
        if (!stream->require(3)) {
            ret = ERROR_RTMP_AGGREGATE;
            srs_error("invalid aggregate message stream_id. ret=%d", ret);
            return ret;
        }
        int32_t stream_id = stream->read_3bytes();
        
        if (data_size > 0 && !stream->require(data_size)) {
            ret = ERROR_RTMP_AGGREGATE;
            srs_error("invalid aggregate message data. ret=%d", ret);
            return ret;
        }
        
        // to common message.
        SrsCommonMessage o;
        
        o.header.message_type = type;
        o.header.payload_length = data_size;
        o.header.timestamp_delta = timestamp;
        o.header.timestamp = timestamp;
        o.header.stream_id = stream_id;
        o.header.perfer_cid = msg->header.perfer_cid;

        if (data_size > 0) {
            o.size = data_size;
            o.payload = new char[o.size];
            stream->read_bytes(o.payload, o.size);
        }
        
        if (!stream->require(4)) {
            ret = ERROR_RTMP_AGGREGATE;
            srs_error("invalid aggregate message previous tag size. ret=%d", ret);
            return ret;
        }
        stream->read_4bytes();

        // process parsed message
        SrsCommonMessage* parsed_msg = new SrsCommonMessage();
        parsed_msg->header = o.header;
        parsed_msg->payload = o.payload;
        parsed_msg->size = o.size;
        o.payload = NULL;
        context->msgs.push_back(parsed_msg);
    }
    
    return ret;
}

int srs_rtmp_go_packet(Context* context, SrsCommonMessage* msg, 
    char* type, u_int32_t* timestamp, char** data, int* size,
    bool* got_msg
) {
    int ret = ERROR_SUCCESS;

    // generally we got a message.
    *got_msg = true;
    
    if (msg->header.is_audio()) {
        *type = SRS_RTMP_TYPE_AUDIO;
        *timestamp = (u_int32_t)msg->header.timestamp;
        *data = (char*)msg->payload;
        *size = (int)msg->size;
        // detach bytes from packet.
        msg->payload = NULL;
    } else if (msg->header.is_video()) {
        *type = SRS_RTMP_TYPE_VIDEO;
        *timestamp = (u_int32_t)msg->header.timestamp;
        *data = (char*)msg->payload;
        *size = (int)msg->size;
        // detach bytes from packet.
        msg->payload = NULL;
    } else if (msg->header.is_amf0_data() || msg->header.is_amf3_data()) {
        *type = SRS_RTMP_TYPE_SCRIPT;
        *data = (char*)msg->payload;
        *size = (int)msg->size;
        // detach bytes from packet.
        msg->payload = NULL;
    } else if (msg->header.is_aggregate()) {
        if ((ret = srs_rtmp_on_aggregate(context, msg)) != ERROR_SUCCESS) {
            return ret;
        }
        *got_msg = false;
    } else {
        *type = msg->header.message_type;
        *data = (char*)msg->payload;
        *size = (int)msg->size;
        // detach bytes from packet.
        msg->payload = NULL;
    }
    
    return ret;
}

int srs_rtmp_read_packet(srs_rtmp_t rtmp, char* type, u_int32_t* timestamp, char** data, int* size)
{
    *type = 0;
    *timestamp = 0;
    *data = NULL;
    *size = 0;
    
    int ret = ERROR_SUCCESS;
    
    srs_assert(rtmp != NULL);
    Context* context = (Context*)rtmp;
    
    for (;;) {
        SrsCommonMessage* msg = NULL;
        
        // read from cache first.
        if (!context->msgs.empty()) {
            std::vector<SrsCommonMessage*>::iterator it = context->msgs.begin();
            msg = *it;
            context->msgs.erase(it);
        }
        
        // read from protocol sdk.
        if (!msg && (ret = context->rtmp->recv_message(&msg)) != ERROR_SUCCESS) {
            return ret;
        }
        
        // no msg, try again.
        if (!msg) {
            continue;
        }
        
        SrsAutoFree(SrsCommonMessage, msg);
        
        // process the got packet, if nothing, try again.
        bool got_msg;
        if ((ret = srs_rtmp_go_packet(context, msg, type, timestamp, data, size, &got_msg)) != ERROR_SUCCESS) {
            return ret;
        }
        
        // got expected message.
        if (got_msg) {
            break;
        }
    }
    
    return ret;
}

int srs_rtmp_write_packet(srs_rtmp_t rtmp, char type, u_int32_t timestamp, char* data, int size)
{
    int ret = ERROR_SUCCESS;
    
    srs_assert(rtmp != NULL);
    Context* context = (Context*)rtmp;
    
    SrsSharedPtrMessage* msg = NULL;

    if ((ret = srs_rtmp_create_msg(type, timestamp, data, size, context->stream_id, &msg)) != ERROR_SUCCESS) {
        return ret;
    }

    srs_assert(msg);

    // send out encoded msg.
    if ((ret = context->rtmp->send_and_free_message(msg, context->stream_id)) != ERROR_SUCCESS) {
        return ret;
    }
    
    return ret;
}

srs_bool srs_rtmp_is_onMetaData(char type, char* data, int size)
{
    int ret = ERROR_SUCCESS;
    
    if (type != SRS_RTMP_TYPE_SCRIPT) {
        return false;
    }
    
    SrsBuffer stream;
    if ((ret = stream.initialize(data, size)) != ERROR_SUCCESS) {
        return false;
    }
    
    std::string name;
    if ((ret = srs_amf0_read_string(&stream, name)) != ERROR_SUCCESS) {
        return false;
    }
    
    if (name == SRS_CONSTS_RTMP_ON_METADATA) {
        return true;
    }
    
    if (name == SRS_CONSTS_RTMP_SET_DATAFRAME) {
        return true;
    }
    
    return false;
}

/**
* directly write a audio frame.
*/
int srs_write_audio_raw_frame(Context* context,
    char* frame, int frame_size, SrsRawAacStreamCodec* codec, u_int32_t timestamp
) {
    int ret = ERROR_SUCCESS;

    char* data = NULL;
    int size = 0;
    if ((ret = context->aac_raw.mux_aac2flv(frame, frame_size, codec, timestamp, &data, &size)) != ERROR_SUCCESS) {
        return ret;
    }
    
    return srs_rtmp_write_packet(context, SRS_RTMP_TYPE_AUDIO, timestamp, data, size);
}

/**
* write aac frame in adts.
*/
int srs_write_aac_adts_frame(Context* context, 
    SrsRawAacStreamCodec* codec, char* frame, int frame_size, u_int32_t timestamp
) {
    int ret = ERROR_SUCCESS;
    
    // send out aac sequence header if not sent.
    if (context->aac_specific_config.empty()) {
        std::string sh;
        if ((ret = context->aac_raw.mux_sequence_header(codec, sh)) != ERROR_SUCCESS) {
            return ret;
        }
        context->aac_specific_config = sh;

        codec->aac_packet_type = 0;

        if ((ret = srs_write_audio_raw_frame(context, (char*)sh.data(), (int)sh.length(), codec, timestamp)) != ERROR_SUCCESS) {
            return ret;
        }
    }
    
    codec->aac_packet_type = 1;
    return srs_write_audio_raw_frame(context, frame, frame_size, codec, timestamp);
}

/**
* write aac frames in adts.
*/
int srs_write_aac_adts_frames(Context* context,
    char sound_format, char sound_rate, char sound_size, char sound_type,
    char* frames, int frames_size, u_int32_t timestamp
) {
    int ret = ERROR_SUCCESS;
    
    SrsBuffer* stream = &context->aac_raw_stream;
    if ((ret = stream->initialize(frames, frames_size)) != ERROR_SUCCESS) {
        return ret;
    }
    
    while (!stream->empty()) {
        char* frame = NULL;
        int frame_size = 0;
        SrsRawAacStreamCodec codec;
        if ((ret = context->aac_raw.adts_demux(stream, &frame, &frame_size, codec)) != ERROR_SUCCESS) {
            return ret;
        }

        // override by user specified.
        codec.sound_format = sound_format;
        codec.sound_rate = sound_rate;
        codec.sound_size = sound_size;
        codec.sound_type = sound_type;

        if ((ret = srs_write_aac_adts_frame(context, &codec, frame, frame_size, timestamp)) != ERROR_SUCCESS) {
            return ret;
        }
    }
    
    return ret;
}

/**
* write audio raw frame to SRS.
*/
int srs_audio_write_raw_frame(srs_rtmp_t rtmp, 
    char sound_format, char sound_rate, char sound_size, char sound_type,
    char* frame, int frame_size, u_int32_t timestamp
) {
    int ret = ERROR_SUCCESS;
    
    Context* context = (Context*)rtmp;
    srs_assert(context);
    
    if (sound_format == SrsCodecAudioAAC) {
        // for aac, the frame must be ADTS format.
        if (!srs_aac_is_adts(frame, frame_size)) {
            return ERROR_AAC_REQUIRED_ADTS;
        }
        
        // for aac, demux the ADTS to RTMP format.
        return srs_write_aac_adts_frames(context, 
            sound_format, sound_rate, sound_size, sound_type, 
            frame, frame_size, timestamp);
    } else {
        // use codec info for aac.
        SrsRawAacStreamCodec codec;
        codec.sound_format = sound_format;
        codec.sound_rate = sound_rate;
        codec.sound_size = sound_size;
        codec.sound_type = sound_type;
        codec.aac_packet_type = 0;

        // for other data, directly write frame.
        return srs_write_audio_raw_frame(context, frame, frame_size, &codec, timestamp);
    }
    
    
    return ret;
}

/**
* whether aac raw data is in adts format,
* which bytes sequence matches '1111 1111 1111'B, that is 0xFFF.
*/
srs_bool srs_aac_is_adts(char* aac_raw_data, int ac_raw_size)
{
    SrsBuffer stream;
    if (stream.initialize(aac_raw_data, ac_raw_size) != ERROR_SUCCESS) {
        return false;
    }
    
    return srs_aac_startswith_adts(&stream);
}

/**
* parse the adts header to get the frame size.
*/
int srs_aac_adts_frame_size(char* aac_raw_data, int ac_raw_size)
{
    int size = -1;
    
    if (!srs_aac_is_adts(aac_raw_data, ac_raw_size)) {
        return size;
    }
    
    // adts always 7bytes.
    if (ac_raw_size <= 7) {
        return size;
    }
    
    // last 2bits
    int16_t ch3 = aac_raw_data[3];
    // whole 8bits
    int16_t ch4 = aac_raw_data[4];
    // first 3bits
    int16_t ch5 = aac_raw_data[5];
    
    size = ((ch3 << 11) & 0x1800) | ((ch4 << 3) & 0x07f8) | ((ch5 >> 5) & 0x0007);
    
    return size;
}
    
/**
* write h264 IPB-frame.
*/
int srs_write_h264_ipb_frame(Context* context, 
    char* frame, int frame_size, u_int32_t dts, u_int32_t pts
) {
    int ret = ERROR_SUCCESS;
    
    // when sps or pps not sent, ignore the packet.
    // @see https://github.com/ossrs/srs/issues/203
    if (!context->h264_sps_pps_sent) {
        return ERROR_H264_DROP_BEFORE_SPS_PPS;
    }
    
    // 5bits, 7.3.1 NAL unit syntax,
    // H.264-AVC-ISO_IEC_14496-10.pdf, page 44.
    //  7: SPS, 8: PPS, 5: I Frame, 1: P Frame
    SrsAvcNaluType nal_unit_type = (SrsAvcNaluType)(frame[0] & 0x1f);
    
    // for IDR frame, the frame is keyframe.
    SrsCodecVideoAVCFrame frame_type = SrsCodecVideoAVCFrameInterFrame;
    if (nal_unit_type == SrsAvcNaluTypeIDR) {
        frame_type = SrsCodecVideoAVCFrameKeyFrame;
    }
    
    std::string ibp;
    if ((ret = context->avc_raw.mux_ipb_frame(frame, frame_size, ibp)) != ERROR_SUCCESS) {
        return ret;
    }
    
    int8_t avc_packet_type = SrsCodecVideoAVCTypeNALU;
    char* flv = NULL;
    int nb_flv = 0;
    if ((ret = context->avc_raw.mux_avc2flv(ibp, frame_type, avc_packet_type, dts, pts, &flv, &nb_flv)) != ERROR_SUCCESS) {
        return ret;
    }
    
    // the timestamp in rtmp message header is dts.
    u_int32_t timestamp = dts;
    return srs_rtmp_write_packet(context, SRS_RTMP_TYPE_VIDEO, timestamp, flv, nb_flv);
}

/**
* write the h264 sps/pps in context over RTMP.
*/
int srs_write_h264_sps_pps(Context* context, u_int32_t dts, u_int32_t pts)
{
    int ret = ERROR_SUCCESS;
    
    // send when sps or pps changed.
    if (!context->h264_sps_changed && !context->h264_pps_changed) {
        return ret;
    }
    
    // h264 raw to h264 packet.
    std::string sh;
    if ((ret = context->avc_raw.mux_sequence_header(context->h264_sps, context->h264_pps, dts, pts, sh)) != ERROR_SUCCESS) {
        return ret;
    }
    
    // h264 packet to flv packet.
    int8_t frame_type = SrsCodecVideoAVCFrameKeyFrame;
    int8_t avc_packet_type = SrsCodecVideoAVCTypeSequenceHeader;
    char* flv = NULL;
    int nb_flv = 0;
    if ((ret = context->avc_raw.mux_avc2flv(sh, frame_type, avc_packet_type, dts, pts, &flv, &nb_flv)) != ERROR_SUCCESS) {
        return ret;
    }
    
    // reset sps and pps.
    context->h264_sps_changed = false;
    context->h264_pps_changed = false;
    context->h264_sps_pps_sent = true;
    
    // the timestamp in rtmp message header is dts.
    u_int32_t timestamp = dts;
    return srs_rtmp_write_packet(context, SRS_RTMP_TYPE_VIDEO, timestamp, flv, nb_flv);
}

/**
* write h264 raw frame, maybe sps/pps/IPB-frame.
*/
int srs_write_h264_raw_frame(Context* context, 
    char* frame, int frame_size, u_int32_t dts, u_int32_t pts
) {
    int ret = ERROR_SUCCESS;

    // for sps
    if (context->avc_raw.is_sps(frame, frame_size)) {
        std::string sps;
        if ((ret = context->avc_raw.sps_demux(frame, frame_size, sps)) != ERROR_SUCCESS) {
            return ret;
        }
        
        if (context->h264_sps == sps) {
            return ERROR_H264_DUPLICATED_SPS;
        }
        context->h264_sps_changed = true;
        context->h264_sps = sps;
        
        return ret;
    }

    // for pps
    if (context->avc_raw.is_pps(frame, frame_size)) {
        std::string pps;
        if ((ret = context->avc_raw.pps_demux(frame, frame_size, pps)) != ERROR_SUCCESS) {
            return ret;
        }
        
        if (context->h264_pps == pps) {
            return ERROR_H264_DUPLICATED_PPS;
        }
        context->h264_pps_changed = true;
        context->h264_pps = pps;
        
        return ret;
    }
    
    // send pps+sps before ipb frames when sps/pps changed.
    if ((ret = srs_write_h264_sps_pps(context, dts, pts)) != ERROR_SUCCESS) {
        return ret;
    }

    // ibp frame.
    return srs_write_h264_ipb_frame(context, frame, frame_size, dts, pts);
}

/**
* write h264 multiple frames, in annexb format.
*/
int srs_h264_write_raw_frames(srs_rtmp_t rtmp, 
    char* frames, int frames_size, u_int32_t dts, u_int32_t pts
) {
    int ret = ERROR_SUCCESS;
    
    srs_assert(frames != NULL);
    srs_assert(frames_size > 0);
    
    srs_assert(rtmp != NULL);
    Context* context = (Context*)rtmp;
    
    if ((ret = context->h264_raw_stream.initialize(frames, frames_size)) != ERROR_SUCCESS) {
        return ret;
    }
    
    // use the last error
    // @see https://github.com/ossrs/srs/issues/203
    // @see https://github.com/ossrs/srs/issues/204
    int error_code_return = ret;
    
    // send each frame.
    while (!context->h264_raw_stream.empty()) {
        char* frame = NULL;
        int frame_size = 0;
        if ((ret = context->avc_raw.annexb_demux(&context->h264_raw_stream, &frame, &frame_size)) != ERROR_SUCCESS) {
            return ret;
        }
    
        // ignore invalid frame,
        // atleast 1bytes for SPS to decode the type
        if (frame_size <= 0) {
            continue;
        }

        // it may be return error, but we must process all packets.
        if ((ret = srs_write_h264_raw_frame(context, frame, frame_size, dts, pts)) != ERROR_SUCCESS) {
            error_code_return = ret;
            
            // ignore known error, process all packets.
            if (srs_h264_is_dvbsp_error(ret)
                || srs_h264_is_duplicated_sps_error(ret)
                || srs_h264_is_duplicated_pps_error(ret)
            ) {
                continue;
            }
            
            return ret;
        }
    }
    
    return error_code_return;
}

srs_bool srs_h264_is_dvbsp_error(int error_code)
{
    return error_code == ERROR_H264_DROP_BEFORE_SPS_PPS;
}

srs_bool srs_h264_is_duplicated_sps_error(int error_code)
{
    return error_code == ERROR_H264_DUPLICATED_SPS;
}

srs_bool srs_h264_is_duplicated_pps_error(int error_code)
{
    return error_code == ERROR_H264_DUPLICATED_PPS;
}

srs_bool srs_h264_startswith_annexb(char* h264_raw_data, int h264_raw_size, int* pnb_start_code)
{
    SrsBuffer stream;
    if (stream.initialize(h264_raw_data, h264_raw_size) != ERROR_SUCCESS) {
        return false;
    }
    
    return srs_avc_startswith_annexb(&stream, pnb_start_code);
}

struct FlvContext
{
    SrsFileReader reader;
    SrsFileWriter writer;
    SrsFlvEncoder enc;
    SrsFlvDecoder dec;
};

srs_flv_t srs_flv_open_read(const char* file)
{
    int ret = ERROR_SUCCESS;
    
    FlvContext* flv = new FlvContext();
    
    if ((ret = flv->reader.open(file)) != ERROR_SUCCESS) {
        srs_freep(flv);
        return NULL;
    }
    
    if ((ret = flv->dec.initialize(&flv->reader)) != ERROR_SUCCESS) {
        srs_freep(flv);
        return NULL;
    }
    
    return flv;
}

srs_flv_t srs_flv_open_write(const char* file)
{
    int ret = ERROR_SUCCESS;
    
    FlvContext* flv = new FlvContext();
    
    if ((ret = flv->writer.open(file)) != ERROR_SUCCESS) {
        srs_freep(flv);
        return NULL;
    }
    
    if ((ret = flv->enc.initialize(&flv->writer)) != ERROR_SUCCESS) {
        srs_freep(flv);
        return NULL;
    }
    
    return flv;
}

void srs_flv_close(srs_flv_t flv)
{
    FlvContext* context = (FlvContext*)flv;
    srs_freep(context);
}

int srs_flv_read_header(srs_flv_t flv, char header[9])
{
    int ret = ERROR_SUCCESS;
    
    FlvContext* context = (FlvContext*)flv;

    if (!context->reader.is_open()) {
        return ERROR_SYSTEM_IO_INVALID;
    }
    
    if ((ret = context->dec.read_header(header)) != ERROR_SUCCESS) {
        return ret;
    }
    
    char ts[4]; // tag size
    if ((ret = context->dec.read_previous_tag_size(ts)) != ERROR_SUCCESS) {
        return ret;
    }
    
    return ret;
}

int srs_flv_read_tag_header(srs_flv_t flv, char* ptype, int32_t* pdata_size, u_int32_t* ptime)
{
    int ret = ERROR_SUCCESS;
    
    FlvContext* context = (FlvContext*)flv;

    if (!context->reader.is_open()) {
        return ERROR_SYSTEM_IO_INVALID;
    }
    
    if ((ret = context->dec.read_tag_header(ptype, pdata_size, ptime)) != ERROR_SUCCESS) {
        return ret;
    }
    
    return ret;
}

int srs_flv_read_tag_data(srs_flv_t flv, char* data, int32_t size)
{
    int ret = ERROR_SUCCESS;
    
    FlvContext* context = (FlvContext*)flv;

    if (!context->reader.is_open()) {
        return ERROR_SYSTEM_IO_INVALID;
    }
    
    if ((ret = context->dec.read_tag_data(data, size)) != ERROR_SUCCESS) {
        return ret;
    }
    
    char ts[4]; // tag size
    if ((ret = context->dec.read_previous_tag_size(ts)) != ERROR_SUCCESS) {
        return ret;
    }
    
    return ret;
}

int srs_flv_write_header(srs_flv_t flv, char header[9])
{
    int ret = ERROR_SUCCESS;
    
    FlvContext* context = (FlvContext*)flv;

    if (!context->writer.is_open()) {
        return ERROR_SYSTEM_IO_INVALID;
    }
    
    if ((ret = context->enc.write_header(header)) != ERROR_SUCCESS) {
        return ret;
    }
    
    return ret;
}

int srs_flv_write_tag(srs_flv_t flv, char type, int32_t time, char* data, int size)
{
    int ret = ERROR_SUCCESS;
    
    FlvContext* context = (FlvContext*)flv;

    if (!context->writer.is_open()) {
        return ERROR_SYSTEM_IO_INVALID;
    }
    
    if (type == SRS_RTMP_TYPE_AUDIO) {
        return context->enc.write_audio(time, data, size);
    } else if (type == SRS_RTMP_TYPE_VIDEO) {
        return context->enc.write_video(time, data, size);
    } else {
        return context->enc.write_metadata(type, data, size);
    }

    return ret;
}

int srs_flv_size_tag(int data_size)
{
    return SrsFlvEncoder::size_tag(data_size);
}

int64_t srs_flv_tellg(srs_flv_t flv)
{
    FlvContext* context = (FlvContext*)flv;
    return context->reader.tellg();
}

void srs_flv_lseek(srs_flv_t flv, int64_t offset)
{
    FlvContext* context = (FlvContext*)flv;
    context->reader.lseek(offset);
}

srs_bool srs_flv_is_eof(int error_code)
{
    return error_code == ERROR_SYSTEM_FILE_EOF;
}

srs_bool srs_flv_is_sequence_header(char* data, int32_t size)
{
    return SrsFlvCodec::video_is_sequence_header(data, (int)size);
}

srs_bool srs_flv_is_keyframe(char* data, int32_t size)
{
    return SrsFlvCodec::video_is_keyframe(data, (int)size);
}

srs_amf0_t srs_amf0_parse(char* data, int size, int* nparsed)
{
    int ret = ERROR_SUCCESS;
    
    srs_amf0_t amf0 = NULL;
    
    SrsBuffer stream;
    if ((ret = stream.initialize(data, size)) != ERROR_SUCCESS) {
        return amf0;
    }
    
    SrsAmf0Any* any = NULL;
    if ((ret = SrsAmf0Any::discovery(&stream, &any)) != ERROR_SUCCESS) {
        return amf0;
    }
    
    stream.skip(-1 * stream.pos());
    if ((ret = any->read(&stream)) != ERROR_SUCCESS) {
        srs_freep(any);
        return amf0;
    }
    
    if (nparsed) {
        *nparsed = stream.pos();
    }
    amf0 = (srs_amf0_t)any;
    
    return amf0;
}

srs_amf0_t srs_amf0_create_string(const char* value)
{
    return SrsAmf0Any::str(value);
}

srs_amf0_t srs_amf0_create_number(srs_amf0_number value)
{
    return SrsAmf0Any::number(value);
}

srs_amf0_t srs_amf0_create_ecma_array()
{
    return SrsAmf0Any::ecma_array();
}

srs_amf0_t srs_amf0_create_strict_array()
{
    return SrsAmf0Any::strict_array();
}

srs_amf0_t srs_amf0_create_object()
{
    return SrsAmf0Any::object();
}

srs_amf0_t srs_amf0_ecma_array_to_object(srs_amf0_t ecma_arr)
{
    srs_assert(srs_amf0_is_ecma_array(ecma_arr));

    SrsAmf0EcmaArray* arr = (SrsAmf0EcmaArray*)ecma_arr;
    SrsAmf0Object* obj = SrsAmf0Any::object();
    
    for (int i = 0; i < arr->count(); i++) {
        std::string key = arr->key_at(i);
        SrsAmf0Any* value = arr->value_at(i);
        obj->set(key, value->copy());
    }
    
    return obj;
}

void srs_amf0_free(srs_amf0_t amf0)
{
    SrsAmf0Any* any = (SrsAmf0Any*)amf0;
    srs_freep(any);
}

int srs_amf0_size(srs_amf0_t amf0)
{
    SrsAmf0Any* any = (SrsAmf0Any*)amf0;
    return any->total_size();
}

int srs_amf0_serialize(srs_amf0_t amf0, char* data, int size)
{
    int ret = ERROR_SUCCESS;
    
    SrsAmf0Any* any = (SrsAmf0Any*)amf0;
    
    SrsBuffer stream;
    if ((ret = stream.initialize(data, size)) != ERROR_SUCCESS) {
        return ret;
    }
    
    if ((ret = any->write(&stream)) != ERROR_SUCCESS) {
        return ret;
    }
    
    return ret;
}

srs_bool srs_amf0_is_string(srs_amf0_t amf0)
{
    SrsAmf0Any* any = (SrsAmf0Any*)amf0;
    return any->is_string();
}

srs_bool srs_amf0_is_boolean(srs_amf0_t amf0)
{
    SrsAmf0Any* any = (SrsAmf0Any*)amf0;
    return any->is_boolean();
}

srs_bool srs_amf0_is_number(srs_amf0_t amf0)
{
    SrsAmf0Any* any = (SrsAmf0Any*)amf0;
    return any->is_number();
}

srs_bool srs_amf0_is_null(srs_amf0_t amf0)
{
    SrsAmf0Any* any = (SrsAmf0Any*)amf0;
    return any->is_null();
}

srs_bool srs_amf0_is_object(srs_amf0_t amf0)
{
    SrsAmf0Any* any = (SrsAmf0Any*)amf0;
    return any->is_object();
}

srs_bool srs_amf0_is_ecma_array(srs_amf0_t amf0)
{
    SrsAmf0Any* any = (SrsAmf0Any*)amf0;
    return any->is_ecma_array();
}

srs_bool srs_amf0_is_strict_array(srs_amf0_t amf0)
{
    SrsAmf0Any* any = (SrsAmf0Any*)amf0;
    return any->is_strict_array();
}

const char* srs_amf0_to_string(srs_amf0_t amf0)
{
    SrsAmf0Any* any = (SrsAmf0Any*)amf0;
    return any->to_str_raw();
}

srs_bool srs_amf0_to_boolean(srs_amf0_t amf0)
{
    SrsAmf0Any* any = (SrsAmf0Any*)amf0;
    return any->to_boolean();
}

srs_amf0_number srs_amf0_to_number(srs_amf0_t amf0)
{
    SrsAmf0Any* any = (SrsAmf0Any*)amf0;
    return any->to_number();
}

void srs_amf0_set_number(srs_amf0_t amf0, srs_amf0_number value)
{
    SrsAmf0Any* any = (SrsAmf0Any*)amf0;
    any->set_number(value);
}

int srs_amf0_object_property_count(srs_amf0_t amf0)
{
    SrsAmf0Any* any = (SrsAmf0Any*)amf0;
    srs_assert(any->is_object());

    SrsAmf0Object* obj = (SrsAmf0Object*)amf0;
    return obj->count();
}

const char* srs_amf0_object_property_name_at(srs_amf0_t amf0, int index)
{
    SrsAmf0Any* any = (SrsAmf0Any*)amf0;
    srs_assert(any->is_object());

    SrsAmf0Object* obj = (SrsAmf0Object*)amf0;
    return obj->key_raw_at(index);
}

srs_amf0_t srs_amf0_object_property_value_at(srs_amf0_t amf0, int index)
{
    SrsAmf0Any* any = (SrsAmf0Any*)amf0;
    srs_assert(any->is_object());

    SrsAmf0Object* obj = (SrsAmf0Object*)amf0;
    return (srs_amf0_t)obj->value_at(index);
}

srs_amf0_t srs_amf0_object_property(srs_amf0_t amf0, const char* name)
{
    SrsAmf0Any* any = (SrsAmf0Any*)amf0;
    srs_assert(any->is_object());

    SrsAmf0Object* obj = (SrsAmf0Object*)amf0;
    return (srs_amf0_t)obj->get_property(name);
}

void srs_amf0_object_property_set(srs_amf0_t amf0, const char* name, srs_amf0_t value)
{
    SrsAmf0Any* any = (SrsAmf0Any*)amf0;
    srs_assert(any->is_object());

    SrsAmf0Object* obj = (SrsAmf0Object*)amf0;
    any = (SrsAmf0Any*)value;
    obj->set(name, any);
}

void srs_amf0_object_clear(srs_amf0_t amf0)
{
    SrsAmf0Any* any = (SrsAmf0Any*)amf0;
    srs_assert(any->is_object());

    SrsAmf0Object* obj = (SrsAmf0Object*)amf0;
    obj->clear();
}

int srs_amf0_ecma_array_property_count(srs_amf0_t amf0)
{
    SrsAmf0Any* any = (SrsAmf0Any*)amf0;
    srs_assert(any->is_ecma_array());

    SrsAmf0EcmaArray * obj = (SrsAmf0EcmaArray*)amf0;
    return obj->count();
}

const char* srs_amf0_ecma_array_property_name_at(srs_amf0_t amf0, int index)
{
    SrsAmf0Any* any = (SrsAmf0Any*)amf0;
    srs_assert(any->is_ecma_array());

    SrsAmf0EcmaArray* obj = (SrsAmf0EcmaArray*)amf0;
    return obj->key_raw_at(index);
}

srs_amf0_t srs_amf0_ecma_array_property_value_at(srs_amf0_t amf0, int index)
{
    SrsAmf0Any* any = (SrsAmf0Any*)amf0;
    srs_assert(any->is_ecma_array());

    SrsAmf0EcmaArray* obj = (SrsAmf0EcmaArray*)amf0;
    return (srs_amf0_t)obj->value_at(index);
}

srs_amf0_t srs_amf0_ecma_array_property(srs_amf0_t amf0, const char* name)
{
    SrsAmf0Any* any = (SrsAmf0Any*)amf0;
    srs_assert(any->is_ecma_array());

    SrsAmf0EcmaArray* obj = (SrsAmf0EcmaArray*)amf0;
    return (srs_amf0_t)obj->get_property(name);
}

void srs_amf0_ecma_array_property_set(srs_amf0_t amf0, const char* name, srs_amf0_t value)
{
    SrsAmf0Any* any = (SrsAmf0Any*)amf0;
    srs_assert(any->is_ecma_array());

    SrsAmf0EcmaArray* obj = (SrsAmf0EcmaArray*)amf0;
    any = (SrsAmf0Any*)value;
    obj->set(name, any);
}

int srs_amf0_strict_array_property_count(srs_amf0_t amf0)
{
    SrsAmf0Any* any = (SrsAmf0Any*)amf0;
    srs_assert(any->is_strict_array());

    SrsAmf0StrictArray * obj = (SrsAmf0StrictArray*)amf0;
    return obj->count();
}

srs_amf0_t srs_amf0_strict_array_property_at(srs_amf0_t amf0, int index)
{
    SrsAmf0Any* any = (SrsAmf0Any*)amf0;
    srs_assert(any->is_strict_array());

    SrsAmf0StrictArray* obj = (SrsAmf0StrictArray*)amf0;
    return (srs_amf0_t)obj->at(index);
}

void srs_amf0_strict_array_append(srs_amf0_t amf0, srs_amf0_t value)
{
    SrsAmf0Any* any = (SrsAmf0Any*)amf0;
    srs_assert(any->is_strict_array());

    SrsAmf0StrictArray* obj = (SrsAmf0StrictArray*)amf0;
    any = (SrsAmf0Any*)value;
    obj->append(any);
}

int64_t srs_utils_time_ms()
{
    return srs_update_system_time_ms();
}

int64_t srs_utils_send_bytes(srs_rtmp_t rtmp)
{
    srs_assert(rtmp != NULL);
    Context* context = (Context*)rtmp;
    return context->rtmp->get_send_bytes();
}

int64_t srs_utils_recv_bytes(srs_rtmp_t rtmp)
{
    srs_assert(rtmp != NULL);
    Context* context = (Context*)rtmp;
    return context->rtmp->get_recv_bytes();
}

int srs_utils_parse_timestamp(
    u_int32_t time, char type, char* data, int size,
    u_int32_t* ppts
) {
    int ret = ERROR_SUCCESS;
    
    if (type != SRS_RTMP_TYPE_VIDEO) {
        *ppts = time;
        return ret;
    }

    if (!SrsFlvCodec::video_is_h264(data, size)) {
        return ERROR_FLV_INVALID_VIDEO_TAG;
    }

    if (SrsFlvCodec::video_is_sequence_header(data, size)) {
        *ppts = time;
        return ret;
    }
    
    // 1bytes, frame type and codec id.
    // 1bytes, avc packet type.
    // 3bytes, cts, composition time,
    //      pts = dts + cts, or 
    //      cts = pts - dts.
    if (size < 5) {
        return ERROR_FLV_INVALID_VIDEO_TAG;
    }
    
    u_int32_t cts = 0;
    char* p = data + 2;
    char* pp = (char*)&cts;
    pp[2] = *p++;
    pp[1] = *p++;
    pp[0] = *p++;

    *ppts = time + cts;
    
    return ret;
}
    
srs_bool srs_utils_flv_tag_is_ok(char type)
{
    return type == SRS_RTMP_TYPE_AUDIO || type == SRS_RTMP_TYPE_VIDEO || type == SRS_RTMP_TYPE_SCRIPT;
}

srs_bool srs_utils_flv_tag_is_audio(char type)
{
    return type == SRS_RTMP_TYPE_AUDIO;
}
    
srs_bool srs_utils_flv_tag_is_video(char type)
{
    return type == SRS_RTMP_TYPE_VIDEO;
}

srs_bool srs_utils_flv_tag_is_av(char type)
{
    return type == SRS_RTMP_TYPE_AUDIO || type == SRS_RTMP_TYPE_VIDEO;
}

char srs_utils_flv_video_codec_id(char* data, int size)
{
    if (size < 1) {
        return 0;
    }

    char codec_id = data[0];
    codec_id = codec_id & 0x0F;
    
    return codec_id;
}

char srs_utils_flv_video_avc_packet_type(char* data, int size)
{
    if (size < 2) {
        return -1;
    }
    
    if (!SrsFlvCodec::video_is_h264(data, size)) {
        return -1;
    }
    
    u_int8_t avc_packet_type = data[1];
    
    if (avc_packet_type > 2) {
        return -1;
    }
    
    return avc_packet_type;
}

char srs_utils_flv_video_frame_type(char* data, int size)
{
    if (size < 1) {
        return -1;
    }
    
    if (!SrsFlvCodec::video_is_h264(data, size)) {
        return -1;
    }
    
    u_int8_t frame_type = data[0];
    frame_type = (frame_type >> 4) & 0x0f;
    if (frame_type < 1 || frame_type > 5) {
        return -1;
    }
    
    return frame_type;
}

char srs_utils_flv_audio_sound_format(char* data, int size)
{
    if (size < 1) {
        return -1;
    }
    
    u_int8_t sound_format = data[0];
    sound_format = (sound_format >> 4) & 0x0f;
    if (sound_format > 15 || sound_format == 12 || sound_format == 13) {
        return -1;
    }
    
    return sound_format;
}

char srs_utils_flv_audio_sound_rate(char* data, int size)
{
    if (size < 1) {
        return -1;
    }
    
    u_int8_t sound_rate = data[0];
    sound_rate = (sound_rate >> 2) & 0x03;
    if (sound_rate > 3) {
        return -1;
    }
    
    return sound_rate;
}

char srs_utils_flv_audio_sound_size(char* data, int size)
{
    if (size < 1) {
        return -1;
    }
    
    u_int8_t sound_size = data[0];
    sound_size = (sound_size >> 1) & 0x01;
    if (sound_size > 1) {
        return -1;
    }
    
    return sound_size;
}

char srs_utils_flv_audio_sound_type(char* data, int size)
{
    if (size < 1) {
        return -1;
    }
    
    u_int8_t sound_type = data[0];
    sound_type = sound_type & 0x01;
    if (sound_type > 1) {
        return -1;
    }
    
    return sound_type;
}

char srs_utils_flv_audio_aac_packet_type(char* data, int size)
{
    if (size < 2) {
        return -1;
    }
    
    if (srs_utils_flv_audio_sound_format(data, size) != 10) {
        return -1;
    }
    
    u_int8_t aac_packet_type = data[1];
    if (aac_packet_type > 1) {
        return -1;
    }
    
    return aac_packet_type;
}

char* srs_human_amf0_print(srs_amf0_t amf0, char** pdata, int* psize)
{
    if (!amf0) {
        return NULL;
    }
    
    SrsAmf0Any* any = (SrsAmf0Any*)amf0;
    
    return any->human_print(pdata, psize);
}

const char* srs_human_flv_tag_type2string(char type)
{
    static const char* audio = "Audio";
    static const char* video = "Video";
    static const char* data = "Data";
    static const char* unknown = "Unknown";
    
    switch (type) {
        case SRS_RTMP_TYPE_AUDIO: return audio;
        case SRS_RTMP_TYPE_VIDEO: return video;
        case SRS_RTMP_TYPE_SCRIPT: return data;
        default: return unknown;
    }
    
    return unknown;
}

const char* srs_human_flv_video_codec_id2string(char codec_id)
{
    static const char* h263 = "H.263";
    static const char* screen = "Screen";
    static const char* vp6 = "VP6";
    static const char* vp6_alpha = "VP6Alpha";
    static const char* screen2 = "Screen2";
    static const char* h264 = "H.264";
    static const char* unknown = "Unknown";
    
    switch (codec_id) {
        case 2: return h263;
        case 3: return screen;
        case 4: return vp6;
        case 5: return vp6_alpha;
        case 6: return screen2;
        case 7: return h264;
        default: return unknown;
    }
    
    return unknown;
}

const char* srs_human_flv_video_avc_packet_type2string(char avc_packet_type)
{
    static const char* sps_pps = "SH";
    static const char* nalu = "Nalu";
    static const char* sps_pps_end = "SpsPpsEnd";
    static const char* unknown = "Unknown";
    
    switch (avc_packet_type) {
        case 0: return sps_pps;
        case 1: return nalu;
        case 2: return sps_pps_end;
        default: return unknown;
    }
    
    return unknown;
}

const char* srs_human_flv_video_frame_type2string(char frame_type)
{
    static const char* keyframe = "I";
    static const char* interframe = "P/B";
    static const char* disposable_interframe = "DI";
    static const char* generated_keyframe = "GI";
    static const char* video_infoframe = "VI";
    static const char* unknown = "Unknown";
    
    switch (frame_type) {
        case 1: return keyframe;
        case 2: return interframe;
        case 3: return disposable_interframe;
        case 4: return generated_keyframe;
        case 5: return video_infoframe;
        default: return unknown;
    }
    
    return unknown;
}

const char* srs_human_flv_audio_sound_format2string(char sound_format)
{
    static const char* linear_pcm = "LinearPCM";
    static const char* ad_pcm = "ADPCM";
    static const char* mp3 = "MP3";
    static const char* linear_pcm_le = "LinearPCMLe";
    static const char* nellymoser_16khz = "NellymoserKHz16";
    static const char* nellymoser_8khz = "NellymoserKHz8";
    static const char* nellymoser = "Nellymoser";
    static const char* g711_a_pcm = "G711APCM";
    static const char* g711_mu_pcm = "G711MuPCM";
    static const char* reserved = "Reserved";
    static const char* aac = "AAC";
    static const char* speex = "Speex";
    static const char* mp3_8khz = "MP3KHz8";
    static const char* device_specific = "DeviceSpecific";
    static const char* unknown = "Unknown";
    
    switch (sound_format) {
        case 0: return linear_pcm;
        case 1: return ad_pcm;
        case 2: return mp3;
        case 3: return linear_pcm_le;
        case 4: return nellymoser_16khz;
        case 5: return nellymoser_8khz;
        case 6: return nellymoser;
        case 7: return g711_a_pcm;
        case 8: return g711_mu_pcm;
        case 9: return reserved;
        case 10: return aac;
        case 11: return speex;
        case 14: return mp3_8khz;
        case 15: return device_specific;
        default: return unknown;
    }
    
    return unknown;
}

const char* srs_human_flv_audio_sound_rate2string(char sound_rate)
{
    static const char* khz_5_5 = "5.5KHz";
    static const char* khz_11 = "11KHz";
    static const char* khz_22 = "22KHz";
    static const char* khz_44 = "44KHz";
    static const char* unknown = "Unknown";
    
    switch (sound_rate) {
        case 0: return khz_5_5;
        case 1: return khz_11;
        case 2: return khz_22;
        case 3: return khz_44;
        default: return unknown;
    }
    
    return unknown;
}

const char* srs_human_flv_audio_sound_size2string(char sound_size)
{
    static const char* bit_8 = "8bit";
    static const char* bit_16 = "16bit";
    static const char* unknown = "Unknown";
    
    switch (sound_size) {
        case 0: return bit_8;
        case 1: return bit_16;
        default: return unknown;
    }
    
    return unknown;
}

const char* srs_human_flv_audio_sound_type2string(char sound_type)
{
    static const char* mono = "Mono";
    static const char* stereo = "Stereo";
    static const char* unknown = "Unknown";
    
    switch (sound_type) {
        case 0: return mono;
        case 1: return stereo;
        default: return unknown;
    }
    
    return unknown;
}

const char* srs_human_flv_audio_aac_packet_type2string(char aac_packet_type)
{
    static const char* sps_pps = "SH";
    static const char* raw = "Raw";
    static const char* unknown = "Unknown";
    
    switch (aac_packet_type) {
        case 0: return sps_pps;
        case 1: return raw;
        default: return unknown;
    }
    
    return unknown;
}
    
int srs_human_print_rtmp_packet(char type, u_int32_t timestamp, char* data, int size)
{
    return srs_human_print_rtmp_packet2(type, timestamp, data, size, 0);
}

int srs_human_print_rtmp_packet2(char type, u_int32_t timestamp, char* data, int size, u_int32_t pre_timestamp)
{
    return srs_human_print_rtmp_packet3(type, timestamp, data, size, pre_timestamp, 0);
}
    
int srs_human_print_rtmp_packet3(char type, u_int32_t timestamp, char* data, int size, u_int32_t pre_timestamp, int64_t pre_now)
{
    return srs_human_print_rtmp_packet4(type, timestamp, data, size, pre_timestamp, pre_now, 0, 0);
}
    
int srs_human_print_rtmp_packet4(char type, u_int32_t timestamp, char* data, int size, u_int32_t pre_timestamp, int64_t pre_now, int64_t starttime, int64_t nb_packets)
{
    int ret = ERROR_SUCCESS;
    
    // packets interval in milliseconds.
    double pi = 0;
    if (pre_now > starttime) {
        pi = (pre_now - starttime) / (double)nb_packets;
    }
    
    // global fps(video and audio mixed fps).
    double gfps = 0;
    if (pi > 0) {
        gfps = 1000 / pi;
    }
    
    int diff = 0;
    if (pre_timestamp > 0) {
        diff = (int)timestamp - (int)pre_timestamp;
    }
    
    int ndiff = 0;
    if (pre_now > 0) {
        ndiff = (int)(srs_utils_time_ms() - pre_now);
    }
    
    u_int32_t pts;
    if (srs_utils_parse_timestamp(timestamp, type, data, size, &pts) != 0) {
        srs_human_trace("Rtmp packet id=%"PRId64"/%.1f/%.1f, type=%s, dts=%d, ndiff=%d, diff=%d, size=%d, DecodeError",
            nb_packets, pi, gfps, srs_human_flv_tag_type2string(type), timestamp, ndiff, diff, size
        );
        return ret;
    }
    
    if (type == SRS_RTMP_TYPE_VIDEO) {
        srs_human_trace("Video packet id=%"PRId64"/%.1f/%.1f, type=%s, dts=%d, pts=%d, ndiff=%d, diff=%d, size=%d, %s(%s,%s)",
            nb_packets, pi, gfps, srs_human_flv_tag_type2string(type), timestamp, pts, ndiff, diff, size,
            srs_human_flv_video_codec_id2string(srs_utils_flv_video_codec_id(data, size)),
            srs_human_flv_video_avc_packet_type2string(srs_utils_flv_video_avc_packet_type(data, size)),
            srs_human_flv_video_frame_type2string(srs_utils_flv_video_frame_type(data, size))
        );
    } else if (type == SRS_RTMP_TYPE_AUDIO) {
        srs_human_trace("Audio packet id=%"PRId64"/%.1f/%.1f, type=%s, dts=%d, pts=%d, ndiff=%d, diff=%d, size=%d, %s(%s,%s,%s,%s)",
            nb_packets, pi, gfps, srs_human_flv_tag_type2string(type), timestamp, pts, ndiff, diff, size,
            srs_human_flv_audio_sound_format2string(srs_utils_flv_audio_sound_format(data, size)),
            srs_human_flv_audio_sound_rate2string(srs_utils_flv_audio_sound_rate(data, size)),
            srs_human_flv_audio_sound_size2string(srs_utils_flv_audio_sound_size(data, size)),
            srs_human_flv_audio_sound_type2string(srs_utils_flv_audio_sound_type(data, size)),
            srs_human_flv_audio_aac_packet_type2string(srs_utils_flv_audio_aac_packet_type(data, size))
        );
    } else if (type == SRS_RTMP_TYPE_SCRIPT) {
        srs_human_verbose("Data packet id=%"PRId64"/%.1f/%.1f, type=%s, time=%d, ndiff=%d, diff=%d, size=%d",
            nb_packets, pi, gfps, srs_human_flv_tag_type2string(type), timestamp, ndiff, diff, size);
        int nparsed = 0;
        while (nparsed < size) {
            int nb_parsed_this = 0;
            srs_amf0_t amf0 = srs_amf0_parse(data + nparsed, size - nparsed, &nb_parsed_this);
            if (amf0 == NULL) {
                break;
            }
    
            nparsed += nb_parsed_this;
            
            char* amf0_str = NULL;
            srs_human_raw("%s", srs_human_amf0_print(amf0, &amf0_str, NULL));
            srs_freepa(amf0_str);
        }
    } else {
        srs_human_trace("Rtmp packet id=%"PRId64"/%.1f/%.1f, type=%#x, dts=%d, pts=%d, ndiff=%d, diff=%d, size=%d",
            nb_packets, pi, gfps, type, timestamp, pts, ndiff, diff, size);
    }
    
    return ret;
}

const char* srs_human_format_time()
{
    struct timeval tv;
    static char buf[23];
    
    memset(buf, 0, sizeof(buf));
    
    // clock time
    if (gettimeofday(&tv, NULL) == -1) {
        return buf;
    }
    
    // to calendar time
    struct tm* tm;
    if ((tm = localtime((const time_t*)&tv.tv_sec)) == NULL) {
        return buf;
    }
    
    snprintf(buf, sizeof(buf), 
        "%d-%02d-%02d %02d:%02d:%02d.%03d", 
        1900 + tm->tm_year, 1 + tm->tm_mon, tm->tm_mday, 
        tm->tm_hour, tm->tm_min, tm->tm_sec, 
        (int)(tv.tv_usec / 1000));
        
    // for srs-librtmp, @see https://github.com/ossrs/srs/issues/213
    buf[sizeof(buf) - 1] = 0;
    
    return buf;
}


#ifdef SRS_HIJACK_IO
srs_hijack_io_t srs_hijack_io_get(srs_rtmp_t rtmp)
{
    if (!rtmp) {
        return NULL;
    }
    
    Context* context = (Context*)rtmp;
    if (!context->skt) {
        return NULL;
    }
    
    return context->skt->hijack_io();
}
#endif

#ifdef __cplusplus
}
#endif
<|MERGE_RESOLUTION|>--- conflicted
+++ resolved
@@ -87,13 +87,8 @@
     SrsRawAacStream aac_raw;
 
     // for h264 raw stream, 
-<<<<<<< HEAD
-    // @see: https://github.com/simple-rtmp-server/srs/issues/66#issuecomment-62240521
+    // @see: https://github.com/ossrs/srs/issues/66#issuecomment-62240521
     SrsBuffer h264_raw_stream;
-=======
-    // @see: https://github.com/ossrs/srs/issues/66#issuecomment-62240521
-    SrsStream h264_raw_stream;
->>>>>>> 1ffd5fd4
     // about SPS, @see: 7.3.2.1.1, H.264-AVC-ISO_IEC_14496-10-2012.pdf, page 62
     std::string h264_sps;
     std::string h264_pps;
@@ -105,13 +100,8 @@
     bool h264_sps_changed;
     bool h264_pps_changed;
     // for aac raw stream,
-<<<<<<< HEAD
-    // @see: https://github.com/simple-rtmp-server/srs/issues/212#issuecomment-64146250
+    // @see: https://github.com/ossrs/srs/issues/212#issuecomment-64146250
     SrsBuffer aac_raw_stream;
-=======
-    // @see: https://github.com/ossrs/srs/issues/212#issuecomment-64146250
-    SrsStream aac_raw_stream;
->>>>>>> 1ffd5fd4
     // the aac sequence header.
     std::string aac_specific_config;
     
