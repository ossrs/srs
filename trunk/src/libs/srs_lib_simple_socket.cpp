--- conflicted
+++ resolved
@@ -92,74 +92,10 @@
         SOCKET_RESET(fd);
         SOCKET_SETUP();
     }
-<<<<<<< HEAD
-    
+
     virtual ~SrsBlockSyncSocket() {
         SOCKET_CLOSE(fd);
         SOCKET_CLEANUP();
-=======
-    int srs_hijack_io_read(srs_hijack_io_t ctx, void* buf, size_t size, ssize_t* nread)
-    {
-        SrsBlockSyncSocket* skt = (SrsBlockSyncSocket*)ctx;
-        
-        int ret = ERROR_SUCCESS;
-
-#ifdef _WIN32
-        ssize_t nb_read = (int)::recv(skt->fd, (char*)buf, (int)size, 0);
-#else
-        ssize_t nb_read = (int)::recv(skt->fd, (char*)buf, size, 0);
-#endif
-        
-        if (nread) {
-            *nread = nb_read;
-        }
-        
-        // On success a non-negative integer indicating the number of bytes actually read is returned 
-        // (a value of 0 means the network connection is closed or end of file is reached).
-        if (nb_read <= 0) {
-            if (nb_read < 0 && SOCKET_ERRNO() == SOCKET_ETIME) {
-                return ERROR_SOCKET_TIMEOUT;
-            }
-            
-            if (nb_read == 0) {
-                errno = SOCKET_ECONNRESET;
-            }
-            
-            return ERROR_SOCKET_READ;
-        }
-        
-        skt->recv_bytes += nb_read;
-        
-        return ret;
-    }
-    int srs_hijack_io_set_recv_timeout(srs_hijack_io_t ctx, int64_t timeout_us)
-    {
-        SrsBlockSyncSocket* skt = (SrsBlockSyncSocket*)ctx;
-
-#ifdef _WIN32
-        DWORD tv = (DWORD)(timeout_us/1000);
-
-        // To convert tv to const char* to make VS2015 happy.
-        if (setsockopt(skt->fd, SOL_SOCKET, SO_SNDTIMEO, (const char*)&tv, sizeof(tv)) == -1) {
-            return SOCKET_ERRNO();
-        }
-#else
-        int sec = (int)(timeout_us / 1000000LL);
-        int microsec = (int)(timeout_us % 1000000LL);
-
-        sec = srs_max(0, sec);
-        microsec = srs_max(0, microsec);
-
-        struct timeval tv = { sec , microsec };
-        if (setsockopt(skt->fd, SOL_SOCKET, SO_RCVTIMEO, &tv, sizeof(tv)) == -1) {
-            return SOCKET_ERRNO();
-        }
-#endif
-
-        skt->recv_timeout = timeout_us;
-        
-        return ERROR_SUCCESS;
->>>>>>> c5f31570
     }
 };
 srs_hijack_io_t srs_hijack_io_create()
@@ -185,8 +121,7 @@
     if (!SOCKET_VALID(skt->fd)) {
         return ERROR_SOCKET_CREATE;
     }
-<<<<<<< HEAD
-    
+
     // No TCP cache.
     int v = 1;
     setsockopt(skt->fd, IPPROTO_TCP, TCP_NODELAY, &v, sizeof(v));
@@ -196,31 +131,6 @@
 int srs_hijack_io_connect(srs_hijack_io_t ctx, const char* server_ip, int port)
 {
     SrsBlockSyncSocket* skt = (SrsBlockSyncSocket*)ctx;
-=======
-    int srs_hijack_io_set_send_timeout(srs_hijack_io_t ctx, int64_t timeout_us)
-    {
-        SrsBlockSyncSocket* skt = (SrsBlockSyncSocket*)ctx;
-
-#ifdef _WIN32
-        DWORD tv = (DWORD)(timeout_us/1000);
-
-        // To convert tv to const char* to make VS2015 happy.
-        if (setsockopt(skt->fd, SOL_SOCKET, SO_SNDTIMEO, (const char*)&tv, sizeof(tv)) == -1) {
-            return SOCKET_ERRNO();
-        }
-#else
-        int sec = (int)(timeout_us / 1000000LL);
-        int microsec = (int)(timeout_us % 1000000LL);
-
-        sec = srs_max(0, sec);
-        microsec = srs_max(0, microsec);
-
-        struct timeval tv = { sec , microsec };
-        if (setsockopt(skt->fd, SOL_SOCKET, SO_SNDTIMEO, &tv, sizeof(tv)) == -1) {
-            return SOCKET_ERRNO();
-        }
-#endif
->>>>>>> c5f31570
 
     char sport[8];
     snprintf(sport, sizeof(sport), "%d", port);
@@ -253,25 +163,12 @@
     if (nread) {
         *nread = nb_read;
     }
-<<<<<<< HEAD
-    
+
     // On success a non-negative integer indicating the number of bytes actually read is returned
     // (a value of 0 means the network connection is closed or end of file is reached).
     if (nb_read <= 0) {
         if (nb_read < 0 && SOCKET_ERRNO() == SOCKET_ETIME) {
             return ERROR_SOCKET_TIMEOUT;
-=======
-    int srs_hijack_io_writev(srs_hijack_io_t ctx, const iovec *iov, int iov_size, ssize_t* nwrite)
-    {
-        SrsBlockSyncSocket* skt = (SrsBlockSyncSocket*)ctx;
-        
-        int ret = ERROR_SUCCESS;
-        
-        ssize_t nb_write = ::writev((int)skt->fd, iov, iov_size);
-        
-        if (nwrite) {
-            *nwrite = nb_write;
->>>>>>> c5f31570
         }
         
         if (nb_read == 0) {
@@ -288,7 +185,15 @@
 int srs_hijack_io_set_recv_timeout(srs_hijack_io_t ctx, int64_t tm)
 {
     SrsBlockSyncSocket* skt = (SrsBlockSyncSocket*)ctx;
-    
+
+#ifdef _WIN32
+    DWORD tv = (DWORD)(timeout_us/1000);
+
+    // To convert tv to const char* to make VS2015 happy.
+    if (setsockopt(skt->fd, SOL_SOCKET, SO_RCVTIMEO, &tv, sizeof(tv)) == -1) {
+        return SOCKET_ERRNO();
+    }
+#else
     // The default for this option is zero,
     // which indicates that a receive operation shall not time out.
     int32_t sec = 0;
@@ -303,9 +208,10 @@
     if (setsockopt(skt->fd, SOL_SOCKET, SO_RCVTIMEO, &tv, sizeof(tv)) == -1) {
         return SOCKET_ERRNO();
     }
-    
+#endif
+
     skt->rtm = tm;
-    
+
     return ERROR_SUCCESS;
 }
 int64_t srs_hijack_io_get_recv_timeout(srs_hijack_io_t ctx)
@@ -321,21 +227,30 @@
 int srs_hijack_io_set_send_timeout(srs_hijack_io_t ctx, int64_t tm)
 {
     SrsBlockSyncSocket* skt = (SrsBlockSyncSocket*)ctx;
-    
+
+#ifdef _WIN32
+    DWORD tv = (DWORD)(timeout_us/1000);
+
+    // To convert tv to const char* to make VS2015 happy.
+    if (setsockopt(skt->fd, SOL_SOCKET, SO_SNDTIMEO, &tv, sizeof(tv)) == -1) {
+        return SOCKET_ERRNO();
+    }
+#else
     // The default for this option is zero,
     // which indicates that a receive operation shall not time out.
     int32_t sec = 0;
     int32_t usec = 0;
-    
+
     if (tm != SRS_UTIME_NO_TIMEOUT) {
         sec = (int32_t)(tm / 1000);
         usec = (int32_t)((tm % 1000)*1000);
     }
-    
+
     struct timeval tv = { sec , usec };
     if (setsockopt(skt->fd, SOL_SOCKET, SO_SNDTIMEO, &tv, sizeof(tv)) == -1) {
         return SOCKET_ERRNO();
     }
+#endif
     
     skt->stm = tm;
     
@@ -374,8 +289,7 @@
         
         return ERROR_SOCKET_WRITE;
     }
-<<<<<<< HEAD
-    
+
     skt->sbytes += nb_write;
     
     return ret;
@@ -396,19 +310,6 @@
     while (left > 0) {
         char* this_buf = (char*)buf + nb_read;
         ssize_t this_nread;
-=======
-    int srs_hijack_io_write(srs_hijack_io_t ctx, void* buf, size_t size, ssize_t* nwrite)
-    {
-        SrsBlockSyncSocket* skt = (SrsBlockSyncSocket*)ctx;
-        
-        int ret = ERROR_SUCCESS;
-
-#ifdef _WIN32
-        ssize_t nb_write = (int)::send(skt->fd, (char*)buf, (int)size, 0);
-#else
-        ssize_t nb_write = (int)::send(skt->fd, (char*)buf, size, 0);
-#endif
->>>>>>> c5f31570
         
         if ((ret = srs_hijack_io_read(ctx, this_buf, left, &this_nread)) != ERROR_SUCCESS) {
             return ret;
