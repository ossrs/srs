/**
 * The MIT License (MIT)
 *
 * Copyright (c) 2013-2020 Winlin
 *
 * Permission is hereby granted, free of charge, to any person obtaining a copy of
 * this software and associated documentation files (the "Software"), to deal in
 * the Software without restriction, including without limitation the rights to
 * use, copy, modify, merge, publish, distribute, sublicense, and/or sell copies of
 * the Software, and to permit persons to whom the Software is furnished to do so,
 * subject to the following conditions:
 *
 * The above copyright notice and this permission notice shall be included in all
 * copies or substantial portions of the Software.
 *
 * THE SOFTWARE IS PROVIDED "AS IS", WITHOUT WARRANTY OF ANY KIND, EXPRESS OR
 * IMPLIED, INCLUDING BUT NOT LIMITED TO THE WARRANTIES OF MERCHANTABILITY, FITNESS
 * FOR A PARTICULAR PURPOSE AND NONINFRINGEMENT. IN NO EVENT SHALL THE AUTHORS OR
 * COPYRIGHT HOLDERS BE LIABLE FOR ANY CLAIM, DAMAGES OR OTHER LIABILITY, WHETHER
 * IN AN ACTION OF CONTRACT, TORT OR OTHERWISE, ARISING FROM, OUT OF OR IN
 * CONNECTION WITH THE SOFTWARE OR THE USE OR OTHER DEALINGS IN THE SOFTWARE.
 */

#ifndef SRS_CORE_VERSION4_HPP
#define SRS_CORE_VERSION4_HPP

#define VERSION_MAJOR       4
#define VERSION_MINOR       0
<<<<<<< HEAD
#define SRS_VERSION4_REVISION 86
=======
#define VERSION_REVISION    86
>>>>>>> 89f941fa

#endif<|MERGE_RESOLUTION|>--- conflicted
+++ resolved
@@ -26,10 +26,6 @@
 
 #define VERSION_MAJOR       4
 #define VERSION_MINOR       0
-<<<<<<< HEAD
-#define SRS_VERSION4_REVISION 86
-=======
 #define VERSION_REVISION    86
->>>>>>> 89f941fa
 
 #endif