--- conflicted
+++ resolved
@@ -1,4 +1,3 @@
-<<<<<<< HEAD
 /*
 The MIT License (MIT)
 
@@ -158,165 +157,4 @@
 */
 extern bool srs_is_system_control_error(int error_code);
 
-=======
-/*
-The MIT License (MIT)
-
-Copyright (c) 2013-2014 winlin
-
-Permission is hereby granted, free of charge, to any person obtaining a copy of
-this software and associated documentation files (the "Software"), to deal in
-the Software without restriction, including without limitation the rights to
-use, copy, modify, merge, publish, distribute, sublicense, and/or sell copies of
-the Software, and to permit persons to whom the Software is furnished to do so,
-subject to the following conditions:
-
-The above copyright notice and this permission notice shall be included in all
-copies or substantial portions of the Software.
-
-THE SOFTWARE IS PROVIDED "AS IS", WITHOUT WARRANTY OF ANY KIND, EXPRESS OR
-IMPLIED, INCLUDING BUT NOT LIMITED TO THE WARRANTIES OF MERCHANTABILITY, FITNESS
-FOR A PARTICULAR PURPOSE AND NONINFRINGEMENT. IN NO EVENT SHALL THE AUTHORS OR
-COPYRIGHT HOLDERS BE LIABLE FOR ANY CLAIM, DAMAGES OR OTHER LIABILITY, WHETHER
-IN AN ACTION OF CONTRACT, TORT OR OTHERWISE, ARISING FROM, OUT OF OR IN
-CONNECTION WITH THE SOFTWARE OR THE USE OR OTHER DEALINGS IN THE SOFTWARE.
-*/
-
-#ifndef SRS_CORE_ERROR_HPP
-#define SRS_CORE_ERROR_HPP
-
-/*
-#include <srs_core_error.hpp>
-*/
-
-#include <srs_core.hpp>
-
-#define ERROR_SUCCESS 					0
-
-#define ERROR_ST_SET_EPOLL 				100
-#define ERROR_ST_INITIALIZE 			101
-#define ERROR_ST_OPEN_SOCKET			102
-#define ERROR_ST_CREATE_LISTEN_THREAD	103
-#define ERROR_ST_CREATE_CYCLE_THREAD	104
-#define ERROR_ST_CONNECT				105
-
-#define ERROR_SOCKET_CREATE 			200
-#define ERROR_SOCKET_SETREUSE 			201
-#define ERROR_SOCKET_BIND 				202
-#define ERROR_SOCKET_LISTEN 			203
-#define ERROR_SOCKET_CLOSED 			204
-#define ERROR_SOCKET_GET_PEER_NAME		205
-#define ERROR_SOCKET_GET_PEER_IP		206
-#define ERROR_SOCKET_READ				207
-#define ERROR_SOCKET_READ_FULLY			208
-#define ERROR_SOCKET_WRITE				209
-#define ERROR_SOCKET_WAIT				210
-#define ERROR_SOCKET_TIMEOUT			211
-#define ERROR_SOCKET_GET_LOCAL_IP       212
-
-#define ERROR_RTMP_PLAIN_REQUIRED		300
-#define ERROR_RTMP_CHUNK_START			301
-#define ERROR_RTMP_MSG_INVLIAD_SIZE		302
-#define ERROR_RTMP_AMF0_DECODE			303
-#define ERROR_RTMP_AMF0_INVALID			304
-#define ERROR_RTMP_REQ_CONNECT			305
-#define ERROR_RTMP_REQ_TCURL			306
-#define ERROR_RTMP_MESSAGE_DECODE		307
-#define ERROR_RTMP_MESSAGE_ENCODE		308
-#define ERROR_RTMP_AMF0_ENCODE			309
-#define ERROR_RTMP_CHUNK_SIZE			310
-#define ERROR_RTMP_TRY_SIMPLE_HS		311
-#define ERROR_RTMP_CH_SCHEMA			312
-#define ERROR_RTMP_PACKET_SIZE			313
-#define ERROR_RTMP_VHOST_NOT_FOUND		314
-#define ERROR_RTMP_ACCESS_DENIED		315
-#define ERROR_RTMP_HANDSHAKE			316
-#define ERROR_RTMP_NO_REQUEST			317
-
-#define ERROR_SYSTEM_STREAM_INIT		400
-#define ERROR_SYSTEM_PACKET_INVALID		401
-#define ERROR_SYSTEM_CLIENT_INVALID		402
-#define ERROR_SYSTEM_ASSERT_FAILED		403
-#define ERROR_SYSTEM_SIZE_NEGATIVE		404
-#define ERROR_SYSTEM_CONFIG_INVALID		405
-#define ERROR_SYSTEM_CONFIG_DIRECTIVE	406
-#define ERROR_SYSTEM_CONFIG_BLOCK_START	407
-#define ERROR_SYSTEM_CONFIG_BLOCK_END	408
-#define ERROR_SYSTEM_CONFIG_EOF			409
-#define ERROR_SYSTEM_STREAM_BUSY		410
-#define ERROR_SYSTEM_IP_INVALID			411
-#define ERROR_SYSTEM_FORWARD_LOOP		412
-#define ERROR_SYSTEM_WAITPID			413
-#define ERROR_SYSTEM_BANDWIDTH_KEY		414
-#define ERROR_SYSTEM_BANDWIDTH_DENIED	415
-
-// see librtmp.
-// failed when open ssl create the dh
-#define ERROR_OpenSslCreateDH			500
-// failed when open ssl create the Private key.
-#define ERROR_OpenSslCreateP			501
-// when open ssl create G.
-#define ERROR_OpenSslCreateG			502
-// when open ssl parse P1024
-#define ERROR_OpenSslParseP1024			503
-// when open ssl set G
-#define ERROR_OpenSslSetG				504
-// when open ssl generate DHKeys
-#define ERROR_OpenSslGenerateDHKeys		505
-// when open ssl share key already computed.
-#define ERROR_OpenSslShareKeyComputed	506
-// when open ssl get shared key size.
-#define ERROR_OpenSslGetSharedKeySize	507
-// when open ssl get peer public key.
-#define ERROR_OpenSslGetPeerPublicKey	508
-// when open ssl compute shared key.
-#define ERROR_OpenSslComputeSharedKey	509
-// when open ssl is invalid DH state.
-#define ERROR_OpenSslInvalidDHState		510
-// when open ssl copy key
-#define ERROR_OpenSslCopyKey			511
-// when open ssl sha256 digest key invalid size.
-#define ERROR_OpenSslSha256DigestSize	512
-
-#define ERROR_HLS_METADATA				600
-#define ERROR_HLS_DECODE_ERROR			601
-#define ERROR_HLS_CREATE_DIR			602
-#define ERROR_HLS_OPEN_FAILED			603
-#define ERROR_HLS_WRITE_FAILED			604
-#define ERROR_HLS_AAC_FRAME_LENGTH		605
-#define ERROR_HLS_AVC_SAMPLE_SIZE		606
-
-#define ERROR_ENCODER_VCODEC			700
-#define ERROR_ENCODER_OUTPUT			701
-#define ERROR_ENCODER_ACHANNELS			702
-#define ERROR_ENCODER_ASAMPLE_RATE		703
-#define ERROR_ENCODER_ABITRATE			704
-#define ERROR_ENCODER_ACODEC			705
-#define ERROR_ENCODER_VPRESET			706
-#define ERROR_ENCODER_VPROFILE			707
-#define ERROR_ENCODER_VTHREADS			708
-#define ERROR_ENCODER_VHEIGHT			709
-#define ERROR_ENCODER_VWIDTH			710
-#define ERROR_ENCODER_VFPS				711
-#define ERROR_ENCODER_VBITRATE			712
-#define ERROR_ENCODER_FORK				713
-#define ERROR_ENCODER_LOOP				714
-#define ERROR_ENCODER_OPEN				715
-#define ERROR_ENCODER_DUP2				716
-
-#define ERROR_HTTP_PARSE_URI			800
-#define ERROR_HTTP_DATA_INVLIAD			801
-#define ERROR_HTTP_PARSE_HEADER			802
-
-// system control message, 
-// not an error, but special control logic.
-// sys ctl: rtmp close stream, support replay.
-#define ERROR_CONTROL_RTMP_CLOSE		900
-
-/**
-* whether the error code is an system control error.
-*/
-extern bool srs_is_system_control_error(int error_code);
-
->>>>>>> 574536d9
 #endif