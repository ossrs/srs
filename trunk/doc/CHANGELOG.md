--- conflicted
+++ resolved
@@ -8,11 +8,8 @@
 
 ## SRS 6.0 Changelog
 
-<<<<<<< HEAD
-* v6.0, 2023-03-25, Merge [#3477](https://github.com/ossrs/srs/pull/3477): Remove unneccessary NULL check in srs_freep. v6.0.37 (#3477)
-=======
+* v6.0, 2023-03-25, Merge [#3477](https://github.com/ossrs/srs/pull/3477): Remove unneccessary NULL check in srs_freep. v6.0.38 (#3477)
 * v6.0, 2023-03-25, Merge [#3455](https://github.com/ossrs/srs/pull/3455): RTC: Call on_play before create session, for it might be freed for timeout. v6.0.37 (#3455)
->>>>>>> d8755711
 * v6.0, 2023-03-22, Merge [#3427](https://github.com/ossrs/srs/pull/3427): WHIP: Support DELETE resource for Larix Broadcaster. v6.0.36 (#3427)
 * v6.0, 2023-03-20, Merge [#3460](https://github.com/ossrs/srs/pull/3460): WebRTC: Support WHIP/WHEP players. v6.0.35 (#3460)
 * v6.0, 2023-03-07, Merge [#3441](https://github.com/ossrs/srs/pull/3441): HEVC: webrtc support hevc on safari. v6.0.34 (#3441)
@@ -55,11 +52,8 @@
 
 ## SRS 5.0 Changelog
 
-<<<<<<< HEAD
-* v5.0, 2023-03-25, Merge [#3477](https://github.com/ossrs/srs/pull/3477): Remove unneccessary NULL check in srs_freep. v5.0.149 (#3477)
-=======
+* v5.0, 2023-03-25, Merge [#3477](https://github.com/ossrs/srs/pull/3477): Remove unneccessary NULL check in srs_freep. v5.0.150 (#3477)
 * v5.0, 2023-03-25, Merge [#3455](https://github.com/ossrs/srs/pull/3455): RTC: Call on_play before create session, for it might be freed for timeout. v5.0.149 (#3455)
->>>>>>> d8755711
 * v5.0, 2023-03-22, Merge [#3427](https://github.com/ossrs/srs/pull/3427): WHIP: Support DELETE resource for Larix Broadcaster. v5.0.148 (#3427)
 * v5.0, 2023-03-20, Merge [#3460](https://github.com/ossrs/srs/pull/3460): WebRTC: Support WHIP/WHEP players. v5.0.147 (#3460)
 * v5.0, 2023-03-07, Merge [#3446](https://github.com/ossrs/srs/pull/3446): WebRTC: Warning if no ideal profile. v5.0.146 (#3446)
