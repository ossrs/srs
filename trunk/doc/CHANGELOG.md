

# Changelog

The changelog for SRS.

<a name="v6-changes"></a>

## SRS 6.0 Changelog

<<<<<<< HEAD
* v6.0, 2023-06-30, Merge [#3596](https://github.com/ossrs/srs/pull/3596): Improve the usage of "transcode" in the "full.conf" file. v6.0.55 (#3596)
=======
* v6.0, 2023-06-21, Merge [#3551](https://github.com/ossrs/srs/pull/3551): H264: Fix H.264 ISOM reserved bit value. v6.0.55 (#3551)
>>>>>>> 30c2f50c
* v6.0, 2023-06-20, Merge [#3594](https://github.com/ossrs/srs/pull/3594): Docker: Refine the main dockerfile. v6.0.54 (#3592)
* v6.0, 2023-06-20, Merge [#3592](https://github.com/ossrs/srs/pull/3592): Fix Permission Issue in depend.sh for OpenSSL Compilation. v6.0.53 (#3592)
* v6.0, 2023-06-20, Merge [#3591](https://github.com/ossrs/srs/pull/3591): Fix crash when process rtcp feedback message. v6.0.52 (#3591)
* v6.0, 2023-06-15, Merge [#3581](https://github.com/ossrs/srs/pull/3581): WHIP: Add OBS support, ensuring compatibility with a unique SDP. v6.0.51 (#3581)
* v6.0, 2023-06-13, Merge [#3579](https://github.com/ossrs/srs/pull/3579): TOC: Welcome to the new TOC member, ZhangJunqin. v6.0.50 (#3579)
* v6.0, 2023-06-12, Merge [#3570](https://github.com/ossrs/srs/pull/3570): GB: Correct the range of keyframe error for compile warning. v6.0.49 (#3570)
* v6.0, 2023-06-05, Fix command injection in demonstration api-server for HTTP callback. v6.0.48
* v6.0, 2023-06-05, Merge [#3565](https://github.com/ossrs/srs/pull/3565): DTLS: Use bio callback to get fragment packet. v6.0.47 (#3565)
* v6.0, 2023-05-29, Merge [#3513](https://github.com/ossrs/srs/pull/3513): SSL: Fix SSL_get_error get the error of other coroutine. v6.0.46 (#3513)
* v6.0, 2023-05-14, Merge [#3534](https://github.com/ossrs/srs/pull/3534): Replace sprintf with snprintf to eliminate compile warnings. v6.0.45 (#3534)
* v6.0, 2023-05-13, Merge [#3541](https://github.com/ossrs/srs/pull/3541): asan: Fix memory leak in asan by releasing global IPs when run_directly_or_daemon fails. v6.0.44 (#3541)
* v6.0, 2023-05-12, Merge [#3539](https://github.com/ossrs/srs/pull/3539): WHIP: Improve HTTP DELETE for notifying server unpublish event. v6.0.43 (#3539)
* v6.0, 2023-04-08, Merge [#3495](https://github.com/ossrs/srs/pull/3495): RTMP: Support enhanced RTMP specification for HEVC. v6.0.42 (#3495)
* v6.0, 2023-04-01, Merge [#3392](https://github.com/ossrs/srs/pull/3392): Support composited bridges for 1:N protocols converting. v6.0.41 (#3392)
* v6.0, 2023-04-01, Merge [#3458](https://github.com/ossrs/srs/pull/3450): API: Support HTTP basic authentication for API. v6.0.40 (#3458)
* v6.0, 2023-03-27, Merge [#3450](https://github.com/ossrs/srs/pull/3450): WebRTC: Error message carries the SDP when failed. v6.0.39 (#3450)
* v6.0, 2023-03-25, Merge [#3477](https://github.com/ossrs/srs/pull/3477): Remove unnecessary NULL check in srs_freep. v6.0.38 (#3477)
* v6.0, 2023-03-25, Merge [#3455](https://github.com/ossrs/srs/pull/3455): RTC: Call on_play before create session, for it might be freed for timeout. v6.0.37 (#3455)
* v6.0, 2023-03-22, Merge [#3427](https://github.com/ossrs/srs/pull/3427): WHIP: Support DELETE resource for Larix Broadcaster. v6.0.36 (#3427)
* v6.0, 2023-03-20, Merge [#3460](https://github.com/ossrs/srs/pull/3460): WebRTC: Support WHIP/WHEP players. v6.0.35 (#3460)
* v6.0, 2023-03-07, Merge [#3441](https://github.com/ossrs/srs/pull/3441): HEVC: webrtc support hevc on safari. v6.0.34 (#3441)
* v6.0, 2023-03-07, Merge [#3446](https://github.com/ossrs/srs/pull/3446): WebRTC: Warning if no ideal profile. v6.0.33 (#3446)
* v6.0, 2023-03-06, Merge [#3445](https://github.com/ossrs/srs/pull/3445): Support configure for generic linux. v6.0.32 (#3445)
* v6.0, 2023-03-04, Merge [#3105](https://github.com/ossrs/srs/pull/3105): Kickoff publisher when stream is idle, which means no players. v6.0.31 (#3105)
* v6.0, 2023-02-25, Merge [#3438](https://github.com/ossrs/srs/pull/3438): Forward add question mark to the end. v6.0.30 (#3438)
* v6.0, 2023-02-25, Merge [#3416](https://github.com/ossrs/srs/pull/3416): GB: Support HEVC for regression test and load tool for GB. v6.0.29 (#3416)
* v6.0, 2023-02-25, Merge [#3424](https://github.com/ossrs/srs/pull/3424): API: Add service_id for http_hooks, which identify the process. v6.0.28 (#3424)
* v6.0, 2023-02-22, Compatible with legacy RTMP URL. v6.0.27
* v6.0, 2023-02-16, Merge [#3411](https://github.com/ossrs/srs/pull/3411): HEVC: Fix nalu vec duplicate when h265 vps/sps/pps demux. v6.0.26 (#3411)
* v6.0, 2023-02-14, Merge [#3408](https://github.com/ossrs/srs/pull/3408): GB: Support H.265 for GB28181. v6.0.25 (#3408)
* v6.0, 2023-02-12, Merge [#3409](https://github.com/ossrs/srs/pull/3409): SRT: Reduce latency to 200ms of srt2rtc.conf. v6.0.24 (#3409)
* v6.0, 2023-02-08, Merge [#3391](https://github.com/ossrs/srs/pull/3391): Config: Error when both HLS and HTTP-TS enabled. v6.0.23 (#3391)
* v6.0, 2023-02-08, Merge [#3389](https://github.com/ossrs/srs/pull/3389): Kernel: Fix demux SPS error for NVENC and LARIX. v6.0.22 (#3389)
* v6.0, 2023-01-29, Merge [#3371](https://github.com/ossrs/srs/pull/3371): HLS: support kick-off hls client. v6.0.21 (#3371)
* v6.0, 2023-01-19, Merge [#3366](https://github.com/ossrs/srs/pull/3366): H265: Support HEVC over SRT. v6.0.20 (#465) (#3366)
* v6.0, 2023-01-19, Merge [#3318](https://github.com/ossrs/srs/pull/3318): RTC: fix rtc publisher pli cid. v6.0.19 (#3318)
* v6.0, 2023-01-18, Merge [#3382](https://github.com/ossrs/srs/pull/3382): Rewrite research/api-server code by Go, remove Python. v6.0.18 (#3382)
* v6.0, 2023-01-18, Merge [#3386](https://github.com/ossrs/srs/pull/3386): SRT: fix crash when srt_to_rtmp off. v6.0.17 (#3386)
* v5.0, 2023-01-17, Merge [#3385](https://github.com/ossrs/srs/pull/3385): API: Support server/pid/service label for exporter and api. v6.0.16 (#3385)
* v6.0, 2023-01-17, Merge [#3379](https://github.com/ossrs/srs/pull/3379): H265: Support demux vps/pps info. v6.0.15
* v6.0, 2023-01-08, Merge [#3360](https://github.com/ossrs/srs/pull/3360): H265: Support DVR HEVC stream to MP4. v6.0.14
* v6.0, 2023-01-06, Merge [#3363](https://github.com/ossrs/srs/issues/3363): HTTP: Add CORS Header for private network access. v6.0.13
* v6.0, 2023-01-04, Merge [#3362](https://github.com/ossrs/srs/issues/3362): SRT: Upgrade libsrt from 1.4.1 to 1.5.1. v6.0.12
* v6.0, 2023-01-02, For [#465](https://github.com/ossrs/srs/issues/465): HLS: Support HEVC over HLS. v6.0.11
* v6.0, 2022-12-30, Support first SRS6 version. v6.0.10
* v6.0, 2022-12-26, For [#465](https://github.com/ossrs/srs/issues/465): TS: Support disable audio or video to make mpegts.js happy. v6.0.9
* v6.0, 2022-12-26, For [#465](https://github.com/ossrs/srs/issues/465): TS: Fix bug for codec detecting for HTTP-TS. v6.0.8
* v6.0, 2022-12-25, For [#296](https://github.com/ossrs/srs/issues/296): Fix [#3338](https://github.com/ossrs/srs/issues/3338): MP3: Support play HTTP-MP3 by H5(srs-player). v6.0.7
* v6.0, 2022-12-17, Merge 5.0: FLV header and SRT bugfix. v6.0.6
* v6.0, 2022-12-04, Merge [#3271](https://github.com/ossrs/srs/pull/3271): H265: The codec information is incorrect. v6.0.5
* v6.0, 2022-11-23, Merge [#3275](https://github.com/ossrs/srs/pull/3275): H265: Support HEVC over HTTP-TS. v6.0.4
* v6.0, 2022-11-23, Merge [#3274](https://github.com/ossrs/srs/pull/3274): H265: Support parse multiple NALUs in a frame. v6.0.3
* v6.0, 2022-11-22, Merge [#3272](https://github.com/ossrs/srs/pull/3272): H265: Support HEVC over RTMP or HTTP-FLV. v6.0.2
* v6.0, 2022-11-22, Merge [#3268](https://github.com/ossrs/srs/pull/3268): H265: Update mpegts.js to play HEVC over HTTP-TS/FLV. v6.0.1
* v6.0, 2022-11-22, Init SRS 6. v6.0.0

<a name="v5-changes"></a>

## SRS 5.0 Changelog

<<<<<<< HEAD
* v5.0, 2023-06-30, Merge [#3596](https://github.com/ossrs/srs/pull/3596): Improve the usage of "transcode" in the "full.conf" file. v5.0.161 (#3596)
=======
* v5.0, 2023-06-21, Merge [#3551](https://github.com/ossrs/srs/pull/3551): H264: Fix H.264 ISOM reserved bit value. v5.0.161 (#3551)
>>>>>>> 30c2f50c
* v5.0, 2023-06-20, Merge [#3592](https://github.com/ossrs/srs/pull/3592): Fix Permission Issue in depend.sh for OpenSSL Compilation. v5.0.159 (#3592)
* v5.0, 2023-06-20, Merge [#3591](https://github.com/ossrs/srs/pull/3591): Fix crash when process rtcp feedback message. v5.0.159 (#3591)
* v5.0, 2023-06-15, Merge [#3581](https://github.com/ossrs/srs/pull/3581): WHIP: Add OBS support, ensuring compatibility with a unique SDP. v5.0.158 (#3581)
* v5.0, 2023-06-05, Fix command injection in demonstration api-server for HTTP callback. v5.0.157
* v5.0, 2023-06-05, Merge [#3565](https://github.com/ossrs/srs/pull/3565): DTLS: Use bio callback to get fragment packet. v5.0.156 (#3565)
* v5.0, 2023-05-29, Merge [#3513](https://github.com/ossrs/srs/pull/3513): SSL: Fix SSL_get_error get the error of other coroutine. v5.0.155 (#3513)
* v5.0, 2023-05-13, Merge [#3541](https://github.com/ossrs/srs/pull/3541): asan: Fix memory leak in asan by releasing global IPs when run_directly_or_daemon fails. v5.0.154 (#3541)
* v5.0, 2023-05-12, Merge [#3539](https://github.com/ossrs/srs/pull/3539): WHIP: Improve HTTP DELETE for notifying server unpublish event. v5.0.153 (#3539)
* v5.0, 2023-03-27, Merge [#3450](https://github.com/ossrs/srs/pull/3450): WebRTC: Error message carries the SDP when failed. v5.0.151 (#3450)
* v5.0, 2023-03-25, Merge [#3477](https://github.com/ossrs/srs/pull/3477): Remove unneccessary NULL check in srs_freep. v5.0.150 (#3477)
* v5.0, 2023-03-25, Merge [#3455](https://github.com/ossrs/srs/pull/3455): RTC: Call on_play before create session, for it might be freed for timeout. v5.0.149 (#3455)
* v5.0, 2023-03-22, Merge [#3427](https://github.com/ossrs/srs/pull/3427): WHIP: Support DELETE resource for Larix Broadcaster. v5.0.148 (#3427)
* v5.0, 2023-03-20, Merge [#3460](https://github.com/ossrs/srs/pull/3460): WebRTC: Support WHIP/WHEP players. v5.0.147 (#3460)
* v5.0, 2023-03-07, Merge [#3446](https://github.com/ossrs/srs/pull/3446): WebRTC: Warning if no ideal profile. v5.0.146 (#3446)
* v5.0, 2023-03-06, Merge [#3445](https://github.com/ossrs/srs/pull/3445): Support configure for generic linux. v5.0.145 (#3445)
* v5.0, 2023-03-04, Merge [#3105](https://github.com/ossrs/srs/pull/3105): Kickoff publisher when stream is idle, which means no players. v5.0.144 (#3105)
* v5.0, 2023-02-25, Merge [#3424](https://github.com/ossrs/srs/pull/3424): API: Add service_id for http_hooks, which identify the process. v5.0.143 (#3424)
* v5.0, 2023-02-22, Compatible with legacy RTMP URL. v5.0.142
* v5.0, 2023-02-12, Merge [#3409](https://github.com/ossrs/srs/pull/3409): SRT: Reduce latency to 200ms of srt2rtc.conf. v5.0.141 (#3409)
* v5.0, 2023-02-08, Merge [#3391](https://github.com/ossrs/srs/pull/3391): Config: Error when both HLS and HTTP-TS enabled. v5.0.140 (#3391)
* v5.0, 2023-01-29, Merge [#3371](https://github.com/ossrs/srs/pull/3371): HLS: support kick-off hls client. v5.0.139 (#3371)
* v5.0, 2023-01-19, Merge [#3318](https://github.com/ossrs/srs/pull/3318): RTC: fix rtc publisher pli cid. v5.0.138 (#3318)
* v5.0, 2023-01-18, Merge [#3382](https://github.com/ossrs/srs/pull/3382): Rewrite research/api-server code by Go, remove Python. v5.0.137 (#3382)
* v5.0, 2023-01-18, Merge [#3386](https://github.com/ossrs/srs/pull/3386): SRT: fix crash when srt_to_rtmp off. v5.0.136 (#3386)
* v5.0, 2023-01-17, Merge [#3385](https://github.com/ossrs/srs/pull/3385): API: Support server/pid/service label for exporter and api. v5.0.135 (#3385)
* v5.0, 2023-01-17, Merge [#3383](https://github.com/ossrs/srs/pull/3383): GB: Fix PSM parsing indicator bug. v5.0.134 (#3383)
* v5.0, 2023-01-08, Merge [#3308](https://github.com/ossrs/srs/pull/3308): DVR: Improve file write performance by fwrite with cache. v5.0.133
* v5.0, 2023-01-06, DVR: Support blackbox test based on hooks. v5.0.132
* v5.0, 2023-01-06, FFmpeg: Support build with FFmpeg native opus. v5.0.131 (#3140)
* v5.0, 2023-01-05, CORS: Refine HTTP CORS headers. v5.0.130
* v5.0, 2023-01-03, Add blackbox test for HLS and MP3 codec. v5.0.129
* v5.0, 2023-01-02, Merge [#3355](https://github.com/ossrs/srs/pull/3355): Test: Support blackbox test by FFmpeg. v5.0.128
* v5.0, 2023-01-02, Fix [#3347](https://github.com/ossrs/srs/issues/3347): Asan: Disable asan for CentOS and use statically link if possible. v5.0.127
* v5.0, 2023-01-01, For [#296](https://github.com/ossrs/srs/issues/296): MP3: Upgrade mpegts.js to support HTTP-TS with mp3. v5.0.126
* v5.0, 2023-01-01, For [#3349](https://github.com/ossrs/srs/issues/3349): API: Fix duplicated on_stop callback event bug. v5.0.125
* v5.0, 2022-12-31, GB28181: Enable regression test for gb28181. v5.0.122
* v5.0, 2022-12-31, Refine configure to guess OS automatically. v5.0.121
* v5.0, 2022-12-31, Refine default config file for SRS. v5.0.120
* v5.0, 2022-12-26, For [#939](https://github.com/ossrs/srs/issues/939): FLV: Fix bug for header flag gussing. v5.0.119
* v5.0, 2022-12-26, For [#296](https://github.com/ossrs/srs/issues/296): MP3: Convert RTMP(MP3) to WebRTC(OPUS). v5.0.118
* v5.0, 2022-12-25, For [#296](https://github.com/ossrs/srs/issues/296): MP3: Support dump stream information. v5.0.117
* v5.0, 2022-12-25, For [#296](https://github.com/ossrs/srs/issues/296): MP3: Support mp3 for RTMP/HLS/HTTP-FLV/HTTP-TS/HLS etc. v5.0.116
* v5.0, 2022-12-24, Fix [#3328](https://github.com/ossrs/srs/issues/3328): Docker: Avoiding duplicated copy files. v5.0.115
* v5.0, 2022-12-20, Merge [#3321](https://github.com/ossrs/srs/pull/3321): GB: Refine lazy object GC. v5.0.114
* v5.0, 2022-12-18, Merge [#3324](https://github.com/ossrs/srs/pull/3324): Asan: Support parse asan symbol backtrace log. v5.0.113
* v5.0, 2022-12-17, Merge [#3323](https://github.com/ossrs/srs/pull/3323): SRT: Fix srt to rtmp crash when sps or pps empty. v5.0.112
* v5.0, 2022-12-15, For [#3300](https://github.com/ossrs/srs/issues/3300): GB28181: Fix memory overlap for small packets. v5.0.111
* v5.0, 2022-12-14, For [#939](https://github.com/ossrs/srs/issues/939): FLV: Support set default has_av and disable guessing. v5.0.110
* v5.0, 2022-12-13, For [#939](https://github.com/ossrs/srs/issues/939): FLV: Drop packet if header flag is not matched. v5.0.109
* v5.0, 2022-12-13, For [#939](https://github.com/ossrs/srs/issues/939): FLV: Reset has_audio or has_video if only sequence header.
* v5.0, 2022-12-12, Merge [#3301](https://github.com/ossrs/srs/pull/3301): DASH: Fix dash crash bug when writing file. v5.0.108
* v5.0, 2022-12-09, Merge [#3296](https://github.com/ossrs/srs/pull/3296): SRT: Support SRT to RTMP to WebRTC. v5.0.107
* v5.0, 2022-12-08, Merge [#3295](https://github.com/ossrs/srs/pull/3295): API: Parse fragment of URI. v5.0.106
* v5.0, 2022-12-04, Cygwin: Enable gb28181 for Windows. v5.0.105
* v5.0, 2022-12-04, Asan: Set asan loging callback. v5.0.104
* v5.0, 2022-12-02, GB28181: Enable GB for CentOS 7 package. v5.0.103
* v5.0, 2022-12-02, Package script support extra options. v5.0.102
* v5.0, 2022-12-02, Disable CLS and APM by default. v5.0.101
* v5.0, 2022-12-01, Config: Add utest for configuring with ENV variables. v5.0.100
* v5.0, 2022-12-01, Live: Fix bug for gop cache limits. v5.0.99
* v5.0, 2022-11-25, SRT: Support transform tlpkdrop to tlpktdrop. 5.0.98
* v5.0, 2022-11-25, Config: Add ENV tips for config. 5.0.97
* v5.0, 2022-11-24, For [#299](https://github.com/ossrs/srs/issues/299), DASH: Fix number mode bug to make it run. 5.0.96
* v5.0, 2022-11-23, For [#3176](https://github.com/ossrs/srs/pull/3176): GB28181: Error and logging for HEVC. v5.0.95
* v5.0, 2022-11-22, Merge [#3236](https://github.com/ossrs/srs/pull/3236): Live: Limit cached max frames by gop_cache_max_frames. v5.0.93
* v5.0, 2022-11-22, Asan: Check libasan and show tips. v5.0.92
* v5.0, 2022-11-21, Merge [#3264](https://github.com/ossrs/srs/pull/3264): Asan: Try to fix st_memory_leak for asan check. (#3264). v5.0.91
* v5.0, 2022-11-21, Asan: Fix global ip address leak check. v5.0.90
* v5.0, 2022-11-20, For [#2532](https://github.com/ossrs/srs/issues/2532): Windows: Support cygwin pipline and packager. v5.0.89
* v5.0, 2022-11-18, Fix [#3215](https://github.com/ossrs/srs/issues/3215): Callback: Fix bug for response string 0. v5.0.88
* v5.0, 2022-11-18, For [#2532](https://github.com/ossrs/srs/issues/2532): Windows: Replace ln by cp for windows. v5.0.87
* v5.0, 2022-10-31, For [#2899](https://github.com/ossrs/srs/issues/2899): Exporter: Add metrics cpu, memory and uname. v5.0.86
* v5.0, 2022-10-30, Config: Support startting with environment variable only. v5.0.85
* v5.0, 2022-10-26, Fix [#3218](https://github.com/ossrs/srs/issues/3218): Log: Follow Java/log4j log level specs. v5.0.83
* v5.0, 2022-10-25, Log: Refine the log interface. v5.0.82
* v5.0, 2022-10-23, For [#3216](https://github.com/ossrs/srs/issues/3216): Support Google Address Sanitizer. v5.0.81
* v5.0, 2022-10-21, Kernel: Support grab backtrace stack when assert fail. v5.0.80
* v5.0, 2022-10-21, ST: Refine tools and CMakeLists.txt. Add backtrace example. v5.0.79
* v5.0, 2022-10-10, For [#2901](https://github.com/ossrs/srs/issues/2901): Edge: Fast disconnect and reconnect. v5.0.78
* v5.0, 2022-10-09, Fix [#3198](https://github.com/ossrs/srs/issues/3198): SRT: Support PUSH SRT by IP and optional port. v5.0.76
* v5.0, 2022-10-06, GB28181: Support GB28181-2016 protocol. v5.0.74
* v5.0, 2022-10-05, HTTP: Skip body and left message by upgrade. v5.0.73
* v5.0, 2022-10-02, ST: Support set context id while thread running. v5.0.72
* v5.0, 2022-09-30, RTC: Refine SDP to support GB28181 SSRC spec. v5.0.71
* v5.0, 2022-09-30, GB28181: Refine HTTP parser to support SIP. v5.0.70
* v5.0, 2022-09-30, Kernel: Support lazy sweeping simple GC. v5.0.69
* v5.0, 2022-09-30, HTTP: Support HTTP header in creating order. v5.0.68
* v5.0, 2022-09-27, For [#2899](https://github.com/ossrs/srs/issues/2899): Exporter: Support exporter for Prometheus. v5.0.67
* v5.0, 2022-09-27, For [#3167](https://github.com/ossrs/srs/issues/3167): WebRTC: Refine sequence jitter algorithm. v5.0.66
* v5.0, 2022-09-22, Fix [#3164](https://github.com/ossrs/srs/issues/3164): SRT: Choppy when audio ts gap is too large. v5.0.65
* v5.0, 2022-09-16, APM: Support distributed tracing by Tencent Cloud APM. v5.0.64
* v5.0, 2022-09-16, For [#3179](https://github.com/ossrs/srs/issues/3179): WebRTC: Make sure the same m-lines order for offer and answer. v5.0.63
* v5.0, 2022-09-10, For [#3174](https://github.com/ossrs/srs/issues/3174): WebRTC: Support Unity to publish or play stream. v5.0.62
* v5.0, 2022-09-06, Fix [#3170](https://github.com/ossrs/srs/issues/3170): WebRTC: Support WHIP(WebRTC-HTTP ingestion protocol). v5.0.61
* v5.0, 2022-09-04, Fix [#2852](https://github.com/ossrs/srs/issues/2852): WebRTC: WebRTC over TCP directly, not TURN. v5.0.60
* v5.0, 2022-09-01, Fix [#1405](https://github.com/ossrs/srs/issues/1405): Restore the stream when parsing failed. v5.0.59
* v5.0, 2022-09-01, Fix [#1405](https://github.com/ossrs/srs/issues/1405): Support guessing IBMF first. v5.0.58
* v5.0, 2022-09-01, ST: Define and use a new jmpbuf. v5.0.57
* v5.0, 2022-08-31, Fix URL parsing bug for `__defaultVhost__`. v5.0.56
* v5.0, 2022-08-30, Fix [#2837](https://github.com/ossrs/srs/issues/2837): Callback: Support stream_url and stream_id. v5.0.55
* v5.0, 2022-08-30, STAT: Refine tcUrl for SRT/RTC. v5.0.54
* v5.0, 2022-08-30, Refactor: Extract SrsNetworkKbps from SrsKbps. v5.0.53
* v5.0, 2022-08-30, Remove bandwidth check because falsh is disabled. v5.0.52
* v5.0, 2022-08-30, Refactor: Use compositor for ISrsKbpsDelta. v5.0.51
* v5.0, 2022-08-29, RTC: Stat the WebRTC clients bandwidth. v5.0.50
* v5.0, 2022-08-29, HLS: Stat the HLS streaming clients bandwidth. v5.0.49
* v5.0, 2022-08-28, URL: Use SrsHttpUri to parse URL and query. v5.0.48
* v5.0, 2022-08-28, Fix [#2881](https://github.com/ossrs/srs/issues/2881): HTTP: Support merging api to server. v5.0.47
* v5.0, 2022-08-27, Fix [#3108](https://github.com/ossrs/srs/issues/3108): STAT: Update stat for SRT. v5.0.46
* v5.0, 2022-08-26, Log: Stat the number of logs. v5.0.45
* v5.0, 2022-08-24, Log: Support write log to tencentcloud CLS. v5.0.44
* v5.0, 2022-08-22, Fix [#3114](https://github.com/ossrs/srs/issues/3114): Origin cluster config bug. v5.0.43
* v5.0, 2022-08-19, For [#2136](https://github.com/ossrs/srs/issues/2136): API: Cleanup no active streams for statistics. v5.0.42
* v5.0, 2022-08-14, Fix [#2747](https://github.com/ossrs/srs/issues/2747): Support Apple Silicon M1(aarch64). v5.0.41
* v5.0, 2022-08-12, Support crossbuild for hisiv500. v5.0.40
* v5.0, 2022-08-10, Build: Detect OS by packager. v5.0.39
* v5.0, 2022-08-06, Support MIPS 64bits for loongson 3A4000/3B3000. v5.0.38
* v5.0, 2022-07-20, Fix [#3115](https://github.com/ossrs/srs/pull/3115): ST: Support RISCV cpu. v5.0.33
* v5.0, 2022-06-29, Support multiple threads by thread pool. v5.0.32
* v5.0, 2022-06-28, ST: Support thread-local for multiple threads. v5.0.31
* v5.0, 2022-06-17, Merge [#3010](https://github.com/ossrs/srs/pull/3010): SRT: Support Coroutine Native SRT over ST. (#3010). v5.0.30
* v5.0, 2022-06-15, For [#3058](https://github.com/ossrs/srs/pull/3058): Docker: Support x86_64, armv7 and aarch64 docker image (#3058). v5.0.29
* v5.0, 2022-04-04, Support NGINX HLS Cluster, see [CN](https://ossrs.net/lts/zh-cn/docs/v4/doc/sample-hls-cluster) or [EN](https://ossrs.io/lts/en-us/docs/v4/doc/sample-hls-cluster). v5.0.28
* v5.0, 2022-03-30, Support DigitalOcean [Droplet SRS 1-Click](https://cloud.digitalocean.com/droplets/new?appId=104916642&size=s-1vcpu-1gb&region=sgp1&image=ossrs-srs&type=applications). v5.0.27
* v5.0, 2022-03-12, Merge [#2943](https://github.com/ossrs/srs/pull/2943): SRT: Fix typo in libsrt build options. v5.0.26
* v5.0, 2022-03-09, Merge SRS 4.0 for bugfix. v5.0.25
* v5.0, 2022-02-16, Merge [#2799](https://github.com/ossrs/srs/pull/2799): Forward: Support dynamic forwarding by backend api. (#2799). v5.0.24
* v5.0, 2022-02-14, Merge [#2878](https://github.com/ossrs/srs/pull/2878): Support include directive for config file. (#2878). v5.0.23
* v5.0, 2022-01-18, Eliminate unused *.as files for Adobe Flash. v5.0.22
* v5.0, 2022-01-13, Switch LICENSE from MIT to **MIT or MulanPSL-2.0**. v5.0.21
* v5.0, 2021-10-24, For [#2689](https://github.com/ossrs/srs/issues/2689): Support loongarch, loongson CPU. v5.0.19
* v5.0, 2021-10-17, Support daemon(fork twice) for Darwin/OSX [ST#23](https://github.com/ossrs/state-threads/issues/23). v5.0.18
* v5.0, 2021-10-16, DVR: support mp3 audio codec. (#2593) v5.0.17
* v5.0, 2021-10-03, OpenWRT: Disable mprotect of ST. 5.0.16
* v5.0, 2021-10-03, Actions: Create source tar lik srs-server-5.0.14.tar.gz
* v5.0, 2021-10-02, ST: Support Cygwin64 and MIPS. 5.0.13
* v5.0, 2021-09-23, Merge [#2578](https://github.com/ossrs/srs/pull/2578) Support http callback on_play/stop. 5.0.12
* v5.0, 2021-08-07, Fix [#2508](https://github.com/ossrs/srs/pull/2508), Support features query by API. 5.0.10
* v5.0, 2021-07-07, Refine AUTHORS.txt to AUTHORS.md, etc. 5.0.8
* v5.0, 2021-07-01, Move AUTHORS.txt to trunk for docker. 5.0.7
* v5.0, 2021-06-28, Squash: Support query lastest available version. 5.0.6
* v5.0, 2021-06-22, Squash: Support ARM platform. 5.0.5
* v5.0, 2021-06-16, Change [GB28181](https://github.com/ossrs/srs/issues/1500) to [feature/gb28181](https://github.com/ossrs/srs/tree/feature/gb28181). 5.0.4
* v5.0, 2021-05-31, Use [SPDX-License-Identifier: MIT](https://spdx.dev/ids/). 5.0.3
* v5.0, 2021-05-19, ST: Simplify it, only Linux/Darwin, epoll/kqueue, single process. 5.0.2
* v5.0, 2021-03-17, Live: Refine edge to follow client and HTTP/302. 5.0.1
* v5.0, 2021-03-15, Init SRS/5. 5.0.0

<a name="v4-changes"></a>

## SRS 4.0 Changelog

* v4.0, 2022-12-24, For [#296](https://github.com/ossrs/srs/issues/296): MP3: Fix bug for TS or HLS with mp3 codec. v4.0.269
* v4.0, 2022-11-22, Pick [#3079](https://github.com/ossrs/srs/issues/3079): WebRTC: Fix no audio and video issue for Firefox. v4.0.268
* v4.0, 2022-10-10, For [#2901](https://github.com/ossrs/srs/issues/2901): Edge: Fast disconnect and reconnect. v4.0.267
* v4.0, 2022-09-27, For [#3167](https://github.com/ossrs/srs/issues/3167): WebRTC: Refine sequence jitter algorithm. v4.0.266
* v4.0, 2022-09-16, For [#3179](https://github.com/ossrs/srs/issues/3179): WebRTC: Make sure the same m-lines order for offer and answer. v4.0.265
* v4.0, 2022-09-09, For [#3174](https://github.com/ossrs/srs/issues/3174): WebRTC: Support Unity to publish or play stream. v4.0.264
* v4.0, 2022-09-09, Fix [#3093](https://github.com/ossrs/srs/issues/3093): WebRTC: Ignore unknown fmtp for h.264. v4.0.263
* v4.0, 2022-09-06, Fix [#3170](https://github.com/ossrs/srs/issues/3170): WebRTC: Support WHIP(WebRTC-HTTP ingestion protocol). v4.0.262
* v4.0, 2022-09-03, Fix HTTP url parsing bug. v4.0.261
* v4.0, 2022-09-03, For [#3167](https://github.com/ossrs/srs/issues/3167): WebRTC: Play stucked when republish. v4.0.260
* v4.0, 2022-09-02, For [#307](https://github.com/ossrs/srs/issues/307): WebRTC: Support use domain name as CANDIDATE. v4.0.259
* v4.0, 2022-08-29, Copy libxml2-dev for FFmpeg. v4.0.258
* v4.0, 2022-08-24, STAT: Support config server_id and generate one if empty. v4.0.257
* v4.0, 2022-08-24, For [#2136](https://github.com/ossrs/srs/issues/2136): API: Cleanup no active streams for statistics. v4.0.256
* v4.0, 2022-08-17, RTMP URL supports domain in stream parameters. v4.0.255
* v4.0, 2022-08-10, Fix server id generator bug. v4.0.254
* v4.0, 2022-06-29, Update SRS image for r.ossrs.net. v4.0.253
* v4.0, 2022-06-11, For [#3058](https://github.com/ossrs/srs/pull/3058): Docker: Support x86_64, armv7 and aarch64 docker image (#3058). v4.0.252
* v4.0, 2022-03-19, For [#2893](https://github.com/ossrs/srs/pull/2893): SRT: Decouple publish with play url (#2893). v4.0.251
* v4.0, 2022-03-19, Merge [#2908](https://github.com/ossrs/srs/pull/2908): SRT: url supports multiple QueryStrings (#2908). v4.0.250
* v4.0, 2022-03-17, SRT: Support debug and run with CLion. v4.0.249
* v4.0, 2022-03-15, Merge [#2966](https://github.com/ossrs/srs/pull/2966): Bugfix: Fix rtcp nack blp encode bug (#2966). v4.0.248
* v4.0, 2022-03-11, Merge [#2914](https://github.com/ossrs/srs/pull/2914): Security: Enable CIDR for allow/deny play/publish.
* v4.0, 2022-03-07, RTC: Identify the WebRTC publisher in param for hooks. v4.0.247
* v4.0, 2022-03-07, SRT: Append vhost to stream, not app. v4.0.246
* v4.0, 2022-02-15, Fix warnings for uuid. v4.0.245
* v4.0, 2022-02-15, Merge [#2917](https://github.com/ossrs/srs/pull/2917): SRT: Close connection if RTMP failed. (#2917). v4.0.244
* v4.0, 2022-02-15, Refine build script for SRT to avoid warnings. v4.0.243
* v4.0, 2022-02-11, Support new fields for feature query. v4.0.241
* v4.0, 2022-02-09, Mirror docker images in TCR Singapore. v4.0.240
* v4.0, 2022-02-08, Refine the error for WebRTC H5 publisher. v4.0.239
* v4.0, 2022-02-04, Push docker to docker, acr and tcr. v4.0.238
* v4.0, 2022-02-03, Merge [#2888](https://github.com/ossrs/srs/pull/2888): Fix bug when the value of http header is empty. (#2888). v4.0.237
* v4.0, 2022-01-30, Refine docker console, preview by players at the same server. v4.0.236
* v4.0, 2022-01-30, For docker, always use the console for logging. v4.0.235
* v4.0, 2022-01-29, Merge [#2896](https://github.com/ossrs/srs/pull/2896): SRT: Reduce the SRT bug by limit the max times for retry. (#2896). v4.0.234
* v4.0, 2022-01-23, Merge [#2886](https://github.com/ossrs/srs/pull/2886): Fix bug when free addrinfo. (#2886). v4.0.233
* v4.0, 2022-01-22, Merge [#2887](https://github.com/ossrs/srs/pull/2887): Fix memory leak in SrsMetaCache. (#2887). v4.0.232
* v4.0, 2022-01-21, Support docker image for [lighthouse](https://hub.docker.com/r/ossrs/lighthouse). v4.0.231
* v4.0, 2022-01-17, Enable rtmp2rtc and rtc2rtmp for docker.conf
* v4.0, 2022-01-17, Support docker image for [droplet](https://hub.docker.com/r/ossrs/droplet). v4.0.230
* v4.0, 2022-01-13, Merge [#2872](https://github.com/ossrs/srs/pull/2872): RTC: fix play rtc judge for config rtc2rtmp on. (#2872). v4.0.229
* v4.0, 2022-01-13, Support configure with --config as default config file. v4.0.227
* v4.0, 2022-01-13, For [#2880](https://github.com/ossrs/srs/pull/2880): Add SrsAutoFreeH to release ptr with hooks. (#2880). v4.0.226
* v4.0, 2022-01-13, Support api_port to specify the WebRTC API port. v4.0.224
* v4.0, 2022-01-13, Merge [#2873](https://github.com/ossrs/srs/pull/2873): LiveSource: Refine fetch for external exposed interface. (#2873). v4.0.223
* v4.0, 2022-01-13, Add conf/vm.conf for cloud virtual machine. v4.0.222
* v4.0, 2022-01-12, Refine the running homepage. v4.0.221
* v4.0, 2022-01-12, Merge [#2863](https://github.com/ossrs/srs/pull/2863): RTC: fix play crash or no stream for rtmp2rtc tips. (#2863). v4.0.220
* v4.0, 2022-01-05, For [#2717](https://github.com/ossrs/srs/issues/2717): When reopening segment, never update the duration. (#2717). v4.0.219
* v4.0, 2022-01-04, Discover api server and ip as candidates. v4.0.218
* v4.0, 2022-01-04, Install test-on self-sign certificate. v4.0.217
* v4.0, 2022-01-03, For [#2824](https://github.com/ossrs/srs/issues/2824): Support config in_docker to fix the detect fail. (#2824). v4.0.216
* v4.0, 2021-12-31, For [#2728](https://github.com/ossrs/srs/issues/2728): Refine error log for rtmp2rtc. (#2728). v4.0.215
* v4.0, 2021-12-29, Merge [#2770](https://github.com/ossrs/srs/pull/2770), [#2820](https://github.com/ossrs/srs/pull/2820): Bugs fixed. (#2770)(#2820). v4.0.214
* v4.0, 2021-12-27, Fix [#2811](https://github.com/ossrs/srs/issues/2811): Fix ulimit issue by detecting epoll on Ubuntu. (#2811). v4.0.213
* v4.0, 2021-12-26, Fix [#2247](https://github.com/ossrs/srs/pull/2247): Cleanup server for GMC, by WaitGroup to destroy. (#2247). v4.0.212
* v4.0, 2021-12-25, For [#2809](https://github.com/ossrs/srs/issues/2809), HTTP: Fix 2GB+ mp4/flv file downloading error. (#2809)(#2780)(#2781). v4.0.211
* v4.0, 2021-12-23, For [#2800](https://github.com/ossrs/srs/issues/2800), Fix bug for large mp4(5G+) offset. (#2800). v4.0.210
* v4.0, 2021-12-23, For [#2807](https://github.com/ossrs/srs/issues/2807), Fix bug for HLS log printing. (#2807). v4.0.209
* v4.0, 2021-12-23, For [#2711](https://github.com/ossrs/srs/pull/2711), Refine the default config file. (#2711). v4.0.208
* v4.0, 2021-12-20, Merge [#2784](https://github.com/ossrs/srs/pull/2784): RTC: Support payload name AV1X/AV1. (#2784)(#2760). v4.0.207
* v4.0, 2021-12-07, Merge [#2771](https://github.com/ossrs/srs/pull/2771): RTC: Fix memory leak when replace rtp packet in cache. (#2771). v4.0.205
* v4.0, 2021-12-06, Merge [#2766](https://github.com/ossrs/srs/pull/2766): RTC: Fix nack encode seqnum. (#2766). v4.0.204
* v4.0, 2021-12-04, Merge [#2768](https://github.com/ossrs/srs/pull/2768): RTC: Fix bugs for RTC2RTMP. (#2768). v4.0.203
* v4.0, 2021-12-04, Merge [#2757](https://github.com/ossrs/srs/pull/2757): RTC: Ignore empty audio packet when transcoding (#2757). v4.0.202
* v4.0, 2021-12-01, Fix [#2762](https://github.com/ossrs/srs/pull/2762): RTC: Refine publish security error message (#2762). v4.0.200
* v4.0, 2021-11-25, Merge [#2751](https://github.com/ossrs/srs/pull/2751): RTC: Fix crash when pkt->payload() if pkt is nullptr (#2751). v4.0.199
* v4.0, 2021-11-15, For [#1708](https://github.com/ossrs/srs/pull/1708): ST: Print log when multiple thread stop one coroutine. (#1708). v4.0.198
* v4.0, 2021-11-14, Merge [#2732](https://github.com/ossrs/srs/pull/2732): WebRTC: Fail to publish RTC automatically for HTML5. (#2732). v4.0.197
* v4.0, 2021-11-13, Merge [#2729](https://github.com/ossrs/srs/pull/2729): RTC: check audio track exist when negotiate (#2729). v4.0.196
* v4.0, 2021-11-09, Merge [#2721](https://github.com/ossrs/srs/pull/2721): Rtc2Rtmp: Use RTP timestamp to identify video frames. v4.0.195
* v4.0, 2021-11-07, Merge [#2711](https://github.com/ossrs/srs/pull/2711): Config: Guess config files by [FHS](https://en.wikipedia.org/wiki/Filesystem_Hierarchy_Standard). v4.0.194
* v4.0, 2021-11-07, Merge [#2714](https://github.com/ossrs/srs/pull/2714): DVR: copy req from publish. v4.0.193
* v4.0, 2021-11-04, Merge [#2707](https://github.com/ossrs/srs/pull/2707): Refuse edge request when state is stopping. v4.0.192
* v4.0, 2021-11-02, Auto create package by github actions. v4.0.191
* v4.0, 2021-10-30, Merge [#2552](https://github.com/ossrs/srs/pull/2552): Script: Refine CentOS7 service script to restart SRS. v4.0.190
* v4.0, 2021-10-30, Merge [#2397](https://github.com/ossrs/srs/pull/2397): SRTP: Patch libsrtp2 to fix GCC10 build fail. v4.0.189
* v4.0, 2021-10-30, Merge [#2284](https://github.com/ossrs/srs/pull/2284): Forward: Fast quit when cycle fail. v4.0.188
* v4.0, 2021-10-28, Merge [#2186](https://github.com/ossrs/srs/pull/2186): Gop: Ignore zero timestamp when shrinking. v4.0.187
* v4.0, 2021-10-27, Merge [#1963](https://github.com/ossrs/srs/pull/1963): Cluster: Origin server shouldn't be it's own coworker. v4.0.186
* v4.0, 2021-10-25, Merge [#2692](https://github.com/ossrs/srs/pull/2692): API: Add server_id into http_hooks. v4.0.185
* v4.0, 2021-10-22, Merge [#2687](https://github.com/ossrs/srs/pull/2687): API: Always stat client event if auth fail. v4.0.183
* v4.0, 2021-10-20, Merge [#1758](https://github.com/ossrs/srs/pull/1758): JSON: Support escape special chars. v4.0.182
* v4.0, 2021-10-19, Merge [#1754](https://github.com/ossrs/srs/pull/1754): RTMP: If port is explicity set to 0, use default 1935. v4.0.181
* v4.0, 2021-10-18, Merge [#2670](https://github.com/ossrs/srs/pull/2670): SRT: Solve mpegts demux assert bug. v4.0.180
* v4.0, 2021-10-16, Merge [#2665](https://github.com/ossrs/srs/pull/2665): API: Fix the same 'client_id' error when asynchronous call. v4.0.179
* v4.0, 2021-10-13, Merge [#2671](https://github.com/ossrs/srs/pull/2671): SRT: Pes error when mpegts demux in srt. v4.0.178
* v4.0, 2021-10-12, Merge [#2550](https://github.com/ossrs/srs/pull/2550): API use publish params. v4.0.177
* v4.0, 2021-10-12, Merge [#2549](https://github.com/ossrs/srs/pull/2549): Fix duration issue for HLS on_hls. v4.0.176
* v4.0, 2021-10-11, Fix [#1641](https://github.com/ossrs/srs/issues/1641), HLS/RTC picture corrupt for SPS/PPS lost. v4.0.175
* v4.0, 2021-10-11, RTC: Refine config, aac to rtmp_to_rtc, bframe to keep_bframe. v4.0.174
* v4.0, 2021-10-10, For [#1641](https://github.com/ossrs/srs/issues/1641), Support RTMP publish and play regression test. v4.0.173
* v4.0, 2021-10-10, RTC: Change rtc.aac to discard by default. v4.0.172
* v4.0, 2021-10-10, Fix [#2304](https://github.com/ossrs/srs/issues/2304) Remove Push RTSP feature. v4.0.171
* v4.0, 2021-10-10, Fix [#2653](https://github.com/ossrs/srs/issues/2653) Remove HTTP RAW API. v4.0.170
* v4.0, 2021-10-08, Merge [#2654](https://github.com/ossrs/srs/pull/2654): Parse width and width from SPS/PPS. v4.0.169
* v4.0, 2021-10-08, Default to log to console for docker. v4.0.168
* v4.0, 2021-10-07, Fix bugs #2648, #2415. v4.0.167
* v4.0, 2021-10-03, Support --arch and --cross-prefix for cross compile. 4.0.166
* v4.0, 2021-10-03, Actions: Create source tar file srs-server-4.0.165.tar.gz
* v4.0, 2021-09-23, Merge [#2578](https://github.com/ossrs/srs/pull/2578) Support http callback on_play/stop. 4.0.163
* v4.0, 2021-09-23, Merge [#2618](https://github.com/ossrs/srs/pull/2618) to fix FUA bug.
* v4.0, 2021-09-05, RTC: Merge [#2581](https://github.com/ossrs/srs/pull/2581), Fix listen ipv6 and port. 4.0.161
* v4.0, 2021-09-04, For [#2282](https://github.com/ossrs/srs/pull/2282), [#2181](https://github.com/ossrs/srs/issues/2181), Move DVR async worker from SrsDvrPlan to global.
* v4.0, 2021-09-04, For [#2282](https://github.com/ossrs/srs/pull/2282), [#2181](https://github.com/ossrs/srs/issues/2181), Remove reload for dvr_apply. 4.0.160
* v4.0, 2021-08-28, RTC: Merge [#1859](https://github.com/ossrs/srs/pull/1859), Enhancement: Add param and stream to on_connect. 4.0.159
* v4.0, 2021-08-27, RTC: Merge [#2544](https://github.com/ossrs/srs/pull/2544), Support for multiple SPS/PPS, then pick the first one. 4.0.158
* v4.0, 2021-08-17, RTC: Merge [#2470](https://github.com/ossrs/srs/pull/2470), RTC: Fix rtc to rtmp sync timestamp using sender report. 4.0.157
* v4.0, 2021-08-14, Support Github Actions to publish SRS. 4.0.155
* v4.0, 2021-08-14, RTC: Merge [#2533](https://github.com/ossrs/srs/pull/2533), fix SDP comparison bug. 4.0.154
* v4.0, 2021-08-13, RTC: Merge [#2526](https://github.com/ossrs/srs/pull/2526), fix codec issue for G.711 or H.263. 4.0.152
* v4.0, 2021-08-10, RTC: Merge [#2509](https://github.com/ossrs/srs/pull/2514), support http hooks n_play/stop/publish/unpublish. 4.0.151
* v4.0, 2021-08-07, Merge [#2514](https://github.com/ossrs/srs/pull/2514), Get original client ip instead of proxy ip, for rtc api #2514. 4.0.150
* v4.0, 2021-08-07, Fix [#2508](https://github.com/ossrs/srs/pull/2508), Support features query by API. 4.0.149
* v4.0, 2021-07-25, Fix build failed. 4.0.146
* v4.0, 2021-07-24, Merge [#2373](https://github.com/ossrs/srs/pull/2373), RTC: Fix NACK negotiation bug for Firefox. 4.0.145
* v4.0, 2021-07-24, Merge [#2483](https://github.com/ossrs/srs/pull/2483), RTC: Support statistic for HTTP-API, HTTP-Callback and Security. 4.0.144
* v4.0, 2021-07-21, Merge [#2474](https://github.com/ossrs/srs/pull/2474), SRT: Use thread-safe log for multiple-threading SRT module. 4.0.143
* v4.0, 2021-07-17, Fix bugs and enhance code. 4.0.142
* v4.0, 2021-07-16, Support [CLion and cmake](https://ossrs.net/lts/zh-cn/docs/v4/doc/ide#clion) to build and debug SRS. 4.0.141
* v4.0, 2021-07-08, For [#2403](https://github.com/ossrs/srs/issues/2403), fix padding packets for RTMP2RTC. 4.0.140
* v4.0, 2021-07-04, For [#2424](https://github.com/ossrs/srs/issues/2424), use srandom/random to generate. 4.0.139
* v4.0, 2021-07-01, Merge [#2452](https://github.com/ossrs/srs/pull/2452), fix FFmpeg bug by updating channel_layout. 4.0.138
* v4.0, 2021-06-30, Merge [#2440](https://github.com/ossrs/srs/pull/2440), fix [#2390](https://github.com/ossrs/srs/issues/2390), SRT bug for zerolatency. 4.0.137
* v4.0, 2021-06-28, Merge [#2435](https://github.com/ossrs/srs/pull/2435), fix bug for HTTP-RAW-API to check vhost. 4.0.136
* v4.0, 2021-06-28, Fix [#2431](https://github.com/ossrs/srs/issues/2431), configure FFmpeg bug. 4.0.135 
* v4.0, 2021-06-28, Merge [#2444](https://github.com/ossrs/srs/pull/2444), add libavcodec/crystalhd.c for FFmpeg. 4.0.134
* v4.0, 2021-06-28, Merge [#2438](https://github.com/ossrs/srs/pull/2438), fix losing of last HLS ts file 4.0.133
* v4.0, 2021-06-27, Squash for [#2424](https://github.com/ossrs/srs/issues/2424), query the latest available version. 4.0.132
* v4.0, 2021-06-24, Merge [#2429](https://github.com/ossrs/srs/pull/2429) to fix SRT bug. 4.0.131
* v4.0, 2021-06-21, Fix [#2413](https://github.com/ossrs/srs/issues/2413), fix RTMP to RTC bug 4.0.130
* v4.0, 2021-06-20, Guess where FFmpeg is. 4.0.129
* v4.0, 2021-06-20, Fix [#1685](https://github.com/ossrs/srs/issues/1685), support RTC cross-build for armv7/armv8(aarch64). 4.0.128
* v4.0, 2021-06-17, Fix [#2214](https://github.com/ossrs/srs/issues/2214), remove detection for gmc and gmp.
* v4.0, 2021-06-16, Change [GB28181](https://github.com/ossrs/srs/issues/1500) to [feature/gb28181](https://github.com/ossrs/srs/tree/feature/gb28181). 4.0.127
* v4.0, 2021-06-01, Support --shared-ffmpeg to link with *.so for LGPL license. 4.0.126
* v4.0, 2021-06-01, Support --shared-srt to link with *.so for MPL license. 4.0.125
* v4.0, 2021-05-31, Use [SPDX-License-Identifier: MIT](https://spdx.dev/ids/). 4.0.124
* v4.0, 2021-05-21, Fix [#2370](https://github.com/ossrs/srs/issues/2370) bug for Firefox play stream(published by Chrome). 4.0.121
* v4.0, 2021-05-21, RTC: Refine sdk, migrate from onaddstream to ontrack. 4.0.120
* v4.0, 2021-05-21, Tools: Refine configure options. 4.0.119
* v4.0, 2021-05-20, Fix build fail when disable RTC by --rtc=off. 4.0.118
* v4.0, 2021-05-15, SRT: Build SRT from source by SRS. 4.0.115
* v4.0, 2021-05-15, Rename SrsConsumer* to SrsLiveConsumer*. 4.0.114
* v4.0, 2021-05-15, Rename SrsRtcStream* to SrsRtcSource*. 4.0.113
* v4.0, 2021-05-15, Rename SrsSource* to SrsLiveSource*. 4.0.112
* v4.0, 2021-05-15, Rename SrsRtpPacket2 to SrsRtpPacket. 4.0.111
* v4.0, 2021-05-14, RTC: Remove [Object Cache Pool](https://github.com/ossrs/srs/commit/14bfc98122bba369572417c19ebb2a61b373fc45#commitcomment-47655008), no effect. 4.0.110
* v4.0, 2021-05-14, Change virtual public to public. 4.0.109
* v4.0, 2021-05-14, Refine id and vid for statistic. 4.0.108
* v4.0, 2021-05-09, Refine tid for sdk and demos. 4.0.106
* v4.0, 2021-05-08, Refine shared fast timer. 4.0.105
* v4.0, 2021-05-08, Refine global or thread-local variables initialize. 4.0.104
* v4.0, 2021-05-07, RTC: Support circuit breaker. 4.0.103
* v4.0, 2021-05-07, RTC: Refine play stream find track. 4.0.102
* v4.0, 2021-05-07, RTC: Refine FastTimer to fixed interval. 4.0.101
* v4.0, 2021-05-06, RTC: Fix config bug for nack and twcc. 4.0.99
* v4.0, 2021-05-04, Add video room demo. 4.0.98
* v4.0, 2021-05-03, Add RTC stream merging demo by FFmpeg. 4.0.97
* v4.0, 2021-05-02, Add one to one demo. 4.0.96
* v4.0, 2021-04-20, Support RTC2RTMP bridger and shared FastTimer. 4.0.95
* v4.0, 2021-04-20, Refine transcoder to support aac2opus and opus2aac. 4.0.94
* v4.0, 2021-05-01, Timer: Extract and apply shared FastTimer. 4.0.93
* v4.0, 2021-04-29, RTC: Support AV1 for Chrome M90. 4.0.91
* v4.0, 2021-04-24, Change push-RTSP as deprecated feature.
* v4.0, 2021-04-24, Player: Change the default from RTMP to HTTP-FLV.
* v4.0, 2021-04-24, Disable CherryPy by --cherrypy=off. 4.0.90
* v4.0, 2021-04-01, RTC: Refine TWCC and SDP exchange. 4.0.88
* v4.0, 2021-03-24, RTC: Support WebRTC re-publish stream. 4.0.87
* v4.0, 2021-03-24, RTC: Use fast parse TWCC-ID, ignore in packet parsing. 4.0.86
* v4.0, 2021-03-09, DTLS: Fix ARQ bug, use openssl timeout. 4.0.84
* v4.0, 2021-03-08, DTLS: Fix dead loop by duplicated Alert message. 4.0.83
* v4.0, 2021-03-08, Fix bug when client DTLS is passive. 4.0.82
* v4.0, 2021-03-03, Fix [#2106](https://github.com/ossrs/srs/issues/2106), [#2011](https://github.com/ossrs/srs/issues/2011), RTMP/AAC transcode to Opus bug. 4.0.81
* v4.0, 2021-03-02, Refine build script for FFmpeg and SRTP. 4.0.80
* v4.0, 2021-03-02, Upgrade libsrtp from 2.0.0 to 2.3.0, with source code. 4.0.79
* v4.0, 2021-03-01, Upgrade openssl from 1.1.0e to 1.1.1b, with source code. 4.0.78
* v4.0, 2021-03-01, Enable Object Cache and Zero Copy Nack by default. 4.0.77
* v4.0, 2021-02-28, RTC: Support high performance [Zero Copy NACK](https://github.com/ossrs/srs/commit/36ea67359e55c94ab044cee4b6a4ec901a83a287#commitcomment-47654868). 4.0.76
* v4.0, 2021-02-27, RTC: Support [Object Cache Pool](https://github.com/ossrs/srs/commit/14bfc98122bba369572417c19ebb2a61b373fc45#commitcomment-47655008) for performance. 4.0.75
* v4.0, 2021-02-12, RTC: Support [High Resolution(about 25ms) Timer](https://github.com/ossrs/srs/commit/c5d2027f9af77fc2d34a6b6ca941c0f0fbdd10c4#commitcomment-47655747). 4.0.72
* v4.0, 2021-02-10, RTC: [Improve performance about 700+](https://github.com/ossrs/srs/commit/b431ad738c39f34a5a0a39e81beb7854223db761#commitcomment-47655935) streams. 4.0.71
* v4.0, 2021-02-04, At least wait 1ms when <1ms, to avoid epoll_wait spin loop. 4.0.66
* v4.0, 2021-01-31, Enable -std=c++11 by default. 4.0.65
* v4.0, 2021-01-25, Enable --nasm and --srtp-asm by default for performance. 4.0.64
* v4.0, 2021-01-20, Support HTTP-FLV and HLS for srs-player by H5. 4.0.63
* v4.0, 2021-01-08, HTML5 video tag resolution adaptive. 4.0.59
* v4.0, 2021-01-08, Fix memory leak and bugs for RTC. 4.0.58
* v4.0, 2021-01-06, Merge #2109, Refine srs_string_split.
* v4.0, 2020-12-24, Support disable CherryPy. 4.0.57
* v4.0, 2020-11-12, For [#1998](https://github.com/ossrs/srs/issues/1998), Support Firefox, use PT in offer. 4.0.55
* v4.0, 2020-11-11, For [#1508](https://github.com/ossrs/srs/issues/1508), Transform http header name to upper camel case. 4.0.54
* v4.0, 2020-11-06, For [#1657](https://github.com/ossrs/srs/issues/1657), Read cached data first in SSL. 4.0.48
* v4.0, 2020-11-06, For [#1657](https://github.com/ossrs/srs/issues/1657#issuecomment-722971676), support HTTPS Streaming(HTTPS-FLV, etc). 4.0.47
* v4.0, 2020-11-06, For [#1657](https://github.com/ossrs/srs/issues/1657#issuecomment-722904004), support HTTPS API. 4.0.46
* v4.0, 2020-11-03, For [#1657](https://github.com/ossrs/srs/issues/1657#issuecomment-720889906), support HTTPS client, for http-callback. 4.0.45
* v4.0, 2020-10-31, Support gdb/srs.py to stat coroutines. 4.0.44
* v4.0, 2020-09-19, RTC: Extract resource manager. Use any UDP packet to keep alive. 4.0.43
* v4.0, 2020-09-09, RTC: Refine NACK RTT and efficiency. 4.0.42
* v4.0, 2020-09-08, Refine PLI/NACK/DTLS logs. 4.0.41
* v4.0, 2020-08-30, Fix serval bugs for RTC. Refine context API. 4.0.40
* v4.0, 2020-08-18, RTC: DTLS support ARQ, covered with utest. 4.0.39
* v4.0, 2020-08-06, RTC: Refine error check. 4.0.37
* v4.0, 2020-07-25, RTC: Support multiple address for client. 4.0.36
* v4.0, 2020-07-11, Refine log context with random string. 4.0.35
* v4.0, 2020-07-04, Fix some bugs for RTC. 4.0.34
* v4.0, 2020-06-24, Support static link c++ libraries. 4.0.32
* v4.0, 2020-06-23, Change log cid from int to string. 4.0.31
* v4.0, 2020-06-03, Support enable C++11. 4.0.29
* v4.0, 2020-05-31, Remove [srs-librtmp](https://github.com/ossrs/srs/issues/1535#issuecomment-633907655). 4.0.28
* v4.0, 2020-05-21, For [#307](https://github.com/ossrs/srs/issues/307), disable GSO and sendmmsg. 4.0.27
* v4.0, 2020-05-14, For [#307](https://github.com/ossrs/srs/issues/307), refine core structure, RTMP base on frame, RTC base on RTP. 4.0.26
* v4.0, 2020-05-11, For [#307](https://github.com/ossrs/srs/issues/307), refine RTC publisher structure. 4.0.25
* v4.0, 2020-04-30, For [#307](https://github.com/ossrs/srs/issues/307), support publish RTC with passing opus. 4.0.24
* v4.0, 2020-04-14, For [#307](https://github.com/ossrs/srs/issues/307), support sendmmsg, GSO and reuseport. 4.0.23
* v4.0, 2020-04-05, For [#307](https://github.com/ossrs/srs/issues/307), SRTP ASM only works with openssl-1.0, auto detect it. 4.0.22
* v4.0, 2020-04-04, For [#307](https://github.com/ossrs/srs/issues/307), refine RTC latency from 600ms to 200ms. 4.0.20
* v4.0, 2020-04-03, For [#307](https://github.com/ossrs/srs/issues/307), build SRTP with openssl to improve performance. 4.0.19
* v4.0, 2020-03-31, Play stream by WebRTC on iOS/Android/PC browser. 4.0.17
* v4.0, 2020-03-28, Support multiple OS/Platform build cache. 4.0.16
* v4.0, 2020-03-28, For [#1250](https://github.com/ossrs/srs/issues/1250), support macOS, OSX, MacbookPro, Apple Darwin.
* v4.0, 2020-03-22, Welcome maintainers [Runner365](https://github.com/runner365), [John](https://github.com/xiaozhihong) and [B.P.Y(Bepartofyou)](https://github.com/Bepartofyou). 4.0.15
* v4.0, 2020-03-22, For [#307](https://github.com/ossrs/srs/issues/307), support play with WebRTC. 4.0.14
* v4.0, 2020-03-13, For [#1636](https://github.com/ossrs/srs/issues/1636), fix bug for mux AAC to ADTS, never overwrite by RTMP sampling rate. 4.0.13
* v4.0, 2020-03-07, For [#1612](https://github.com/ossrs/srs/issues/1612), fix crash bug for RTSP. 4.0.12
* v4.0, 2020-03-07, For [#1631](https://github.com/ossrs/srs/issues/1631), support sei_filter for SRT. 4.0.11
* v4.0, 2020-03-01, For [#1621](https://github.com/ossrs/srs/issues/1621), support mix_correct for aggregate aac for SRT. 4.0.10
* v4.0, 2020-02-25, For [#1615](https://github.com/ossrs/srs/issues/1615), support default app(live) for vmix SRT. 4.0.9
* v4.0, 2020-02-21, For [#1598](https://github.com/ossrs/srs/issues/1598), support SLB health checking by TCP. 4.0.8
* v4.0, 2020-02-19, For [#1579](https://github.com/ossrs/srs/issues/1579), support rolling update of k8s. 4.0.7
* v4.0, 2020-02-18, For [#1579](https://github.com/ossrs/srs/issues/1579), support start/final wait for gracefully quit. 4.0.6
* v4.0, 2020-02-18, For [#1579](https://github.com/ossrs/srs/issues/1579), support gracefully quit and force to. 4.0.5
* v4.0, 2020-02-13, SRT supports detail config for [DynamicEncoding](https://github.com/runner365/srt_encoder). 4.0.4
* v4.0, 2020-02-04, Update project code. 4.0.3
* v4.0, 2020-01-26, Allow use libsrt.so for SRT is MPL license. 4.0.2
* v4.0, 2020-01-24, Fix [#1147](https://github.com/ossrs/srs/issues/1147), support SRT(Secure Reliable Transport). 4.0.1

<a name="v3-changes"></a>

## SRS 3.0 Changelog

* v3.0, 2021-05-12, Fix [#2311](https://github.com/ossrs/srs/issues/2311), Copy the request for stat client. 3.0.162
* <strong>v3.0, 2021-04-28, [3.0 release5(3.0.161)](https://github.com/ossrs/srs/releases/tag/v3.0-r5) released. 122750 lines.</strong>
* v3.0, 2021-04-28, Upgrade players. 3.0.161
* <strong>v3.0, 2021-04-24, [3.0 release4(3.0.160)](https://github.com/ossrs/srs/releases/tag/v3.0-r4) released. 122750 lines.</strong>
* v3.0, 2021-04-24, Package players and console to zip and docker. 3.0.160
* v3.0, 2021-04-24, Add srs-console to research/console. 3.0.159
* v3.0, 2021-03-05, Refine usage to docker by default. 3.0.158
* v3.0, 2021-01-07, Change id from int to string for the statistics. 3.0.157
* <strong>v3.0, 2021-01-02, [3.0 release3(3.0.156)](https://github.com/ossrs/srs/releases/tag/v3.0-r3) released. 122736 lines.</strong>
* v3.0, 2020-12-26, For RTMP edge/forward, pass vhost in tcUrl, not in stream. 3.0.156
* v3.0, 2020-12-17, Fix [#1694](https://github.com/ossrs/srs/issues/1694), Support DVR 2GB+ MP4 file. 3.0.155
* v3.0, 2020-12-17, Fix [#1548](https://github.com/ossrs/srs/issues/1548), Add edts in MP4 for Windows10. 3.0.154
* <strong>v3.0, 2020-10-31, [3.0 release2(3.0.153)](https://github.com/ossrs/srs/releases/tag/v3.0-r2) released. 122663 lines.</strong>
* v3.0, 2020-10-31, Fix [#509](https://github.com/ossrs/srs/issues/509), Always malloc stack on heap. 3.0.153
* v3.0, 2020-10-31, Remove some global elements for debugging. 3.0.152
* v3.0, 2020-10-31, Use global _srs_server for debugging. 3.0.151
* v3.0, 2020-10-31, Refine source cid, track previous one. 3.0.150
* v3.0, 2020-10-25, Add hls.realtime.conf for low-latency HLS. 3.0.149
* v3.0, 2020-10-24, Refine script and startup logs. 3.0.148
* v3.0, 2020-10-23, Allow FFmpeg if exists at /usr/local/bin/ffmpeg. 3.0.147
* v3.0, 2020-10-23, Refine build script, use libssl in docker. 3.0.146
* v3.0, 2020-10-14, Fix [#1987](https://github.com/ossrs/srs/issues/1987), Fix Kbps resample bug. 3.0.145
* <strong>v3.0, 2020-10-10, [3.0 release1(3.0.144)](https://github.com/ossrs/srs/releases/tag/v3.0-r1) released. 122674 lines.</strong>
* v3.0, 2020-10-10, Fix [#1780](https://github.com/ossrs/srs/issues/1780), build fail on Ubuntu20(focal). 3.0.144
* v3.0, 2020-09-14, Prevent stop ingest for multiple times. 3.0.143
* v3.0, 2020-09-10, RTC: Change SO_REUSEPORT fail to warning. 3.0.142
* <strong>v3.0, 2020-06-27, [3.0 release0(3.0.141)](https://github.com/ossrs/srs/releases/tag/v3.0-r0) released. 122674 lines.</strong>
* v3.0, 2020-03-30, For [#1672](https://github.com/ossrs/srs/issues/1672), fix dvr close file failed bug. 3.0.140
* <strong>v3.0, 2020-03-29, [3.0 beta4(3.0.139)](https://github.com/ossrs/srs/releases/tag/v3.0-b4) released. 122674 lines.</strong>
* v3.0, 2020-03-28, Support multiple OS/Platform build cache. 3.0.139
* v3.0, 2020-03-28, For [#1250](https://github.com/ossrs/srs/issues/1250), support macOS, OSX, MacbookPro, Apple Darwin. 3.0.138
* v3.0, 2020-03-21, For [#1629](https://github.com/ossrs/srs/issues/1629), fix kickoff FLV client bug. 3.0.137
* v3.0, 2020-03-21, For [#1619](https://github.com/ossrs/srs/issues/1619), configure without utest by default. 3.0.136
* v3.0, 2020-03-21, For [#1651](https://github.com/ossrs/srs/issues/1651), fix return pnwrite of srs_write_large_iovs. 3.0.135
* <strong>v3.0, 2020-03-18, [3.0 beta3(3.0.134)](https://github.com/ossrs/srs/releases/tag/v3.0-b3) released. 122509 lines.</strong>
* v3.0, 2020-03-12, For [#1635](https://github.com/ossrs/srs/issues/1635), inotify watch ConfigMap for reload. 3.0.134
* v3.0, 2020-03-12, For [#1635](https://github.com/ossrs/srs/issues/1635), support auto reaload config by inotify. 3.0.129
* v3.0, 2020-03-12, For [#1630](https://github.com/ossrs/srs/issues/1630), disable cache for stream changing, and drop dup header. 3.0.128
* v3.0, 2020-03-12, For [#1594](https://github.com/ossrs/srs/issues/1594), detect and disable daemon for docker. 3.0.127
* v3.0, 2020-03-12, For [#1634](https://github.com/ossrs/srs/issues/1634), always check status in thread loop. 3.0.126
* v3.0, 2020-03-11, For [#1634](https://github.com/ossrs/srs/issues/1634), refactor output with datetime for ingest/encoder/exec. 3.0.125
* v3.0, 2020-03-11, For [#1634](https://github.com/ossrs/srs/issues/1634), fix quit by accident SIGTERM while killing FFMPEG. 3.0.124
* <strong>v3.0, 2020-03-05, [3.0 beta2(3.0.123)](https://github.com/ossrs/srs/releases/tag/v3.0-b2) released. 122170 lines.</strong>
* v3.0, 2020-02-21, For [#1598](https://github.com/ossrs/srs/issues/1598), support SLB health checking by TCP. 3.0.123
* v3.0, 2020-02-21, Fix bug for librtmp client ipv4/ipv6 socket. 3.0.122
* v3.0, 2020-02-18, For [#1579](https://github.com/ossrs/srs/issues/1579), support start/final wait for gracefully quit. 3.0.121
* v3.0, 2020-02-18, For [#1579](https://github.com/ossrs/srs/issues/1579), support force gracefully quit. 3.0.120
* v3.0, 2020-02-18, For [#1579](https://github.com/ossrs/srs/issues/1579), support gracefully quit. 3.0.119
* v3.0, 2020-02-17, For [#1601](https://github.com/ossrs/srs/issues/1601), flush async on_dvr/on_hls events before stop. 3.0.118
* <strong>v3.0, 2020-02-14, [3.0 beta1(3.0.117)](https://github.com/ossrs/srs/releases/tag/v3.0-b1) released. 121964 lines.</strong>
* v3.0, 2020-02-14, For [#1595](https://github.com/ossrs/srs/issues/1595), migrating streaming from ossrs.net to r.ossrs.net. 3.0.117
* v3.0, 2020-02-05, For [#665](https://github.com/ossrs/srs/issues/665), fix HTTP-FLV reloading bug. 3.0.116
* v3.0, 2020-02-05, For [#1592](https://github.com/ossrs/srs/issues/1592), fix terminal echo off by redirect process stdin. 3.0.115
* v3.0, 2020-02-04, For [#1186](https://github.com/ossrs/srs/issues/1186), refactor security check. 3.0.114
* v3.0, 2020-02-04, Fix [#939](https://github.com/ossrs/srs/issues/939), response right A/V flag in FLV header. 3.0.113
* v3.0, 2020-02-04, For [#939](https://github.com/ossrs/srs/issues/939), always enable fast FLV streaming.
* <strong>v3.0, 2020-02-02, [3.0 beta0(3.0.112)](https://github.com/ossrs/srs/releases/tag/v3.0-b0) released. 121709 lines.</strong>
* v3.0, 2020-01-29, Support isolate version file. 3.0.112
* v3.0, 2020-01-29, Fix [#1206](https://github.com/ossrs/srs/issues/1206), dispose ingester while server quiting. 3.0.111
* v3.0, 2020-01-28, Fix [#1230](https://github.com/ossrs/srs/issues/1230), racing condition in source fetch or create. 3.0.110
* v3.0, 2020-01-27, Fix [#1303](https://github.com/ossrs/srs/issues/1303), do not dispatch previous meta when not publishing. 3.0.109
* v3.0, 2020-01-26, Allow use libst.so for ST is MPL license.
* v3.0, 2020-01-26, Fix [#607](https://github.com/ossrs/srs/issues/607), set RTMP identifying recursive depth to 3.
* v3.0, 2020-01-25, Fix [#878](https://github.com/ossrs/srs/issues/878), remove deprecated #EXT-X-ALLOW-CACHE for HLS. 3.0.108
* v3.0, 2020-01-25, Fix [#703](https://github.com/ossrs/srs/issues/703), drop video data util sps/pps. 3.0.107
* v3.0, 2020-01-25, Fix [#1108](https://github.com/ossrs/srs/issues/1108), reap DVR tmp file when unpublish. 3.0.106
* <strong>v3.0, 2020-01-21, [3.0 alpha9(3.0.105)](https://github.com/ossrs/srs/releases/tag/v3.0-a9) released. 121577 lines.</strong>
* v3.0, 2020-01-21, Fix [#1221](https://github.com/ossrs/srs/issues/1221), remove complex configure options. 3.0.104
* v3.0, 2020-01-21, Fix [#1547](https://github.com/ossrs/srs/issues/1547), support crossbuild for ARM/MIPS.
* v3.0, 2020-01-21, For [#1547](https://github.com/ossrs/srs/issues/1547), support setting cc/cxx/ar/ld/randlib tools. 3.0.103
* v3.0, 2020-01-19, For [#1580](https://github.com/ossrs/srs/issues/1580), fix cid range problem. 3.0.102
* v3.0, 2020-01-19, For [#1070](https://github.com/ossrs/srs/issues/1070), define FLV CodecID for [AV1](https://github.com/ossrs/srs/issues/1070) and [opus](https://github.com/ossrs/srs/issues/307). 3.0.101
* v3.0, 2020-01-16, For [#1575](https://github.com/ossrs/srs/issues/1575), correct RTMP redirect as tcUrl, add redirect2 as RTMP URL. 3.0.100
* v3.0, 2020-01-15, For [#1509](https://github.com/ossrs/srs/issues/1509), decrease the fast vector init size from 64KB to 64B. 3.0.99
* v3.0, 2020-01-15, For [#1509](https://github.com/ossrs/srs/issues/1509), release coroutine when source is idle. 3.0.98
* <strong>v3.0, 2020-01-10, [3.0 alpha8(3.0.97)](https://github.com/ossrs/srs/releases/tag/v3.0-a8) released. 121555 lines.</strong>
* v3.0, 2020-01-09, For [#1042](https://github.com/ossrs/srs/issues/1042), improve test coverage for service. 3.0.97
* v3.0, 2020-01-08, Merge [#1554](https://github.com/ossrs/srs/issues/1554), support logrotate copytruncate. 3.0.96
* v3.0, 2020-01-05, Always use string instance to avoid crash risk. 3.0.95
* v3.0, 2020-01-05, For [#460](https://github.com/ossrs/srs/issues/460), fix ipv6 hostport parsing bug. 3.0.94
* v3.0, 2020-01-05, For [#460](https://github.com/ossrs/srs/issues/460), fix ipv6 intranet address filter bug. 3.0.93
* v3.0, 2020-01-05, For [#1543](https://github.com/ossrs/srs/issues/1543), use getpeername to retrieve client ip. 3.0.92
* v3.0, 2020-01-02, For [#1042](https://github.com/ossrs/srs/issues/1042), improve test coverage for config. 3.0.91
* v3.0, 2019-12-30, Fix mp4 security issue, check buffer when required size is variable.
* <strong>v3.0, 2019-12-29, [3.0 alpha7(3.0.90)](https://github.com/ossrs/srs/releases/tag/v3.0-a7) released. 116356 lines.</strong>
* v3.0, 2019-12-29, For [#1255](https://github.com/ossrs/srs/issues/1255), support vhost/domain in query string for HTTP streaming. 3.0.90
* v3.0, 2019-12-29, For [#299](https://github.com/ossrs/srs/issues/299), increase dash segment size for avsync issue. 3.0.89
* v3.0, 2019-12-27, For [#299](https://github.com/ossrs/srs/issues/299), fix some bugs in dash, it works now. 3.0.88
* v3.0, 2019-12-27, For [#1544](https://github.com/ossrs/srs/issues/1544), fix memory leaking for complex error. 3.0.87
* v3.0, 2019-12-27, Add links for flv.js, hls.js and dash.js.
* v3.0, 2019-12-26, For [#1105](https://github.com/ossrs/srs/issues/1105), http server support mp4 range.
* v3.0, 2019-12-26, For [#1105](https://github.com/ossrs/srs/issues/1105), dvr mp4 supports playing on Chrome/Safari/Firefox. 3.0.86
* <strong>v3.0, 2019-12-26, [3.0 alpha6(3.0.85)](https://github.com/ossrs/srs/releases/tag/v3.0-a6) released. 116056 lines.</strong>
* v3.0, 2019-12-26, For [#1488](https://github.com/ossrs/srs/issues/1488), pass client ip to http callback. 3.0.85
* v3.0, 2019-12-25, For [#1537](https://github.com/ossrs/srs/issues/1537), [#1282](https://github.com/ossrs/srs/issues/1282), support aarch64 for armv8. 3.0.84
* v3.0, 2019-12-25, For [#1538](https://github.com/ossrs/srs/issues/1538), fresh chunk allow fmt=0 or fmt=1. 3.0.83
* v3.0, 2019-12-25, Remove FFMPEG and NGINX, please use [srs-docker](https://github.com/ossrs/srs-docker) instead. 3.0.82
* v3.0, 2019-12-25, For [#1537](https://github.com/ossrs/srs/issues/1537), remove cross-build, not used patches, directly build st.
* v3.0, 2019-12-24, For [#1508](https://github.com/ossrs/srs/issues/1508), support chunk length and content in multiple parts.
* v3.0, 2019-12-23, Merge SRS2 for running srs-librtmp on Windows. 3.0.80
* v3.0, 2019-12-23, For [#1535](https://github.com/ossrs/srs/issues/1535), deprecate Adobe FMS/AMS edge token traversing([CN](https://ossrs.net/lts/zh-cn/docs/v4/doc/drm#tokentraverse), [EN](https://ossrs.io/lts/en-us/docs/v4/doc/drm#tokentraverse)) authentication. 3.0.79
* v3.0, 2019-12-23, For [#1535](https://github.com/ossrs/srs/issues/1535), deprecate BWT(bandwidth testing). 3.0.78
* v3.0, 2019-12-23, For [#1535](https://github.com/ossrs/srs/issues/1535), deprecate Adobe HDS(f4m)([CN](https://ossrs.net/lts/zh-cn/docs/v4/doc/delivery-hds), [EN](https://ossrs.io/lts/en-us/docs/v4/doc/delivery-hds)). 3.0.77
* v3.0, 2019-12-20, Fix [#1508](https://github.com/ossrs/srs/issues/1508), http-client support read chunked response. 3.0.76
* v3.0, 2019-12-20, For [#1508](https://github.com/ossrs/srs/issues/1508), refactor srs_is_digital, support all zeros.
* <strong>v3.0, 2019-12-19, [3.0 alpha5(3.0.75)](https://github.com/ossrs/srs/releases/tag/v3.0-a5) released. 115362 lines.</strong>
* v3.0, 2019-12-19, Refine the RTMP iovs cache increasing to much faster.
* v3.0, 2019-12-19, Fix [#1524](https://github.com/ossrs/srs/issues/1524), memory leak for amf0 strict array. 3.0.75
* v3.0, 2019-12-19, Fix random build failed bug for modules.
* v3.0, 2019-12-19, Fix [#1520](https://github.com/ossrs/srs/issues/1520) and [#1223](https://github.com/ossrs/srs/issues/1223), bug for origin cluster 3+ servers. 3.0.74
* v3.0, 2019-12-18, For [#1042](https://github.com/ossrs/srs/issues/1042), add test for RAW AVC protocol.
* v3.0, 2019-12-18, Detect whether flash enabled for srs-player. 3.0.73
* v3.0, 2019-12-17, Fix HTTP CORS bug when sending response for OPTIONS. 3.0.72
* v3.0, 2019-12-17, Enhance HTTP response write for final_request.
* v3.0, 2019-12-17, Refactor HTTP stream to disconnect client when unpublish.
* v3.0, 2019-12-17, Fix HTTP-FLV and VOD-FLV conflicting bug.
* v3.0, 2019-12-17, Refactor HttpResponseWriter.write, default to single text mode.
* v3.0, 2019-12-16, For [#1042](https://github.com/ossrs/srs/issues/1042), add test for HTTP protocol.
* <strong>v3.0, 2019-12-13, [3.0 alpha4(3.0.71)](https://github.com/ossrs/srs/releases/tag/v3.0-a4) released. 112928 lines.</strong>
* v3.0, 2019-12-12, For [#547](https://github.com/ossrs/srs/issues/547), [#1506](https://github.com/ossrs/srs/issues/1506), default hls_dts_directly to on. 3.0.71
* v3.0, 2019-12-12, SrsPacket supports converting to message, so can be sent by one API.
* v3.0, 2019-12-11, For [#1042](https://github.com/ossrs/srs/issues/1042), cover RTMP client/server protocol.
* v3.0, 2019-12-11, Fix [#1445](https://github.com/ossrs/srs/issues/1445), limit the createStream recursive depth. 3.0.70
* v3.0, 2019-12-11, For [#1042](https://github.com/ossrs/srs/issues/1042), cover RTMP handshake protocol.
* v3.0, 2019-12-11, Fix [#1229](https://github.com/ossrs/srs/issues/1229), fix the security risk in logger. 3.0.69
* v3.0, 2019-12-11, For [#1229](https://github.com/ossrs/srs/issues/1229), fix the security risk in HDS. 3.0.69
* v3.0, 2019-12-05, Fix [#1506](https://github.com/ossrs/srs/issues/1506), support directly turn FLV timestamp to TS DTS. 3.0.68
* <strong>v3.0, 2019-11-30, [3.0 alpha3(3.0.67)](https://github.com/ossrs/srs/releases/tag/v3.0-a3) released. 110864 lines.</strong>
* v3.0, 2019-12-01, Fix [#1501](https://github.com/ossrs/srs/issues/1501), use request coworker for origin cluster. 3.0.67
* <strong>v3.0, 2019-11-30, [3.0 alpha2(3.0.66)](https://github.com/ossrs/srs/releases/tag/v3.0-a2) released. 110831 lines.</strong>
* v3.0, 2019-11-30, Fix [#1501](https://github.com/ossrs/srs/issues/1501), use request coworker for origin cluster. 3.0.66
* v3.0, 2019-11-30, Random tid for docker. 3.0.65
* v3.0, 2019-11-30, Refine debug info for edge. 3.0.64
* v3.0, 2019-10-30, Cover protocol stack RTMP. 3.0.63
* v3.0, 2019-10-23, Cover JSON codec. 3.0.62
* v3.0, 2019-10-13, Use http://ossrs.net as homepage.
* v3.0, 2019-10-10, Cover AMF0 codec. 3.0.61
* <strong>v3.0, 2019-10-07, [3.0 alpha1(3.0.60)](https://github.com/ossrs/srs/releases/tag/v3.0-a1) released. 107962 lines.</strong>
* v3.0, 2019-10-06, Support log rotate by init.d command. 3.0.60
* v3.0, 2019-10-06, We prefer ipv4, only use ipv6 if ipv4 is disabled. 3.0.59
* v3.0, 2019-10-05, Support systemctl service for CentOS7. 3.0.58
* v3.0, 2019-10-04, Disable SO_REUSEPORT if not supported. 3.0.57
* <strong>v3.0, 2019-10-04, [3.0 alpha0(3.0.56)](https://github.com/ossrs/srs/releases/tag/v3.0-a0) released. 107946 lines.</strong>
* v3.0, 2019-10-04, Support go-oryx rtmplb with [proxy protocol](https://github.com/ossrs/go-oryx/wiki/RtmpProxy). 3.0.56
* v3.0, 2019-10-03, Fix [#775](https://github.com/ossrs/srs/issues/775), Support SO_REUSEPORT to improve edge performance. 3.0.54
* v3.0, 2019-10-03, For [#467](https://github.com/ossrs/srs/issues/467), Remove KAFKA producer. 3.0.53
* v3.0, 2019-05-14, Covert Kernel File reader/writer. 3.0.52
* v3.0, 2019-04-30, Refine typo in files. 3.0.51
* v3.0, 2019-04-25, Upgrade http-parser from 2.1 to 2.9.2 and cover it. 3.0.50
* v3.0, 2019-04-22, Refine in time unit. 3.0.49
* v3.0, 2019-04-07, Cover ST Coroutine and time unit. 3.0.48
* v3.0, 2019-04-06, Merge [#1304](https://github.com/ossrs/srs/issues/1304), Fix ST coroutine pull error. 3.0.47
* v3.0, 2019-04-05, Merge [#1339](https://github.com/ossrs/srs/issues/1339), Support HTTP-FLV params. 3.0.46
* v3.0, 2018-11-11, Merge [#1261](https://github.com/ossrs/srs/issues/1261), Support `_definst_` for Wowza. 3.0.44
* v3.0, 2018-08-26, SRS [console](https://github.com/ossrs/srs-ngb) support both [Chinese](http://ossrs.net:1985/console/ng_index.html) and [English](http://ossrs.net:1985/console/en_index.html).
* v3.0, 2018-08-25, Fix [#1093](https://github.com/ossrs/srs/issues/1093), Support HLS encryption. 3.0.42
* v3.0, 2018-08-25, Fix [#1051](https://github.com/ossrs/srs/issues/1051), Drop ts when republishing stream. 3.0.41
* v3.0, 2018-08-12, For [#1202](https://github.com/ossrs/srs/issues/1202), Support edge/forward to Aliyun CDN. 3.0.40
* v3.0, 2018-08-11, For [#910](https://github.com/ossrs/srs/issues/910), Support HTTP FLV with HTTP callback. 3.0.39
* v3.0, 2018-08-05, Refine HTTP-FLV latency, support realtime mode.3.0.38
* v3.0, 2018-08-05, Fix [#1087](https://github.com/ossrs/srs/issues/1087), Ignore iface without address. 3.0.37
* v3.0, 2018-08-04, For [#1110](https://github.com/ossrs/srs/issues/1110), Support params in http callback. 3.0.36
* v3.0, 2018-08-02, Always use vhost in stream query, the unify uri. 3.0.35
* v3.0, 2018-08-02, For [#1031](https://github.com/ossrs/srs/issues/1031), SRS edge support douyu.com. 3.0.34
* v3.0, 2018-07-22, Replace hex to string to match MIT license. 3.0.33
* v3.0, 2018-07-22, Replace base64 to match MIT license. 3.0.32
* v3.0, 2018-07-22, Replace crc32 IEEE and MPEG by pycrc to match MIT license. 3.0.31
* v3.0, 2018-07-21, Replace crc32 IEEE by golang to match MIT license. 3.0.30
* v3.0, 2018-02-16, Fix [#464](https://github.com/ossrs/srs/issues/464), support RTMP origin cluster. 3.0.29
* v3.0, 2018-02-13, Fix [#1057](https://github.com/ossrs/srs/issues/1057), switch to simple handshake. 3.0.28
* v3.0, 2018-02-13, Fix [#1059](https://github.com/ossrs/srs/issues/1059), merge from 2.0, supports url with vhost in stream. 3.0.27
* v3.0, 2018-01-01, Fix [#913](https://github.com/ossrs/srs/issues/913), support complex error. 3.0.26
* v3.0, 2017-06-04, Fix [#299](https://github.com/ossrs/srs/issues/299), support experimental MPEG-DASH. 3.0.25
* v3.0, 2017-05-30, Fix [#821](https://github.com/ossrs/srs/issues/821), support MP4 file parser. 3.0.24
* v3.0, 2017-05-30, Fix [#904](https://github.com/ossrs/srs/issues/904), replace NXJSON(LGPL) with json-parser(BSD). 3.0.23
* v3.0, 2017-04-16, Fix [#547](https://github.com/ossrs/srs/issues/547), support HLS audio in TS. 3.0.22
* v3.0, 2017-03-26, Fix [#820](https://github.com/ossrs/srs/issues/820), extract service for modules. 3.0.21
* v3.0, 2017-03-02, Fix [#786](https://github.com/ossrs/srs/issues/786), simply don't reuse object. 3.0.20
* v3.0, 2017-03-01, For [#110](https://github.com/ossrs/srs/issues/110), refine thread object. 3.0.19
* v3.0, 2017-02-12, Fix [#301](https://github.com/ossrs/srs/issues/301), user must config the codec in right way for HLS. 3.0.18
* v3.0, 2017-02-07, fix [#738](https://github.com/ossrs/srs/issues/738), support DVR general mp4. 3.0.17
* v3.0, 2017-01-19, for [#742](https://github.com/ossrs/srs/issues/742), refine source, meta and origin hub. 3.0.16
* v3.0, 2017-01-17, for [#742](https://github.com/ossrs/srs/issues/742), refine source, timeout, live cycle. 3.0.15
* v3.0, 2017-01-11, fix [#735](https://github.com/ossrs/srs/issues/735), config transform refer_publish invalid. 3.0.14
* v3.0, 2017-01-06, for [#730](https://github.com/ossrs/srs/issues/730), support config in/out ack size. 3.0.13
* v3.0, 2017-01-06, for [#711](https://github.com/ossrs/srs/issues/711), support perfile for transcode. 3.0.12
* v3.0, 2017-01-05, Fix [#727](https://github.com/ossrs/srs/issues/727), patch ST for valgrind and ARM. 3.0.11
* v3.0, 2017-01-05, for [#324](https://github.com/ossrs/srs/issues/324), always enable hstrs. 3.0.10
* v3.0, 2016-12-15, fix [#717](https://github.com/ossrs/srs/issues/717), [#691](https://github.com/ossrs/srs/issues/691), http api/static/stream support cors. 3.0.9
* v3.0, 2016-12-08, Fix [#105](https://github.com/ossrs/srs/issues/105), support log rotate signal SIGUSR1. 3.0.8
* v3.0, 2016-12-07, fix typo and refine grammar. 3.0.7
* v3.0, 2015-10-20, fix [#502](https://github.com/ossrs/srs/issues/502), support snapshot with http-callback or transcoder. 3.0.5
* v3.0, 2015-09-19, support amf0 and json to convert with each other.
* v3.0, 2015-09-19, json objects support dumps to string.
* v3.0, 2015-09-14, fix [#459](https://github.com/ossrs/srs/issues/459), support dvr raw api. 3.0.4
* v3.0, 2015-09-14, fix [#459](https://github.com/ossrs/srs/issues/459), dvr support apply filter for ng-control dvr module.
* v3.0, 2015-09-14, fix [#319](https://github.com/ossrs/srs/issues/319), http raw api support update global and vhost. 3.0.3
* v3.0, 2015-08-31, fix [#319](https://github.com/ossrs/srs/issues/319), http raw api support query global and vhost.
* v3.0, 2015-08-28, fix [#471](https://github.com/ossrs/srs/issues/471), api response the width and height. 3.0.2
* v3.0, 2015-08-25, fix [#367](https://github.com/ossrs/srs/issues/367), support nginx-rtmp exec. 3.0.1

<a name="v2-changes"></a>

## SRS 2.0 Changelog

* <strong>v2.0, 2020-01-25, [2.0 release8(2.0.272)](https://github.com/ossrs/srs/releases/tag/v2.0-r8) released. 87292 lines.</strong>
* v2.0, 2020-01-08, Merge [#1554](https://github.com/ossrs/srs/issues/1554), support logrotate copytruncate. 2.0.272
* v2.0, 2020-01-05, Merge [#1551](https://github.com/ossrs/srs/issues/1551), fix memory leak in RTSP stack. 2.0.270
* v2.0, 2019-12-26, For [#1488](https://github.com/ossrs/srs/issues/1488), pass client ip to http callback. 2.0.269
* v2.0, 2019-12-23, Fix [srs-librtmp #22](https://github.com/ossrs/srs-librtmp/issues/22), parse vhost splited by single seperator. 2.0.268
* v2.0, 2019-12-23, Fix [srs-librtmp #25](https://github.com/ossrs/srs-librtmp/issues/25), build srs-librtmp on windows. 2.0.267
* v2.0, 2019-12-13, Support openssl versions greater than 1.1.0. 2.0.266
* <strong>v2.0, 2019-11-29, [2.0 release7(2.0.265)](https://github.com/ossrs/srs/releases/tag/v2.0-r7) released. 86994 lines.</strong>
* v2.0, 2019-11-29, For [srs-docker](https://github.com/ossrs/srs-docker/tree/master/2.0), install Cherrypy without sudo. 2.0.265
* v2.0, 2019-04-06, For [#1304](https://github.com/ossrs/srs/issues/1304), Default HSTRS to on. 2.0.264
* <strong>v2.0, 2019-04-05, [2.0 release6(2.0.263)](https://github.com/ossrs/srs/releases/tag/v2.0-r6) released. 86994 lines.</strong>
* v2.0, 2019-04-05, Merge [#1312](https://github.com/ossrs/srs/issues/1312), Fix GCC7 build error, this statement may fall through. 2.0.263
* v2.0, 2019-04-05, Merge [#1339](https://github.com/ossrs/srs/issues/1339), Support HTTP-FLV params. 2.0.262
* v2.0, 2018-12-01, Merge [#1274](https://github.com/ossrs/srs/issues/1274), Upgrade to FFMPEG 4.1 and X264 157. 2.0.261
* v2.0, 2018-11-11, Merge [#1261](https://github.com/ossrs/srs/issues/1261), Support `_definst_` for Wowza. 2.0.260
* v2.0, 2018-11-11, Merge [#1263](https://github.com/ossrs/srs/issues/1263), Fix string trim bug. 2.0.259
* <strong>v2.0, 2018-10-28, [2.0 release5(2.0.258)](https://github.com/ossrs/srs/releases/tag/v2.0-r5) released. 86916 lines.</strong>
* v2.0, 2018-10-28, Fix [#1250](https://github.com/ossrs/srs/issues/1250), Support build on OSX10.14 Mojave. 2.0.258
* v2.0, 2018-10-08, Merge [#1236](https://github.com/ossrs/srs/issues/1236), Fix sleep bug in us. 2.0.257
* v2.0, 2018-10-08, Merge [#1237](https://github.com/ossrs/srs/issues/1237), Support param for transcoder. 2.0.256
* <strong>v2.0, 2018-08-12, [2.0 release4(2.0.255)](https://github.com/ossrs/srs/releases/tag/v2.0-r4) released. 86915 lines.</strong>
* v2.0, 2018-08-12, For [#1202](https://github.com/ossrs/srs/issues/1202), Support edge/forward to Aliyun CDN. 2.0.255
* v2.0, 2018-08-11, For [#910](https://github.com/ossrs/srs/issues/910), Support HTTP FLV with HTTP callback. 2.0.254
* v2.0, 2018-08-11, For [#1110](https://github.com/ossrs/srs/issues/1110), Refine params in http callback. 2.0.253
* v2.0, 2018-08-05, Refine HTTP-FLV latency, support realtime mode. 2.0.252
* v2.0, 2018-08-04, For [#1110](https://github.com/ossrs/srs/issues/1110), Support params in http callback. 2.0.251
* v2.0, 2018-08-02, For [#1031](https://github.com/ossrs/srs/issues/1031), SRS edge support douyu.com. 2.0.250
* v2.0, 2018-07-21, Merge [#1119](https://github.com/ossrs/srs/issues/1119), fix memory leak. 2.0.249
* <strong>v2.0, 2018-07-18, [2.0 release3(2.0.248)](https://github.com/ossrs/srs/releases/tag/v2.0-r3) released. 86775 lines.</strong>
* v2.0, 2018-07-17, Merge [#1176](https://github.com/ossrs/srs/issues/1176), fix scaned issues. 2.0.248
* v2.0, 2018-02-28, Merge [#1077](https://github.com/ossrs/srs/issues/1077), fix crash for edge HLS. 2.0.247
* v2.0, 2018-02-13, Fix [#1059](https://github.com/ossrs/srs/issues/1059), support vhost in stream parameters. 2.0.246
* v2.0, 2018-01-07, Merge [#1045](https://github.com/ossrs/srs/issues/1045), fix [#1044](https://github.com/ossrs/srs/issues/1044), TCP connection alive detection. 2.0.245
* v2.0, 2018-01-04, Merge [#1039](https://github.com/ossrs/srs/issues/1039), fix bug of init.d script.
* v2.0, 2018-01-01, Merge [#1033](https://github.com/ossrs/srs/issues/1033), allow user to add some specific flags. 2.0.244
* <strong>v2.0, 2017-06-10, [2.0 release2(2.0.243)](https://github.com/ossrs/srs/releases/tag/v2.0-r2) released. 86670 lines.</strong>
* v2.0, 2017-05-29, Merge [#899](https://github.com/ossrs/srs/issues/899) to fix [#893](https://github.com/ossrs/srs/issues/893), ts PES ext length. 2.0.243
* v2.0, 2017-05-01, Fix [#865](https://github.com/ossrs/srs/issues/865), shouldn't remove ts/m3u8 when hls_dispose disabled. 2.0.242
* v2.0, 2017-04-30, Fix [#636](https://github.com/ossrs/srs/issues/636), FD leak for requesting empty HTTP stream. 2.0.241
* v2.0, 2017-04-23, Fix [#851](https://github.com/ossrs/srs/issues/851), HTTP API support number of video frames for FPS. 2.0.240
* <strong>v2.0, 2017-04-18, [2.0 release1(2.0.239)](https://github.com/ossrs/srs/releases/tag/v2.0-r1) released. 86515 lines.</strong>
* v2.0, 2017-04-18, Fix [#848](https://github.com/ossrs/srs/issues/848), crash at HTTP fast buffer grow. 2.0.239
* v2.0, 2017-04-15, Fix [#844](https://github.com/ossrs/srs/issues/844), support Haivision encoder. 2.0.238
* v2.0, 2017-04-15, Merge [#846](https://github.com/ossrs/srs/issues/846), fix fd leak for FLV stream caster. 2.0.237
* v2.0, 2017-04-15, Merge [#841](https://github.com/ossrs/srs/issues/841), avoid the duplicated sps/pps in ts. 2.0.236
* v2.0, 2017-04-09, Fix [#834](https://github.com/ossrs/srs/issues/834), crash for TS context corrupt. 2.0.235
* <strong>v2.0, 2017-03-03, [2.0 release0(2.0.234)](https://github.com/ossrs/srs/releases/tag/v2.0-r0) released. 86373 lines.</strong>
* v2.0, 2017-02-25, for [#730](https://github.com/ossrs/srs/issues/730), remove the test code. 2.0.234
* v2.0, 2017-02-09, fix [#503](https://github.com/ossrs/srs/issues/503] disable utilities when reload a source. 2.0.233
* v2.0, 2017-01-22, for [#752](https://github.com/ossrs/srs/issues/752] release the io then free it for kbps. 2.0.232
* v2.0, 2017-01-18, fix [#750](https://github.com/ossrs/srs/issues/750] use specific error code for dns resolve. 2.0.231
* <strong>v2.0, 2017-01-18, [2.0 beta4(2.0.230)](https://github.com/ossrs/srs/releases/tag/v2.0-b4) released. 86334 lines.</strong>
* v2.0, 2017-01-18, fix [#749](https://github.com/ossrs/srs/issues/749), timestamp overflow for ATC. 2.0.230
* v2.0, 2017-01-11, fix [#740](https://github.com/ossrs/srs/issues/740), convert ts aac audio private stream 1 to common. 2.0.229
* v2.0, 2017-01-11, fix [#588](https://github.com/ossrs/srs/issues/588), kbps interface error. 2.0.228
* v2.0, 2017-01-11, fix [#736](https://github.com/ossrs/srs/issues/736), recovery the hls dispose. 2.0.227
* v2.0, 2017-01-10, refine hls html5 video template.
* v2.0, 2017-01-10, fix [#635](https://github.com/ossrs/srs/issues/635), hls support NonIDR(open gop). 2.0.226
* v2.0, 2017-01-06, for [#730](https://github.com/ossrs/srs/issues/730), reset ack follow flash player rules. 2.0.225
* v2.0, 2016-12-15, for [#513](https://github.com/ossrs/srs/issues/513), remove hls ram from srs2 to srs3+. 2.0.224
* <strong>v2.0, 2016-12-13, [2.0 beta3(2.0.223)](https://github.com/ossrs/srs/releases/tag/v2.0-b3) released. 86685 lines.</strong>
* v2.0, 2016-12-13, fix [#713](https://github.com/ossrs/srs/issues/713), disable the source cleanup. 2.0.223
* v2.0, 2016-12-13, fix [#713](https://github.com/ossrs/srs/issues/713), refine source to avoid critical fetch and create. 2.0.222
* <strong>v2.0, 2016-11-09, [2.0 beta2(2.0.221)](https://github.com/ossrs/srs/releases/tag/v2.0-b2) released. 86691 lines.</strong>
* v2.0, 2016-11-05, fix [#654](https://github.com/ossrs/srs/issues/654), crash when source cleanup for edge. 2.0.221
* v2.0, 2016-10-26, fix [#666](https://github.com/ossrs/srs/issues/666), crash when source cleanup for http-flv. 2.0.220
* v2.0, 2016-10-10, fix [#661](https://github.com/ossrs/srs/issues/661), close fd after thread stopped. 2.0.219
* v2.0, 2016-09-23, support asprocess for oryx. 2.0.218
* v2.0, 2016-09-23, support change work_dir for oryx.
* v2.0, 2016-09-15, fix [#640](https://github.com/ossrs/srs/issues/640), typo for rtmp type. 2.0.217
* v2.0, 2016-09-12, fix fast stream error bug. 2.0.216
* <strong>v2.0, 2016-09-09, [2.0 beta1(2.0.215)](https://github.com/ossrs/srs/releases/tag/v2.0-b1) released. 89941 lines.</strong>
* v2.0, 2016-09-09, refine librtmp comments about NALUs. 2.0.215
* v2.0, 2016-09-05, fix memory leak at source. 2.0.214
* v2.0, 2016-09-05, fix memory leak at handshake. 2.0.213
* v2.0, 2016-09-04, support valgrind for [patched st](https://github.com/ossrs/state-threads/issues/2).
* v2.0, 2016-09-03, support all arm for [patched st](https://github.com/ossrs/state-threads/issues/1). 2.0.212
* v2.0, 2016-09-01, workaround [#511](https://github.com/ossrs/srs/issues/511) the fly stfd in close. 2.0.211
* v2.0, 2016-08-30, comment the pcr.
* v2.0, 2016-08-18, fix [srs-librtmp#4](https://github.com/ossrs/srs-librtmp/issues/4) filter frame.
* v2.0, 2016-08-10, fix socket timeout for librtmp.
* v2.0, 2016-08-08, fix the crash by srs_info log.
* <strong>v2.0, 2016-08-06, [2.0 beta0(2.0.210)](https://github.com/ossrs/srs/releases/tag/v2.0-b0) released. 89704 lines.</strong>
* v2.0, 2016-05-17, fix the sps pps parse bug.
* v2.0, 2016-01-13, fix http reader bug, support infinite chunked. 2.0.209
* v2.0, 2016-01-09, merge [#559](https://github.com/ossrs/srs/pull/559) fix memory leak bug. 2.0.208
* v2.0, 2016-01-09, merge [#558](https://github.com/ossrs/srs/pull/558) add tcUrl for on_publish.
* v2.0, 2016-01-05, add keyword XCORE for coredump to identify the version. 2.0.207
* <strong>v2.0, 2015-12-23, [2.0 alpha3(2.0.205)](https://github.com/ossrs/srs/releases/tag/v2.0-a3) released. 89544 lines.</strong>
* v2.0, 2015-12-22, for [#509](https://github.com/ossrs/srs/issues/509) always alloc big object at heap. 2.0.205
* v2.0, 2015-12-22, for [#418](https://github.com/ossrs/srs/issues/418) ignore null connect props to make RED5 happy. 2.0.204
* v2.0, 2015-12-22, for [#546](https://github.com/ossrs/srs/issues/546) thread terminate normally dispose bug. 2.0.203
* v2.0, 2015-12-22, for [#541](https://github.com/ossrs/srs/issues/541) failed when chunk size too small. 2.0.202
* v2.0, 2015-12-15, default hls_on_error to continue. 2.0.201
* v2.0, 2015-11-16, for [#518](https://github.com/ossrs/srs/issues/518) fix fd leak bug when fork. 2.0.200
* v2.0, 2015-11-05, for [#511](https://github.com/ossrs/srs/issues/511) fix bug for restart thread. 2.0.199
* v2.0, 2015-11-02, for [#515](https://github.com/ossrs/srs/issues/515) use srs_freepa and SrsAutoFreeA for array. 2.0.198
* v2.0, 2015-10-28, for [ExoPlayer #828](https://github.com/google/ExoPlayer/pull/828), remove duration for live.
* v2.0, 2015-10-28, for [ExoPlayer #828](https://github.com/google/ExoPlayer/pull/828), add av tag in flv header. 2.0.197
* v2.0, 2015-10-27, for [#512](https://github.com/ossrs/srs/issues/512) partial hotfix the hls pure audio. 2.0.196
* <strong>v2.0, 2015-10-08, [2.0 alpha2(2.0.195)](https://github.com/ossrs/srs/releases/tag/v2.0-a2) released. 89358 lines.</strong>
* v2.0, 2015-10-04, for [#448](https://github.com/ossrs/srs/issues/448) fix the bug of response of http hooks. 2.0.195
* v2.0, 2015-10-01, for [#497](https://github.com/ossrs/srs/issues/497) response error when client not found to kickoff. 2.0.194
* v2.0, 2015-10-01, for [#495](https://github.com/ossrs/srs/issues/495) decrease the srs-librtmp size. 2.0.193
* v2.0, 2015-09-23, for [#485](https://github.com/ossrs/srs/issues/485) error when arm glibc 2.15+ or not i386/x86_64/amd64. 2.0.192
* v2.0, 2015-09-23, for [#485](https://github.com/ossrs/srs/issues/485) srs for respberrypi and cubieboard. 2.0.191
* v2.0, 2015-09-21, fix [#484](https://github.com/ossrs/srs/issues/484) hotfix the openssl build script 2.0.190
* <strong>v2.0, 2015-09-14, [2.0 alpha1(2.0.189)](https://github.com/ossrs/srs/releases/tag/v2.0-a1) released. 89269 lines.</strong>
* v2.0, 2015-09-14, fix [#474](https://github.com/ossrs/srs/issues/474) config to donot parse width/height from sps. 2.0.189
* v2.0, 2015-09-14, for [#474](https://github.com/ossrs/srs/issues/474) always release publish for source.
* v2.0, 2015-09-14, for [#458](https://github.com/ossrs/srs/issues/458) http hooks use source thread cid. 2.0.188
* v2.0, 2015-09-14, for [#475](https://github.com/ossrs/srs/issues/475) fix http hooks crash for st context switch. 2.0.187
* v2.0, 2015-09-09, support reload utc_time. 2.0.186
* <strong>v2.0, 2015-08-23, [2.0 alpha0(2.0.185)](https://github.com/ossrs/srs/releases/tag/v2.0-a0) released. 89022 lines.</strong>
* v2.0, 2015-08-22, HTTP API support JSONP by specifies the query string callback=xxx.
* v2.0, 2015-08-20, fix [#380](https://github.com/ossrs/srs/issues/380), srs-librtmp send sequence header when sps or pps changed.
* v2.0, 2015-08-18, close [#454](https://github.com/ossrs/srs/issues/454), support obs restart publish. 2.0.184
* v2.0, 2015-08-14, use reduce_sequence_header for stream control.
* v2.0, 2015-08-14, use send_min_interval for stream control. 2.0.183
* v2.0, 2015-08-12, enable the SRS_PERF_TCP_NODELAY and add config tcp_nodelay. 2.0.182
* v2.0, 2015-08-11, for [#442](https://github.com/ossrs/srs/issues/442) support kickoff connected client. 2.0.181
* v2.0, 2015-07-21, for [#169](https://github.com/ossrs/srs/issues/169) support default values for transcode. 2.0.180
* v2.0, 2015-07-21, fix [#435](https://github.com/ossrs/srs/issues/435) add pageUrl for HTTP callback on_play.
* v2.0, 2015-07-20, refine the hls, ignore packet when no sequence header. 2.0.179
* v2.0, 2015-07-16, for [#441](https://github.com/ossrs/srs/issues/441) use 30s timeout for first msg. 2.0.178
* v2.0, 2015-07-14, refine hls disable the time jitter, support not mix monotonically increase. 2.0.177
* v2.0, 2015-07-01, fix [#433](https://github.com/ossrs/srs/issues/433) fix the sps parse bug. 2.0.176
* v2.0, 2015-06-10, fix [#425](https://github.com/ossrs/srs/issues/425) refine the time jitter, correct (-inf,-250)+(250,+inf) to 10ms. 2.0.175
* v2.0, 2015-06-10, fix [#424](https://github.com/ossrs/srs/issues/424) fix aggregate timestamp bug. 2.0.174
* v2.0, 2015-06-06, fix [#421](https://github.com/ossrs/srs/issues/421) drop video for unkown RTMP header.
* v2.0, 2015-06-05, fix [#420](https://github.com/ossrs/srs/issues/420) remove ts for hls ram mode.
* v2.0, 2015-05-30, fix [#209](https://github.com/ossrs/srs/issues/209) cleanup hls when stop and timeout. 2.0.173.
* v2.0, 2015-05-29, fix [#409](https://github.com/ossrs/srs/issues/409) support pure video hls. 2.0.172.
* v2.0, 2015-05-28, support [srs-dolphin](https://github.com/ossrs/srs-dolphin), the multiple-process SRS.
* v2.0, 2015-05-24, fix [#404](https://github.com/ossrs/srs/issues/404) register handler then start http thread. 2.0.167.
* v2.0, 2015-05-23, refine the thread, protocol, kbps code. 2.0.166
* v2.0, 2015-05-23, fix [#391](https://github.com/ossrs/srs/issues/391) copy request for async call.
* v2.0, 2015-05-22, fix [#397](https://github.com/ossrs/srs/issues/397) the USER_HZ maybe not 100. 2.0.165
* v2.0, 2015-05-22, for [#400](https://github.com/ossrs/srs/issues/400), parse when got entire http header, by feilong. 2.0.164.
* v2.0, 2015-05-19, merge from bravo system, add the rtmfp to bms(commercial srs). 2.0.163.
* v2.0, 2015-05-10, support push flv stream over HTTP POST to SRS.
* v2.0, 2015-04-20, support ingest hls live stream to RTMP.
* v2.0, 2015-04-15, for [#383](https://github.com/ossrs/srs/issues/383), support mix_correct algorithm. 2.0.161.
* v2.0, 2015-04-13, for [#381](https://github.com/ossrs/srs/issues/381), support reap hls/ts by gop or not. 2.0.160.
* v2.0, 2015-04-10, enhanced on_hls_notify, support HTTP GET when reap ts.
* v2.0, 2015-04-10, refine the hls deviation for floor algorithm.
* v2.0, 2015-04-08, for [#375](https://github.com/ossrs/srs/issues/375), fix hls bug, keep cc continous between ts files. 2.0.159.
* v2.0, 2015-04-04, for [#304](https://github.com/ossrs/srs/issues/304), rewrite annexb mux for ts, refer to apple sample. 2.0.157.
* v2.0, 2015-04-03, enhanced avc decode, parse the sps get width+height. 2.0.156.
* v2.0, 2015-04-03, for [#372](https://github.com/ossrs/srs/issues/372), support transform vhost of edge 2.0.155.
* v2.0, 2015-03-30, for [#366](https://github.com/ossrs/srs/issues/366), config hls to disable cleanup of ts. 2.0.154.
* v2.0, 2015-03-31, support server cycle handler. 2.0.153.
* v2.0, 2015-03-31, support on_hls for http hooks. 2.0.152.
* v2.0, 2015-03-31, enhanced hls, support deviation for duration. 2.0.151.
* v2.0, 2015-03-30, for [#351](https://github.com/ossrs/srs/issues/351), support config the m3u8/ts path for hls. 2.0.149.
* v2.0, 2015-03-17, for [#155](https://github.com/ossrs/srs/issues/155), osx(darwin) support demo with nginx and ffmpeg. 2.0.143.
* v2.0, 2015-03-15, start [2.0release branch](https://github.com/ossrs/srs/tree/2.0release), 80773 lines.
* v2.0, 2015-03-14, fix [#324](https://github.com/ossrs/srs/issues/324), support hstrs(http stream trigger rtmp source) edge mode. 2.0.140.
* v2.0, 2015-03-14, for [#324](https://github.com/ossrs/srs/issues/324), support hstrs(http stream trigger rtmp source) origin mode. 2.0.139.
* v2.0, 2015-03-12, fix [#328](https://github.com/ossrs/srs/issues/328), support adobe hds. 2.0.138.
* v2.0, 2015-03-10, fix [#155](https://github.com/ossrs/srs/issues/155), support osx(darwin) for mac pro. 2.0.137.
* v2.0, 2015-03-08, fix [#316](https://github.com/ossrs/srs/issues/316), http api provides stream/vhost/srs/server bytes, codec and count. 2.0.136.
* v2.0, 2015-03-08, fix [#310](https://github.com/ossrs/srs/issues/310), refine aac LC, support aac HE/HEv2. 2.0.134.
* v2.0, 2015-03-06, for [#322](https://github.com/ossrs/srs/issues/322), fix http-flv stream bug, support multiple streams. 2.0.133.
* v2.0, 2015-03-06, refine http request parse. 2.0.132.
* v2.0, 2015-03-01, for [#179](https://github.com/ossrs/srs/issues/179), revert dvr http api. 2.0.128.
* v2.0, 2015-02-24, for [#304](https://github.com/ossrs/srs/issues/304), fix hls bug, write pts/dts error. 2.0.124
* v2.0, 2015-02-19, refine dvr, append file when dvr file exists. 2.0.122.
* v2.0, 2015-02-19, refine pithy print to more easyer to use. 2.0.121.
* v2.0, 2015-02-18, fix [#2304](https://github.com/ossrs/srs/issues/2304#issuecomment-826009290), support push rtsp to srs. 2.0.120.
* v2.0, 2015-02-17, the join maybe failed, should use a variable to ensure thread terminated. 2.0.119.
* v2.0, 2015-02-15, for [#304](https://github.com/ossrs/srs/issues/304), support config default acodec/vcodec. 2.0.118.
* v2.0, 2015-02-15, for [#304](https://github.com/ossrs/srs/issues/304), rewrite hls/ts code, support h.264+mp3 for hls. 2.0.117.
* v2.0, 2015-02-12, for [#304](https://github.com/ossrs/srs/issues/304), use stringstream to generate m3u8, add hls_td_ratio. 2.0.116.
* v2.0, 2015-02-11, dev code ZhouGuowen for 2.0.115.
* v2.0, 2015-02-10, for [#311](https://github.com/ossrs/srs/issues/311), set pcr_base to dts. 2.0.114.
* v2.0, 2015-02-10, fix [the bug](https://github.com/ossrs/srs/commit/87519aaae835199e5adb60c0ae2c1cd24939448c) of ibmf format which decoded in annexb.
* v2.0, 2015-02-10, for [#310](https://github.com/ossrs/srs/issues/310), downcast aac SSR to LC. 2.0.113
* v2.0, 2015-02-03, fix [#136](https://github.com/ossrs/srs/issues/136), support hls without io(in ram). 2.0.112
* v2.0, 2015-01-31, for [#250](https://github.com/ossrs/srs/issues/250), support push MPEGTS over UDP to SRS. 2.0.111
* v2.0, 2015-01-29, build libfdk-aac in ffmpeg. 2.0.108
* v2.0, 2015-01-25, for [#301](https://github.com/ossrs/srs/issues/301), hls support h.264+mp3, ok for vlc. 2.0.107
* v2.0, 2015-01-25, for [#301](https://github.com/ossrs/srs/issues/301), http ts stream support h.264+mp3. 2.0.106
* v2.0, 2015-01-25, hotfix [#268](https://github.com/ossrs/srs/issues/268), refine the pcr start at 0, dts/pts plus delay. 2.0.105
* v2.0, 2015-01-25, hotfix [#151](https://github.com/ossrs/srs/issues/151), refine pcr=dts-800ms and use dts/pts directly. 2.0.104
* v2.0, 2015-01-23, hotfix [#151](https://github.com/ossrs/srs/issues/151), use absolutely overflow to make jwplayer happy. 2.0.103
* v2.0, 2015-01-22, for [#293](https://github.com/ossrs/srs/issues/293), support http live ts stream. 2.0.101.
* v2.0, 2015-01-19, for [#293](https://github.com/ossrs/srs/issues/293), support http live flv/aac/mp3 stream with fast cache. 2.0.100.
* v2.0, 2015-01-18, for [#293](https://github.com/ossrs/srs/issues/293), support rtmp remux to http flv live stream. 2.0.99.
* v2.0, 2015-01-17, fix [#277](https://github.com/ossrs/srs/issues/277), refine http server refer to go http-framework. 2.0.98
* v2.0, 2015-01-17, for [#277](https://github.com/ossrs/srs/issues/277), refine http api refer to go http-framework. 2.0.97
* v2.0, 2015-01-17, hotfix [#290](https://github.com/ossrs/srs/issues/290), use iformat only for rtmp input. 2.0.95
* v2.0, 2015-01-08, hotfix [#281](https://github.com/ossrs/srs/issues/281), fix hls bug ignore type-9 send aud. 2.0.93
* v2.0, 2015-01-03, fix [#274](https://github.com/ossrs/srs/issues/274), http-callback support on_dvr when reap a dvr file. 2.0.89
* v2.0, 2015-01-03, hotfix to remove the pageUrl for http callback. 2.0.88
* v2.0, 2015-01-03, fix [#179](https://github.com/ossrs/srs/issues/179), dvr support custom filepath by variables. 2.0.87
* v2.0, 2015-01-02, fix [#211](https://github.com/ossrs/srs/issues/211), support security allow/deny publish/play all/ip. 2.0.86
* v2.0, 2015-01-02, hotfix [#207](https://github.com/ossrs/srs/issues/207), trim the last 0 of log. 2.0.85
* v2.0, 2014-01-02, fix [#158](https://github.com/ossrs/srs/issues/158), http-callback check http status code ok(200). 2.0.84
* v2.0, 2015-01-02, hotfix [#216](https://github.com/ossrs/srs/issues/216), http-callback post in application/json content-type. 2.0.83
* v2.0, 2014-01-02, fix [#263](https://github.com/ossrs/srs/issues/263), srs-librtmp flv read tag should init size. 2.0.82
* v2.0, 2015-01-01, hotfix [#270](https://github.com/ossrs/srs/issues/270), memory leak for http client post. 2.0.81
* v2.0, 2014-12-12, fix [#266](https://github.com/ossrs/srs/issues/266), aac profile is object id plus one. 2.0.80
* v2.0, 2014-12-29, hotfix [#267](https://github.com/ossrs/srs/issues/267), the forward dest ep should use server. 2.0.79
* v2.0, 2014-12-29, hotfix [#268](https://github.com/ossrs/srs/issues/268), the hls pcr is negative when startup. 2.0.78
* v2.0, 2014-12-22, hotfix [#264](https://github.com/ossrs/srs/issues/264), ignore NALU when sequence header to make HLS happy. 2.0.76
* v2.0, 2014-12-20, hotfix [#264](https://github.com/ossrs/srs/issues/264), support disconnect publish connect when hls error. 2.0.75
* v2.0, 2014-12-12, fix [#257](https://github.com/ossrs/srs/issues/257), support 0.1s+ latency. 2.0.70
* v2.0, 2014-12-08, update wiki for mr([EN](https://ossrs.io/lts/en-us/docs/v4/doc/low-latency#merged-read), [CN](https://ossrs.net/lts/zh-cn/docs/v4/doc/low-latency#merged-read)) and mw([EN](https://ossrs.io/lts/en-us/docs/v4/doc/low-latency#merged-write), [CN](https://ossrs.net/lts/zh-cn/docs/v4/doc/low-latency#merged-write)).
* v2.0, 2014-12-07, fix [#251](https://github.com/ossrs/srs/issues/251), 10k+ clients, use queue cond wait and fast vector. 2.0.67
* v2.0, 2014-12-05, fix [#251](https://github.com/ossrs/srs/issues/251), 9k+ clients, use fast cache for msgs queue. 2.0.57
* v2.0, 2014-12-04, fix [#241](https://github.com/ossrs/srs/issues/241), add mw(merged-write) config. 2.0.53
* v2.0, 2014-12-04, for [#241](https://github.com/ossrs/srs/issues/241), support mr(merged-read) config and reload. 2.0.52.
* v2.0, 2014-12-04, enable [#241](https://github.com/ossrs/srs/issues/241) and [#248](https://github.com/ossrs/srs/issues/248), +25% performance, 2.5k publisher. 2.0.50
* v2.0, 2014-12-04, fix [#248](https://github.com/ossrs/srs/issues/248), improve about 15% performance for fast buffer. 2.0.49
* v2.0, 2014-12-03, fix [#244](https://github.com/ossrs/srs/issues/244), conn thread use cond to wait for recv thread error. 2.0.47.
* v2.0, 2014-12-02, merge [#239](https://github.com/ossrs/srs/pull/239), traverse the token before response connect. 2.0.45.
* v2.0, 2014-12-02, srs-librtmp support hijack io apis for st-load. 2.0.42.
* v2.0, 2014-12-01, for [#237](https://github.com/ossrs/srs/issues/237), refine syscall for recv, supports 1.5k clients. 2.0.41.
* v2.0, 2014-11-30, add qtcreate project file trunk/src/qt/srs/srs-qt.pro. 2.0.39.
* v2.0, 2014-11-29, fix [#235](https://github.com/ossrs/srs/issues/235), refine handshake, replace union with template method. 2.0.38.
* v2.0, 2014-11-28, fix [#215](https://github.com/ossrs/srs/issues/215), add srs_rtmp_dump tool. 2.0.37.
* v2.0, 2014-11-25, update PRIMARY, AUTHORS, CONTRIBUTORS rule. 2.0.32.
* v2.0, 2014-11-24, fix [#212](https://github.com/ossrs/srs/issues/212), support publish aac adts raw stream. 2.0.31.
* v2.0, 2014-11-22, fix [#217](https://github.com/ossrs/srs/issues/217), remove timeout recv, support 7.5k+ 250kbps clients. 2.0.30.
* v2.0, 2014-11-21, srs-librtmp add rtmp prefix for rtmp/utils/human apis. 2.0.29.
* v2.0, 2014-11-21, refine examples of srs-librtmp, add srs_print_rtmp_packet. 2.0.28.
* v2.0, 2014-11-20, fix [#212](https://github.com/ossrs/srs/issues/212), support publish audio raw frames. 2.0.27
* v2.0, 2014-11-19, fix [#213](https://github.com/ossrs/srs/issues/213), support compile [srs-librtmp on windows](https://github.com/winlinvip/srs.librtmp), [bug #213](https://github.com/ossrs/srs/issues/213). 2.0.26
* v2.0, 2014-11-18, all wiki translated to English. 2.0.23.
* v2.0, 2014-11-15, fix [#204](https://github.com/ossrs/srs/issues/204), srs-librtmp drop duplicated sps/pps(sequence header). 2.0.22.
* v2.0, 2014-11-15, fix [#203](https://github.com/ossrs/srs/issues/203), srs-librtmp drop any video before sps/pps(sequence header). 2.0.21.
* v2.0, 2014-11-15, fix [#202](https://github.com/ossrs/srs/issues/202), fix memory leak of h.264 raw packet send in srs-librtmp. 2.0.20.
* v2.0, 2014-11-13, fix [#200](https://github.com/ossrs/srs/issues/200), deadloop when read/write 0 and ETIME. 2.0.16.
* v2.0, 2014-11-13, fix [#194](https://github.com/ossrs/srs/issues/194), writev multiple msgs, support 6k+ 250kbps clients. 2.0.15.
* v2.0, 2014-11-12, fix [#194](https://github.com/ossrs/srs/issues/194), optmized st for timeout recv. pulse to 500ms. 2.0.14.
* v2.0, 2014-11-11, fix [#195](https://github.com/ossrs/srs/issues/195), remove the confuse code st_usleep(0). 2.0.13.
* v2.0, 2014-11-08, fix [#191](https://github.com/ossrs/srs/issues/191), configure --export-librtmp-project and --export-librtmp-single. 2.0.11.
* v2.0, 2014-11-08, fix [#66](https://github.com/ossrs/srs/issues/66), srs-librtmp support write h264 raw packet. 2.0.9.
* v2.0, 2014-10-25, fix [#185](https://github.com/ossrs/srs/issues/185), AMF0 support 0x0B the date type codec. 2.0.7.
* v2.0, 2014-10-24, fix [#186](https://github.com/ossrs/srs/issues/186), hotfix for bug #186, drop connect args when not object. 2.0.6.
* v2.0, 2014-10-24, rename wiki/xxx to wiki/v4_CN_xxx. 2.0.3.
* v2.0, 2014-10-19, fix [#184](https://github.com/ossrs/srs/issues/184), support AnnexB in RTMP body for HLS. 2.0.2
* v2.0, 2014-10-18, remove supports for OSX(darwin). 2.0.1.
* v2.0, 2014-10-16, revert github srs README to English. 2.0.0.

<a name="v1-changes"></a>

## SRS 1.0 Changelog

* <strong>v1.0, 2014-12-05, [1.0 release(1.0.10)](https://github.com/ossrs/srs/releases/tag/v1.0-r0) released. 59391 lines.</strong>
* <strong>v1.0, 2014-10-09, [1.0 beta(1.0.0)](https://github.com/ossrs/srs/releases/tag/v0.9.8) released. 59316 lines.</strong>
* v1.0, 2014-10-08, fix [#151](https://github.com/ossrs/srs/issues/151), always reap ts whatever audio or video packet. 0.9.223.
* v1.0, 2014-10-08, fix [#162](https://github.com/ossrs/srs/issues/162), failed if no epoll. 0.9.222.
* v1.0, 2014-09-30, fix [#180](https://github.com/ossrs/srs/issues/180), crash for multiple edge publishing the same stream. 0.9.220.
* v1.0, 2014-09-26, fix hls bug, refine config and log, according to clion of jetbrains. 0.9.216.
* v1.0, 2014-09-25, fix [#177](https://github.com/ossrs/srs/issues/177), dvr segment add config dvr_wait_keyframe. 0.9.213.
* v1.0, 2014-08-28, fix [#167](https://github.com/ossrs/srs/issues/167), add openssl includes to utest. 0.9.209.
* v1.0, 2014-08-27, max connections is 32756, for st use mmap default. 0.9.209
* v1.0, 2014-08-24, fix [#150](https://github.com/ossrs/srs/issues/150), forward should forward the sequence header when retry. 0.9.208.
* v1.0, 2014-08-22, for [#165](https://github.com/ossrs/srs/issues/165), refine dh wrapper, ensure public key is 128bytes. 0.9.206.
* v1.0, 2014-08-19, for [#160](https://github.com/ossrs/srs/issues/160), support forward/edge to flussonic, disable debug_srs_upnode to make flussonic happy. 0.9.201.
* v1.0, 2014-08-17, for [#155](https://github.com/ossrs/srs/issues/155), refine for osx, with ssl/http, disable statistics. 0.9.198.
* v1.0, 2014-08-06, fix [#148](https://github.com/ossrs/srs/issues/148), simplify the RTMP handshake key generation. 0.9.191.
* v1.0, 2014-08-06, fix [#147](https://github.com/ossrs/srs/issues/147), support identify the srs edge. 0.9.190.
* <strong>v1.0, 2014-08-03, [1.0 mainline7(0.9.189)](https://github.com/ossrs/srs/releases/tag/v0.9.7) released. 57432 lines.</strong>
* v1.0, 2014-08-03, fix [#79](https://github.com/ossrs/srs/issues/79), fix the reload remove edge assert bug. 0.9.189.
* v1.0, 2014-08-03, fix [#57](https://github.com/ossrs/srs/issues/57), use lock(acquire/release publish) to avoid duplicated publishing. 0.9.188.
* v1.0, 2014-08-03, fix [#85](https://github.com/ossrs/srs/issues/85), fix the segment-dvr sequence header missing. 0.9.187.
* v1.0, 2014-08-03, fix [#145](https://github.com/ossrs/srs/issues/145), refine ffmpeg log, check abitrate for libaacplus. 0.9.186.
* v1.0, 2014-08-03, fix [#143](https://github.com/ossrs/srs/issues/143), fix retrieve sys stat bug for all linux. 0.9.185.
* v1.0, 2014-08-02, fix [#138](https://github.com/ossrs/srs/issues/138), fix http hooks bug, regression bug. 0.9.184.
* v1.0, 2014-08-02, fix [#142](https://github.com/ossrs/srs/issues/142), fix tcp stat slow bug, use /proc/net/sockstat instead, refer to 'ss -s'. 0.9.183.
* v1.0, 2014-07-31, fix [#141](https://github.com/ossrs/srs/issues/141), support tun0(vpn network device) ip retrieve. 0.9.179.
* v1.0, 2014-07-27, support partially build on OSX(Darwin). 0.9.177
* v1.0, 2014-07-27, api connections add udp, add disk iops. 0.9.176
* v1.0, 2014-07-26, complete config utest. 0.9.173
* v1.0, 2014-07-26, fix [#124](https://github.com/ossrs/srs/issues/124), gop cache support disable video in publishing. 0.9.171.
* v1.0, 2014-07-23, fix [#121](https://github.com/ossrs/srs/issues/121), srs_info detail log compile failed. 0.9.168.
* v1.0, 2014-07-19, fix [#119](https://github.com/ossrs/srs/issues/119), use iformat and oformat for ffmpeg transcode. 0.9.163.
* <strong>v1.0, 2014-07-13, [1.0 mainline6(0.9.160)](https://github.com/ossrs/srs/releases/tag/v0.9.6) released. 50029 lines.</strong>
* v1.0, 2014-07-13, refine the bandwidth check/test, add as/js library, use srs-librtmp for linux tool. 0.9.159
* v1.0, 2014-07-12, complete rtmp stack utest. 0.9.156
* v1.0, 2014-07-06, fix [#81](https://github.com/ossrs/srs/issues/81), fix HLS codec info, IOS ok. 0.9.153.
* v1.0, 2014-07-06, fix [#103](https://github.com/ossrs/srs/issues/103), support all aac sample rate. 0.9.150.
* v1.0, 2014-07-05, complete kernel utest. 0.9.149
* v1.0, 2014-06-30, fix [#111](https://github.com/ossrs/srs/issues/111), always use 31bits timestamp. 0.9.143.
* v1.0, 2014-06-28, response the call message with null. 0.9.137
* v1.0, 2014-06-28, fix [#110](https://github.com/ossrs/srs/issues/110), thread start segment fault, thread cycle stop destroy thread. 0.9.136
* v1.0, 2014-06-27, fix [#109](https://github.com/ossrs/srs/issues/109), fix the system jump time, adjust system startup time. 0.9.135
* <strong>v1.0, 2014-06-27, [1.0 mainline5(0.9.134)](https://github.com/ossrs/srs/releases/tag/v0.9.5) released. 41573 lines.</strong>
* v1.0, 2014-06-27, SRS online 30days with RTMP/HLS.
* v1.0, 2014-06-25, fix [#108](https://github.com/ossrs/srs/issues/108), support config time jitter for encoder non-monotonical stream. 0.9.133
* v1.0, 2014-06-23, support report summaries in heartbeat. 0.9.132
* v1.0, 2014-06-22, performance refine, support [3k+](https://ossrs.net/lts/zh-cn/docs/v4/doc/performance#performancereport4k) connections(270kbps). 0.9.130
* v1.0, 2014-06-21, support edge [token traverse](https://ossrs.net/lts/zh-cn/docs/v4/doc/drm#tokentraverse), fix [#104](https://github.com/ossrs/srs/issues/104). 0.9.129
* v1.0, 2014-06-19, add connections count to api summaries. 0.9.127
* v1.0, 2014-06-19, add srs bytes and kbps to api summaries. 0.9.126
* v1.0, 2014-06-18, add network bytes to api summaries. 0.9.125
* v1.0, 2014-06-14, fix [#98](https://github.com/ossrs/srs/issues/98), workaround for librtmp ping(fmt=1,cid=2 fresh stream). 0.9.124
* v1.0, 2014-05-29, support flv inject and flv http streaming with start=bytes. 0.9.122
* <strong>v1.0, 2014-05-28, [1.0 mainline4(0.9.120)](https://github.com/ossrs/srs/releases/tag/v0.9.4) released. 39200 lines.</strong>
* v1.0, 2014-05-27, fix [#87](https://github.com/ossrs/srs/issues/87), add source id for full trackable log. 0.9.120
* v1.0, 2014-05-27, fix [#84](https://github.com/ossrs/srs/issues/84), unpublish when edge disconnect. 0.9.119
* v1.0, 2014-05-27, fix [#89](https://github.com/ossrs/srs/issues/89), config to /dev/null to disable ffmpeg log. 0.9.117
* v1.0, 2014-05-25, fix [#76](https://github.com/ossrs/srs/issues/76), allow edge vhost to add or remove. 0.9.114
* v1.0, 2014-05-24, Johnny contribute [ossrs.net](http://ossrs.net). karthikeyan start to translate wiki to English.
* v1.0, 2014-05-22, fix [#78](https://github.com/ossrs/srs/issues/78), st joinable thread must be stop by other threads, 0.9.113
* v1.0, 2014-05-22, support amf0 StrictArray(0x0a). 0.9.111.
* v1.0, 2014-05-22, support flv parser, add amf0 to librtmp. 0.9.110
* v1.0, 2014-05-22, fix [#74](https://github.com/ossrs/srs/issues/74), add tcUrl for http callback on_connect, 0.9.109
* v1.0, 2014-05-19, support http heartbeat, 0.9.107
* <strong>v1.0, 2014-05-18, [1.0 mainline3(0.9.105)](https://github.com/ossrs/srs/releases/tag/v0.9.3) released. 37594 lines.</strong>
* v1.0, 2014-05-18, support http api json, to PUT/POST. 0.9.105
* v1.0, 2014-05-17, fix [#72](https://github.com/ossrs/srs/issues/72), also need stream_id for send_and_free_message. 0.9.101
* v1.0, 2014-05-17, rename struct to class. 0.9.100
* v1.0, 2014-05-14, fix [#67](https://github.com/ossrs/srs/issues/67] pithy print, stage must has a age. 0.9.98
* v1.0, 2014-05-13, fix mem leak for delete[] SharedPtrMessage array. 0.9.95
* v1.0, 2014-05-12, refine the kbps calc module. 0.9.93
* v1.0, 2014-05-12, fix bug [#64](https://github.com/ossrs/srs/issues/64): install_dir=DESTDIR+PREFIX
* v1.0, 2014-05-08, fix [#36](https://github.com/ossrs/srs/issues/36): never directly use \*(int32_t\*) for arm.
* v1.0, 2014-05-08, fix [#60](https://github.com/ossrs/srs/issues/60): support aggregate message
* v1.0, 2014-05-08, fix [#59](https://github.com/ossrs/srs/issues/59), edge support FMS origin server. 0.9.92
* v1.0, 2014-05-06, fix [#50](https://github.com/ossrs/srs/issues/50), ubuntu14 build error.
* v1.0, 2014-05-04, support mips linux.
* v1.0, 2014-04-30, fix bug [#34](https://github.com/ossrs/srs/issues/34): convert signal to io thread. 0.9.85
* v1.0, 2014-04-29, refine RTMP protocol completed, to 0.9.81
* <strong>v1.0, 2014-04-28, [1.0 mainline2(0.9.79)](https://github.com/ossrs/srs/releases/tag/v0.9.2) released. 35255 lines.</strong>
* v1.0, 2014-04-28, support full edge RTMP server. 0.9.79
* v1.0, 2014-04-27, support basic edge(play/publish) RTMP server. 0.9.78
* v1.0, 2014-04-25, add donation page. 0.9.76
* v1.0, 2014-04-21, support android app to start srs for internal edge. 0.9.72
* v1.0, 2014-04-19, support tool over srs-librtmp to ingest flv/rtmp. 0.9.71
* v1.0, 2014-04-17, support dvr(record live to flv file for vod). 0.9.69
* v1.0, 2014-04-11, add speex1.2 to transcode flash encoder stream. 0.9.58
* v1.0, 2014-04-10, support reload ingesters(add/remov/update). 0.9.57
* <strong>v1.0, 2014-04-07, [1.0 mainline(0.9.55)](https://github.com/ossrs/srs/releases/tag/v0.9.1) released. 30000 lines.</strong>
* v1.0, 2014-04-07, support [ingest](https://ossrs.net/lts/zh-cn/docs/v4/doc/sample-ingest) file/stream/device.
* v1.0, 2014-04-05, support [http api](https://ossrs.net/lts/zh-cn/docs/v4/doc/http-api) and [http server](https://ossrs.net/lts/zh-cn/docs/v4/doc/http-server).
* v1.0, 2014-04-03, implements http framework and api/v1/version.
* v1.0, 2014-03-30, fix bug for st detecting epoll failed, force st to use epoll.
* v1.0, 2014-03-29, add wiki [Performance for RaspberryPi](https://ossrs.net/lts/zh-cn/docs/v4/doc/raspberrypi).
* v1.0, 2014-03-29, add release binary package for raspberry-pi.
* v1.0, 2014-03-26, support RTMP ATC for HLS/HDS to support backup(failover).
* v1.0, 2014-03-23, support daemon, default start in daemon.
* v1.0, 2014-03-22, support make install/install-api and uninstall.
* v1.0, 2014-03-22, add ./etc/init.d/srs, refine to support make clean then make.
* v1.0, 2014-03-21, write pid to ./objs/srs.pid.
* v1.0, 2014-03-20, refine hls code, support pure audio HLS.
* v1.0, 2014-03-19, add vn/an for FFMPEG to drop video/audio for radio stream.
* v1.0, 2014-03-19, refine handshake, client support complex handshake, add utest.
* v1.0, 2014-03-16, fix bug on arm of st, the sp change from 20 to 8, for respberry-pi, @see [commit](https://github.com/ossrs/srs/commit/5a4373d4835758188b9a1f03005cea0b6ddc62aa)
* v1.0, 2014-03-16, support ARM([debian armhf, v7cpu](https://ossrs.net/lts/zh-cn/docs/v4/doc/arm)) with rtmp/ssl/hls/librtmp.
* v1.0, 2014-03-12, finish utest for amf0 codec.
* v1.0, 2014-03-06, add gperftools for mem leak detect, mem/cpu profile.
* v1.0, 2014-03-04, add gest framework for utest, build success.
* v1.0, 2014-03-02, srs-librtmp, client publish/play library like librtmp.
* v1.0, 2014-03-01, modularity, extract core/kernel/rtmp/app/main module.
* v1.0, 2014-02-28, support arm build(SRS/ST), add ssl to 3rdparty package.
* v1.0, 2014-02-28, add wiki [BuildArm](https://ossrs.net/lts/zh-cn/docs/v4/doc/install), [FFMPEG](https://ossrs.net/lts/zh-cn/docs/v4/doc/ffmpeg), [Reload](https://ossrs.net/lts/zh-cn/docs/v4/doc/reload)
* v1.0, 2014-02-27, add wiki [LowLatency](https://ossrs.net/lts/zh-cn/docs/v4/doc/low-latency), [HTTPCallback](https://ossrs.net/lts/zh-cn/docs/v4/doc/http-callback)
* v1.0, 2014-01-19, add wiki [DeliveryHLS](https://ossrs.net/lts/zh-cn/docs/v4/doc/delivery-hls)
* v1.0, 2014-01-11, fix jw/flower player pause bug, which send closeStream actually.
* v1.0, 2014-01-05, add wiki [Build](https://ossrs.net/lts/zh-cn/docs/v4/doc/install), [Performance](https://ossrs.net/lts/zh-cn/docs/v4/doc/performance), [Forward](https://ossrs.net/lts/zh-cn/docs/v4/doc/forward)
* v1.0, 2014-01-01, change listen(512), chunk-size(60000), to improve performance.
* v1.0, 2013-12-27, merge from wenjie, the bandwidth test feature.
* <strong>v0.9, 2013-12-25, [v0.9](https://github.com/ossrs/srs/releases/tag/v0.9.0) released. 20926 lines.</strong>
* v0.9, 2013-12-25, fix the bitrate bug(in Bps), use enhanced microphone.
* v0.9, 2013-12-22, demo video meeting or chat(SRS+cherrypy+jquery+bootstrap).
* v0.9, 2013-12-22, merge from wenjie, support banwidth test.
* v0.9, 2013-12-22, merge from wenjie: support set chunk size at vhost level
* v0.9, 2013-12-21, add [players](http://ossrs.net/players/srs_player.html) for play and publish.
* v0.9, 2013-12-15, ensure the HLS(ts) is continous when republish stream.
* v0.9, 2013-12-15, fix the hls reload bug, feed it the sequence header.
* v0.9, 2013-12-15, refine protocol, use int64_t timestamp for ts and jitter.
* v0.9, 2013-12-15, support set the live queue length(in seconds), drop when full.
* v0.9, 2013-12-15, fix the forwarder reconnect bug, feed it the sequence header.
* v0.9, 2013-12-15, support reload the hls/forwarder/transcoder.
* v0.9, 2013-12-14, refine the thread model for the retry threads.
* v0.9, 2013-12-10, auto install depends tools/libs on centos/ubuntu.
* <strong>v0.8, 2013-12-08, [v0.8](https://github.com/ossrs/srs/releases/tag/v0.8.0) released. 19186 lines.</strong>
* v0.8, 2013-12-08, support [http hooks](https://ossrs.net/lts/zh-cn/docs/v4/doc/http-callback): on_connect/close/publish/unpublish/play/stop.
* v0.8, 2013-12-08, support multiple http hooks for a event.
* v0.8, 2013-12-07, support http callback hooks, on_connect.
* v0.8, 2013-12-07, support network based cli and json result, add CherryPy 3.2.4.
* v0.8, 2013-12-07, update http/hls/rtmp load test tool [SB](https://github.com/ossrs/srs-bench), use SRS rtmp sdk.
* v0.8, 2013-12-06, support max_connections, drop if exceed.
* v0.8, 2013-12-05, support log_dir, write ffmpeg log to file.
* v0.8, 2013-12-05, fix the forward/hls/encoder bug.
* <strong>v0.7, 2013-12-03, [v0.7](https://github.com/ossrs/srs/releases/tag/v0.7.0) released. 17605 lines.</strong>
* v0.7, 2013-12-01, support dead-loop detect for forwarder and transcoder.
* v0.7, 2013-12-01, support all ffmpeg filters and params.
* v0.7, 2013-11-30, support live stream transcoder by ffmpeg.
* v0.7, 2013-11-30, support --with/without -ffmpeg, build ffmpeg-2.1.
* v0.7, 2013-11-30, add ffmpeg-2.1, x264-core138, lame-3.99.5, libaacplus-2.0.2.
* <strong>v0.6, 2013-11-29, [v0.6](https://github.com/ossrs/srs/releases/tag/v0.6.0) released. 16094 lines.</strong>
* v0.6, 2013-11-29, add performance summary, 1800 clients, 900Mbps, CPU 90.2%, 41MB.
* v0.6, 2013-11-29, support forward stream to other edge server.
* v0.6, 2013-11-29, support forward stream to other origin server.
* v0.6, 2013-11-28, fix memory leak bug, aac decode bug.
* v0.6, 2013-11-27, support --with or --without -hls and -ssl options.
* v0.6, 2013-11-27, support AAC 44100HZ sample rate for iphone, adjust the timestamp.
* <strong>v0.5, 2013-11-26, [v0.5](https://github.com/ossrs/srs/releases/tag/v0.5.0) released. 14449 lines.</strong>
* v0.5, 2013-11-24, support HLS(m3u8), fragment and window.
* v0.5, 2013-11-24, support record to ts file for HLS.
* v0.5, 2013-11-21, add ts_info tool to demux ts file.
* v0.5, 2013-11-16, add rtmp players(OSMF/jwplayer5/jwplayer6).
* <strong>v0.4, 2013-11-10, [v0.4](https://github.com/ossrs/srs/releases/tag/v0.4.0) released. 12500 lines.</strong>
* v0.4, 2013-11-10, support config and reload the pithy print.
* v0.4, 2013-11-09, support reload config(vhost and its detail).
* v0.4, 2013-11-09, support reload config(listen and chunk_size) by SIGHUP(1).
* v0.4, 2013-11-09, support longtime(>4.6hours) publish/play.
* v0.4, 2013-11-09, support config the chunk_size.
* v0.4, 2013-11-09, support pause for live stream.
* <strong>v0.3, 2013-11-04, [v0.3](https://github.com/ossrs/srs/releases/tag/v0.3.0) released. 11773 lines.</strong>
* v0.3, 2013-11-04, support refer/play-refer/publish-refer.
* v0.3, 2013-11-04, support vhosts specified config.
* v0.3, 2013-11-02, support listen multiple ports.
* v0.3, 2013-11-02, support config file in nginx-conf style.
* v0.3, 2013-10-29, support pithy print log message specified by stage.
* v0.3, 2013-10-28, support librtmp without extended-timestamp in 0xCX chunk packet.
* v0.3, 2013-10-27, support cache last gop for client fast startup.
* <strong>v0.2, 2013-10-25, [v0.2](https://github.com/ossrs/srs/releases/tag/v0.2.0) released. 10125 lines.</strong>
* v0.2, 2013-10-25, support flash publish.
* v0.2, 2013-10-25, support h264/avc codec by rtmp complex handshake.
* v0.2, 2013-10-24, support time jitter detect and correct algorithm
* v0.2, 2013-10-24, support decode codec type to cache the h264/avc sequence header.
* <strong>v0.1, 2013-10-23, [v0.1](https://github.com/ossrs/srs/releases/tag/v0.1.0) released. 8287 lines.</strong>
* v0.1, 2013-10-23, support basic amf0 codec, simplify the api using c-style api.
* v0.1, 2013-10-23, support shared ptr msg for zero memory copy.
* v0.1, 2013-10-22, support vp6 codec with rtmp protocol specified simple handshake.
* v0.1, 2013-10-20, support multiple flash client play live streaming.
* v0.1, 2013-10-20, support FMLE/FFMPEG publish live streaming.
* v0.1, 2013-10-18, support rtmp message2chunk protocol(send\_message).
* v0.1, 2013-10-17, support rtmp chunk2message protocol(recv\_message).

Winlin 2021
<|MERGE_RESOLUTION|>--- conflicted
+++ resolved
@@ -8,11 +8,8 @@
 
 ## SRS 6.0 Changelog
 
-<<<<<<< HEAD
-* v6.0, 2023-06-30, Merge [#3596](https://github.com/ossrs/srs/pull/3596): Improve the usage of "transcode" in the "full.conf" file. v6.0.55 (#3596)
-=======
+* v6.0, 2023-06-30, Merge [#3596](https://github.com/ossrs/srs/pull/3596): Improve the usage of "transcode" in the "full.conf" file. v6.0.56 (#3596)
 * v6.0, 2023-06-21, Merge [#3551](https://github.com/ossrs/srs/pull/3551): H264: Fix H.264 ISOM reserved bit value. v6.0.55 (#3551)
->>>>>>> 30c2f50c
 * v6.0, 2023-06-20, Merge [#3594](https://github.com/ossrs/srs/pull/3594): Docker: Refine the main dockerfile. v6.0.54 (#3592)
 * v6.0, 2023-06-20, Merge [#3592](https://github.com/ossrs/srs/pull/3592): Fix Permission Issue in depend.sh for OpenSSL Compilation. v6.0.53 (#3592)
 * v6.0, 2023-06-20, Merge [#3591](https://github.com/ossrs/srs/pull/3591): Fix crash when process rtcp feedback message. v6.0.52 (#3591)
@@ -73,11 +70,8 @@
 
 ## SRS 5.0 Changelog
 
-<<<<<<< HEAD
-* v5.0, 2023-06-30, Merge [#3596](https://github.com/ossrs/srs/pull/3596): Improve the usage of "transcode" in the "full.conf" file. v5.0.161 (#3596)
-=======
+* v5.0, 2023-06-30, Merge [#3596](https://github.com/ossrs/srs/pull/3596): Improve the usage of "transcode" in the "full.conf" file. v5.0.162 (#3596)
 * v5.0, 2023-06-21, Merge [#3551](https://github.com/ossrs/srs/pull/3551): H264: Fix H.264 ISOM reserved bit value. v5.0.161 (#3551)
->>>>>>> 30c2f50c
 * v5.0, 2023-06-20, Merge [#3592](https://github.com/ossrs/srs/pull/3592): Fix Permission Issue in depend.sh for OpenSSL Compilation. v5.0.159 (#3592)
 * v5.0, 2023-06-20, Merge [#3591](https://github.com/ossrs/srs/pull/3591): Fix crash when process rtcp feedback message. v5.0.159 (#3591)
 * v5.0, 2023-06-15, Merge [#3581](https://github.com/ossrs/srs/pull/3581): WHIP: Add OBS support, ensuring compatibility with a unique SDP. v5.0.158 (#3581)
