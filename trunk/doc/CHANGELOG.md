--- conflicted
+++ resolved
@@ -8,11 +8,8 @@
 
 ## SRS 6.0 Changelog
 
-<<<<<<< HEAD
-* v6.0, 2023-02-16, Merge [#3411](https://github.com/ossrs/srs/pull/3411): HEVC: Fix nalu vec duplicate when h265 vps/sps/pps demux. v6.0.25 (#3411)
-=======
+* v6.0, 2023-02-16, Merge [#3411](https://github.com/ossrs/srs/pull/3411): HEVC: Fix nalu vec duplicate when h265 vps/sps/pps demux. v6.0.26 (#3411)
 * v6.0, 2023-02-14, Merge [#3408](https://github.com/ossrs/srs/pull/3408): GB: Support H.265 for GB28181. v6.0.25 (#3408)
->>>>>>> b957463e
 * v6.0, 2023-02-12, Merge [#3409](https://github.com/ossrs/srs/pull/3409): SRT: Reduce latency to 200ms of srt2rtc.conf. v6.0.24 (#3409)
 * v6.0, 2023-02-08, Merge [#3391](https://github.com/ossrs/srs/pull/3391): Config: Error when both HLS and HTTP-TS enabled. v6.0.23 (#3391)
 * v6.0, 2023-02-08, Merge [#3389](https://github.com/ossrs/srs/pull/3389): Kernel: Fix demux SPS error for NVENC and LARIX. v6.0.22 (#3389)
