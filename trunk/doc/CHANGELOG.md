--- conflicted
+++ resolved
@@ -8,11 +8,8 @@
 
 ## SRS 6.0 Changelog
 
-<<<<<<< HEAD
-* v6.0, 2023-06-15, Merge [#3581](https://github.com/ossrs/srs/pull/3581): WHIP: Add OBS support, ensuring compatibility with a unique SDP. v6.0.50 (#3581)
-=======
+* v6.0, 2023-06-15, Merge [#3581](https://github.com/ossrs/srs/pull/3581): WHIP: Add OBS support, ensuring compatibility with a unique SDP. v6.0.51 (#3581)
 * v6.0, 2023-06-13, Merge [#3579](https://github.com/ossrs/srs/pull/3579): TOC: Welcome to the new TOC member, ZhangJunqin. v6.0.50 (#3579)
->>>>>>> 0ce2983e
 * v6.0, 2023-06-12, Merge [#3570](https://github.com/ossrs/srs/pull/3570): GB: Correct the range of keyframe error for compile warning. v6.0.49 (#3570)
 * v6.0, 2023-06-05, Fix command injection in demonstration api-server for HTTP callback. v6.0.48
 * v6.0, 2023-06-05, Merge [#3565](https://github.com/ossrs/srs/pull/3565): DTLS: Use bio callback to get fragment packet. v6.0.47 (#3565)
