--- conflicted
+++ resolved
@@ -69,10 +69,7 @@
         function SrsRtcPublisherAsync() {
             var self = {};
 
-<<<<<<< HEAD
-=======
             // @see https://github.com/rtcdn/rtcdn-draft
->>>>>>> 0ccbd7c4
             // @url The WebRTC url to play with, for example:
             //      webrtc://r.ossrs.net/live/livestream
             // or specifies the API port:
