--- conflicted
+++ resolved
@@ -185,18 +185,11 @@
 # make EXTRA_CFLAGS=-UMD_HAVE_EPOLL <target>
 #
 # or to enable sendmmsg(2) support:
-#
 # make EXTRA_CFLAGS="-DMD_HAVE_SENDMMSG -D_GNU_SOURCE"
 #
 # or to enable stats for ST:
-#
 # make EXTRA_CFLAGS=-DDEBUG_STATS
 #
-<<<<<<< HEAD
-# or to disable the clock_gettime for MacOS before 10.12, see https://github.com/ossrs/srs/issues/3978
-#
-# make EXTRA_CFLAGS=-DMD_OSX_NO_CLOCK_GETTIME
-=======
 # or cache the stack and reuse it:
 # make EXTRA_CFLAGS=-DMD_CACHE_STACK
 #
@@ -205,7 +198,9 @@
 #
 # or enable support for asan:
 # make EXTRA_CFLAGS="-DMD_ASAN -fsanitize=address -fno-omit-frame-pointer"
->>>>>>> 40e8ed45
+#
+# or to disable the clock_gettime for MacOS before 10.12, see https://github.com/ossrs/srs/issues/3978
+# make EXTRA_CFLAGS=-DMD_OSX_NO_CLOCK_GETTIME
 #
 # or enable the coverage for utest:
 # make UTEST_FLAGS="-fprofile-arcs -ftest-coverage"
