#!/bin/bash

################################################################
help=no
# feature options
SRS_HDS=NO
SRS_SRT=NO
SRS_RTC=RESERVED
SRS_CXX11=YES
SRS_CXX14=NO
SRS_NGINX=NO
SRS_UTEST=NO
# Always enable the bellow features.
SRS_STREAM_CASTER=YES
SRS_INGEST=YES
SRS_SSL=YES
SRS_SSL_1_0=NO
SRS_SSL_LOCAL=NO
SRS_HTTPS=YES
SRS_STAT=YES
SRS_TRANSCODE=YES
SRS_HTTP_CALLBACK=YES
SRS_HTTP_SERVER=YES
SRS_HTTP_API=YES
SRS_HTTP_CORE=YES
SRS_HLS=YES
SRS_DVR=YES
SRS_CHERRYPY=NO
# 
################################################################
# FFmpeg stub is the stub code in SRS for ingester or encoder.
SRS_FFMPEG_STUB=NO
# FFmpeg tool is the binary for FFmpeg tool, to exec ingest or transcode.
SRS_FFMPEG_TOOL=NO
# FFmpeg fit is the source code for RTC, to transcode audio or video in SRS.
SRS_FFMPEG_FIT=RESERVED
# arguments
SRS_PREFIX=/usr/local/srs
SRS_JOBS=1
SRS_STATIC=NO
# If enabled, link shared libraries for libst.so which uses MPL license.
# See https://github.com/ossrs/srs/wiki/LicenseMixing#state-threads
SRS_SHARED_ST=NO
# If enabled, link shared libraries for libsrt.so which uses MPL license.
# See https://github.com/ossrs/srs/wiki/LicenseMixing#srt
SRS_SHARED_SRT=NO
# If enabled, link shared libraries for FFmpeg which is LGPL license.
# See https://github.com/ossrs/srs/wiki/LicenseMixing#ffmpeg
SRS_SHARED_FFMPEG=NO
# whether enable the gcov
SRS_GCOV=NO
# whether enable the log verbose/info/trace level.
# always enable the warn/error level.
SRS_LOG_VERBOSE=NO
SRS_LOG_INFO=NO
SRS_LOG_TRACE=YES
#
################################################################
# Experts options.
SRS_USE_SYS_SSL=NO # Use system ssl(-lssl) if required.
SRS_VALGRIND=NO
SRS_BUILD_TAG= # Set the object files tag name.
SRS_CLEAN=YES # Whether do "make clean" when configure.
SRS_SIMULATOR=NO # Whether enable RTC simulate API.
#
################################################################
# Performance options.
SRS_GPERF=NO # Performance test: tcmalloc
SRS_GPERF_MC=NO # Performance test: gperf memory check
SRS_GPERF_MD=NO # Performance test: gperf memory defence
SRS_GPERF_MP=NO # Performance test: gperf memory profile
SRS_GPERF_CP=NO # Performance test: gperf cpu profile
SRS_GPROF=NO # Performance test: gprof
#
################################################################
# Preset options
SRS_X86_X64=NO # For x86_64 servers
SRS_OSX=NO #For osx/macOS PC.
SRS_CROSS_BUILD=NO #For cross build, for example, on Ubuntu.
#
#####################################################################################
# Toolchain for cross-build on Ubuntu for ARM or MIPS.
SRS_TOOL_CC=gcc
SRS_TOOL_CXX=g++
SRS_TOOL_AR=ar
SRS_TOOL_LD=ld
SRS_TOOL_RANDLIB=randlib
SRS_EXTRA_FLAGS=
#
#####################################################################################
# Performance optimize.
SRS_NASM=YES
SRS_SRTP_ASM=YES
SRS_DEBUG=NO
SRS_DEBUG_STATS=NO

#####################################################################################
# menu
#####################################################################################
function show_help() {
    cat << END

Presets:
  --x86-64, --x86-x64       For x86/x64 cpu, common pc and servers. Default: $(value2switch $SRS_X86_X64)
  --cross-build             Enable cross-build for ARM, please set bellow Toolchain also. Default: $(value2switch $SRS_CROSS_BUILD)
  --osx                     Enable build for OSX/Darwin AppleOS. Default: $(value2switch $SRS_OSX)

Features:
  -h, --help                Print this message and exit 0.

  --https=on|off            Whether enable HTTPS client and server. Default: $(value2switch $SRS_HTTPS)
  --hds=on|off              Whether build the hds streaming, mux RTMP to F4M/F4V files. Default: $(value2switch $SRS_HDS)
  --cherrypy=on|off         Whether install CherryPy for demo api-server. Default: $(value2switch $SRS_CHERRYPY)
  --utest=on|off            Whether build the utest. Default: $(value2switch $SRS_UTEST)
  --srt=on|off              Whether build the SRT. Default: $(value2switch $SRS_SRT)
  --rtc=on|off              Whether build the WebRTC. Default: $(value2switch $SRS_RTC)
  --cxx11=on|off            Whether enable the C++11. Default: $(value2switch $SRS_CXX11)
  --cxx14=on|off            Whether enable the C++14. Default: $(value2switch $SRS_CXX14)
  --ffmpeg-fit=on|off       Whether enable the FFmpeg fit(source code). Default: $(value2switch $SRS_FFMPEG_FIT)

  --prefix=<path>           The absolute installation path. Default: $SRS_PREFIX
  --gcov=on|off             Whether enable the GCOV compiler options. Default: $(value2switch $SRS_GCOV)
  --debug=on|off            Whether enable the debug code, may hurt performance. Default: $(value2switch $SRS_DEBUG)
  --debug-stats=on|off      Whether enable the debug stats, may hurt performance. Default: $(value2switch $SRS_DEBUG_STATS)
  --jobs[=N]                Allow N jobs at once; infinite jobs with no arg. Default: $SRS_JOBS
  --log-verbose=on|off      Whether enable the log verbose level. Default: $(value2switch $SRS_LOG_VERBOSE)
  --log-info=on|off         Whether enable the log info level. Default: $(value2switch $SRS_LOG_INFO)
  --log-trace=on|off        Whether enable the log trace level. Default: $(value2switch $SRS_LOG_TRACE)

Performance:                @see https://blog.csdn.net/win_lin/article/details/53503869
  --valgrind=on|off         Whether build valgrind for memory check. Default: $(value2switch $SRS_VALGRIND)
  --gperf=on|off            Whether build SRS with gperf tools(no gmd/gmc/gmp/gcp, with tcmalloc only). Default: $(value2switch $SRS_GPERF)
  --gmc=on|off              Whether build memory check with gperf tools. Default: $(value2switch $SRS_GPERF_MC)
  --gmd=on|off              Whether build memory defense(corrupt memory) with gperf tools. Default: $(value2switch $SRS_GPERF_MD)
  --gmp=on|off              Whether build memory profile with gperf tools. Default: $(value2switch $SRS_GPERF_MP)
  --gcp=on|off              Whether build cpu profile with gperf tools. Default: $(value2switch $SRS_GPERF_CP)
  --gprof=on|off            Whether build SRS with gprof(GNU profile tool). Default: $(value2switch $SRS_GPROF)

  --nasm=on|off             Whether build FFMPEG for RTC with nasm. Default: $(value2switch $SRS_NASM)
  --srtp-nasm=on|off        Whether build SRTP with ASM(openssl-asm), requires RTC and openssl-1.0.*. Default: $(value2switch $SRS_SRTP_ASM)

Toolchain options:          @see https://github.com/ossrs/srs/wiki/v4_CN_SrsLinuxArm#ubuntu-cross-build-srs
  --static=on|off           Whether add '-static' to link options. Default: $(value2switch $SRS_STATIC)
  --cc=<CC>                 Toolchain: Use c compiler CC. Default: $SRS_TOOL_CC
  --cxx=<CXX>               Toolchain: Use c++ compiler CXX. Default: $SRS_TOOL_CXX
  --ar=<AR>                 Toolchain: Use archive tool AR. Default: $SRS_TOOL_CXX
  --ld=<LD>                 Toolchain: Use linker tool LD. Default: $SRS_TOOL_CXX
  --randlib=<RANDLIB>       Toolchain: Use randlib tool RANDLIB. Default: $SRS_TOOL_CXX
  --extra-flags=<EFLAGS>    Set EFLAGS as CFLAGS and CXXFLAGS. Also passed to ST as EXTRA_CFLAGS.

Experts:
  --sys-ssl=on|off          Do not compile ssl, use system ssl(-lssl) if required. Default: $(value2switch $SRS_USE_SYS_SSL)
  --ssl-1-0=on|off          Whether use openssl-1.0.*. Default: $(value2switch $SRS_SSL_1_0)
  --ssl-local=on|off        Whether use local openssl, not system even exists. Default: $(value2switch $SRS_SSL_LOCAL)
  --shared-st=on|off        Use shared libraries for ST which is MPL license. Default: $(value2switch $SRS_SHARED_ST)
  --shared-srt=on|off       Use shared libraries for SRT which is MPL license. Default: $(value2switch $SRS_SHARED_SRT)
  --shared-ffmpeg=on|off    Use shared libraries for FFmpeg which is LGPL license. Default: $(value2switch $SRS_SHARED_FFMPEG)
  --clean=on|off            Whether do 'make clean' when configure. Default: $(value2switch $SRS_CLEAN)
  --simulator=on|off        RTC: Whether enable network simulator. Default: $(value2switch $SRS_SIMULATOR)
  --build-tag=<TAG>         Set the build object directory suffix.

Workflow:
  1. Apply "Presets". if not specified, use default preset.
  2. Apply "Features", "Performance" and others. user specified option will override the preset.
  3. Check configs and generate Makefile.

Remark:
  1. For performance, read https://blog.csdn.net/win_lin/article/details/53503869

END
}

function parse_user_option() {
    # Ignore the options.
    if [[ $option == '--demo' || $option == '--dev' || $option == '--fast-dev' || $option == '--pi'
      || $option == '--cubie' || $option == '--fast' || $option == '--pure-rtmp' || $option == '--disable-all'
      || $option == '--full' || $option == '--with-http-callback' || $option == '--without-http-callback'
      || $option == '--http-callback' || $option == '--with-http-api' || $option == '--without-http-api'
      || $option == '--http-api' || $option == '--with-http-server' || $option == '--without-http-server'
      || $option == '--http-server' || $option == '--with-hls' || $option == '--without-hls'
      || $option == '--hls' || $option == '--with-dvr' || $option == '--without-dvr'
      || $option == '--dvr' || $option == '--without-transcode' || $option == '--without-ingest'
      || $option == '--without-stat' || $option == '--without-stream-caster' || $option == '--without-ssl'
      || $option == '--without-librtmp' || ($option == '--librtmp' && $(switch2value $value) == NO)
      || $option == '--without-research' || ($option == '--research' && $(switch2value $value) == NO)
    ]]; then
        echo "Ignore option $option $value"; return 0;
    fi

    # if specified export single file, export project first.
    if [[ $option == '--export-librtmp-single' || $option == '--export-librtmp-project' || $option == '--with-librtmp' || $option == '--librtmp' ]]; then
        echo "Error: The $option is not supported yet, please read https://github.com/ossrs/srs-librtmp/issues/32"; exit 1
    fi

    if [[ $option == '--with-research' || $option == '--research' ]]; then
        echo "Error: The $option is not supported yet"; exit 1
    fi

    # Parse options to variables.
    case "$option" in
        -h)                             help=yes                    ;;
        --help)                         help=yes                    ;;
        
        --jobs)                         SRS_JOBS=${value}           ;;
        --prefix)                       SRS_PREFIX=${value}         ;;

        --static)                       SRS_STATIC=$(switch2value $value) ;;
        --cc)                           SRS_TOOL_CC=${value}        ;;
        --cxx)                          SRS_TOOL_CXX=${value}       ;;
        --ar)                           SRS_TOOL_AR=${value}        ;;
        --ld)                           SRS_TOOL_LD=${value}        ;;
        --randlib)                      SRS_TOOL_RANDLIB=${value}   ;;
        --extra-flags)                  SRS_EXTRA_FLAGS=${value}    ;;
        --build-tag)                    SRS_BUILD_TAG=${value}      ;;

        --x86-x64)                      SRS_X86_X64=YES             ;;
        --x86-64)                       SRS_X86_X64=YES             ;;
        --osx)                          SRS_OSX=YES                 ;;

        --without-srtp-nasm)            SRS_SRTP_ASM=NO             ;;
        --with-srtp-nasm)               SRS_SRTP_ASM=YES            ;;
        --srtp-nasm)                    SRS_SRTP_ASM=$(switch2value $value) ;;

        --without-nasm)                 SRS_NASM=NO                 ;;
        --with-nasm)                    SRS_NASM=YES                ;;
        --nasm)                         SRS_NASM=$(switch2value $value) ;;

        --with-ssl)                     SRS_SSL=YES                 ;;
        --ssl)                          SRS_SSL=$(switch2value $value) ;;
        --https)                        SRS_HTTPS=$(switch2value $value) ;;
        --ssl-1-0)                      SRS_SSL_1_0=$(switch2value $value) ;;
        --ssl-local)                    SRS_SSL_LOCAL=$(switch2value $value) ;;

        --with-hds)                     SRS_HDS=YES                 ;;
        --without-hds)                  SRS_HDS=NO                  ;;
        --hds)                          SRS_HDS=$(switch2value $value) ;;

        --with-transcode)               SRS_TRANSCODE=YES           ;;
        --transcode)                    SRS_TRANSCODE=$(switch2value $value) ;;

        --with-ingest)                  SRS_INGEST=YES              ;;
        --ingest)                       SRS_INGEST=$(switch2value $value) ;;

        --with-stat)                    SRS_STAT=YES                ;;
        --stat)                         SRS_STAT=$(switch2value $value) ;;

        --with-stream-caster)           SRS_STREAM_CASTER=YES       ;;
        --stream-caster)                SRS_STREAM_CASTER=$(switch2value $value) ;;

        --with-utest)                   SRS_UTEST=YES               ;;
        --without-utest)                SRS_UTEST=NO                ;;
        --utest)                        SRS_UTEST=$(switch2value $value) ;;
        --cherrypy)                     SRS_CHERRYPY=$(switch2value $value) ;;
        --gcov)                         SRS_GCOV=$(switch2value $value) ;;

        --with-srt)                     SRS_SRT=YES                 ;;
        --without-srt)                  SRS_SRT=NO                  ;;
        --srt)                          SRS_SRT=$(switch2value $value) ;;

        --with-rtc)                     SRS_RTC=YES                 ;;
        --without-rtc)                  SRS_RTC=NO                  ;;
        --rtc)                          SRS_RTC=$(switch2value $value) ;;
        --simulator)                    SRS_SIMULATOR=$(switch2value $value) ;;
        --ffmpeg-fit)                   SRS_FFMPEG_FIT=$(switch2value $value) ;;

        --cxx11)                        SRS_CXX11=$(switch2value $value) ;;
        --cxx14)                        SRS_CXX14=$(switch2value $value) ;;

        --with-clean)                   SRS_CLEAN=YES               ;;
        --without-clean)                SRS_CLEAN=NO                ;;
        --clean)                        SRS_CLEAN=$(switch2value $value) ;;

        --with-gperf)                   SRS_GPERF=YES               ;;
        --without-gperf)                SRS_GPERF=NO                ;;
        --gperf)                        SRS_GPERF=$(switch2value $value) ;;

        --with-gmc)                     SRS_GPERF_MC=YES            ;;
        --without-gmc)                  SRS_GPERF_MC=NO             ;;
        --gmc)                          SRS_GPERF_MC=$(switch2value $value) ;;

        --with-gmd)                     SRS_GPERF_MD=YES            ;;
        --without-gmd)                  SRS_GPERF_MD=NO             ;;
        --gmd)                          SRS_GPERF_MD=$(switch2value $value) ;;

        --with-gmp)                     SRS_GPERF_MP=YES            ;;
        --without-gmp)                  SRS_GPERF_MP=NO             ;;
        --gmp)                          SRS_GPERF_MP=$(switch2value $value) ;;

        --with-gcp)                     SRS_GPERF_CP=YES            ;;
        --without-gcp)                  SRS_GPERF_CP=NO             ;;
        --gcp)                          SRS_GPERF_CP=$(switch2value $value) ;;

        --with-gprof)                   SRS_GPROF=YES               ;;
        --without-gprof)                SRS_GPROF=NO                ;;
        --gprof)                        SRS_GPROF=$(switch2value $value) ;;

        --use-sys-ssl)                  SRS_USE_SYS_SSL=YES         ;;
        --sys-ssl)                      SRS_USE_SYS_SSL=$(switch2value $value) ;;

        --use-shared-st)                SRS_SHARED_ST=YES           ;;
        --use-shared-srt)               SRS_SHARED_SRT=YES          ;;
        --shared-st)                    SRS_SHARED_ST=$(switch2value $value) ;;
        --shared-srt)                   SRS_SHARED_SRT=$(switch2value $value) ;;
        --shared-ffmpeg)                SRS_SHARED_FFMPEG=$(switch2value $value) ;;

        --with-valgrind)                SRS_VALGRIND=YES            ;;
        --without-valgrind)             SRS_VALGRIND=NO             ;;
        --valgrind)                     SRS_VALGRIND=$(switch2value $value) ;;

        --log-verbose)                  SRS_LOG_VERBOSE=$(switch2value $value) ;;
        --log-info)                     SRS_LOG_INFO=$(switch2value $value) ;;
        --log-trace)                    SRS_LOG_TRACE=$(switch2value $value) ;;
        --debug)                        SRS_DEBUG=$(switch2value $value) ;;
        --debug-stats)                  SRS_DEBUG_STATS=$(switch2value $value) ;;

        # Alias for --arm, cross build.
        --cross-build)                  SRS_CROSS_BUILD=YES         ;;
        --arm)                          SRS_CROSS_BUILD=YES         ;;
        --mips)                         SRS_CROSS_BUILD=YES         ;;
        --with-arm-ubuntu12)            SRS_CROSS_BUILD=YES         ;;
        --without-arm-ubuntu12)         SRS_CROSS_BUILD=NO          ;;
        --arm-ubuntu12)                 SRS_CROSS_BUILD=$(switch2value $value) ;;
        --with-mips-ubuntu12)           SRS_CROSS_BUILD=YES         ;;
        --without-mips-ubuntu12)        SRS_CROSS_BUILD=NO          ;;
        --mips-ubuntu12)                SRS_CROSS_BUILD=$(switch2value $value) ;;

        # Deprecated, might be removed in future.
        --with-nginx)                   SRS_NGINX=YES               ;;
        --without-nginx)                SRS_NGINX=NO                ;;
        --nginx)                        SRS_NGINX=$(switch2value $value) ;;
        --with-ffmpeg)                  SRS_FFMPEG_TOOL=YES         ;;
        --without-ffmpeg)               SRS_FFMPEG_TOOL=NO          ;;
        --ffmpeg)                       SRS_FFMPEG_TOOL=$(switch2value $value) ;;
        --ffmpeg-tool)                  SRS_FFMPEG_TOOL=$(switch2value $value) ;;

        *)
            echo "$0: error: invalid option \"$option\""
            exit 1
        ;;
    esac
}

function parse_user_option_to_value_and_option() {
    case "$option" in
        -*=*) 
            value=`echo "$option" | sed -e 's|[-_a-zA-Z0-9/]*=||'`
            option=`echo "$option" | sed -e 's|=[-_a-zA-Z0-9/. +]*||'`
        ;;
           *) value="" ;;
    esac
}

# For variable values, might be three values: YES, RESERVED, NO(by default).
function value2switch() {
    if [[ $1 == YES ]]; then
      echo on;
<<<<<<< HEAD
    else if [[ $1 == RESERVED ]]; then
=======
    elif [[ $1 == RESERVED ]]; then
>>>>>>> 4f44c3c9
      echo reserved;
    else
      echo off;
    fi
}

# For user options, only off or on(by default).
function switch2value() {
    if [[ $1 == off ]]; then
      echo NO;
    else
      echo YES;
    fi
}

#####################################################################################
# parse preset options
#####################################################################################
opt=

for option
do
    opt="$opt `echo $option | sed -e \"s/\(--[^=]*=\)\(.* .*\)/\1'\2'/\"`"
    parse_user_option_to_value_and_option
    parse_user_option
done

if [ $help = yes ]; then
    show_help
    exit 0
fi

function apply_detail_options() {
    # set default preset if not specifies
    if [[ $SRS_X86_X64 == NO && $SRS_OSX == NO && $SRS_CROSS_BUILD == NO ]]; then
        SRS_X86_X64=YES; opt="--x86-x64 $opt";
    fi

    # Setup the default values if not set.
    if [[ $SRS_RTC == RESERVED ]]; then
        SRS_RTC=YES; if [[ $SRS_CROSS_BUILD == YES ]]; then SRS_RTC=NO; fi
    fi

    # The SRT code in SRS requires c++11, although we build libsrt without c++11.
    # TODO: FIXME: Remove c++11 code in SRT of SRS.
    if [[ $SRS_SRT == YES ]]; then
        SRS_CXX11=YES
    fi

    # Enable FFmpeg fit for RTC to transcode audio from AAC to OPUS, if user enabled it.
    if [[ $SRS_RTC == YES && $SRS_FFMPEG_FIT == RESERVED ]]; then
        SRS_FFMPEG_FIT=YES
    fi

    # if transcode/ingest specified, requires the ffmpeg stub classes.
    SRS_FFMPEG_STUB=NO
    if [ $SRS_TRANSCODE = YES ]; then SRS_FFMPEG_STUB=YES; fi
    if [ $SRS_INGEST = YES ]; then SRS_FFMPEG_STUB=YES; fi

    # Always enable HTTP utilies.
    if [ $SRS_HTTP_CORE = NO ]; then SRS_HTTP_CORE=YES; echo -e "${YELLOW}[WARN] Always enable HTTP utilies.${BLACK}"; fi
    if [ $SRS_STREAM_CASTER = NO ]; then SRS_STREAM_CASTER=YES; echo -e "${YELLOW}[WARN] Always enable StreamCaster.${BLACK}"; fi
    if [ $SRS_INGEST = NO ]; then SRS_INGEST=YES; echo -e "${YELLOW}[WARN] Always enable Ingest.${BLACK}"; fi
    if [ $SRS_SSL = NO ]; then SRS_SSL=YES; echo -e "${YELLOW}[WARN] Always enable SSL.${BLACK}"; fi
    if [ $SRS_STAT = NO ]; then SRS_STAT=YES; echo -e "${YELLOW}[WARN] Always enable Statistic.${BLACK}"; fi
    if [ $SRS_TRANSCODE = NO ]; then SRS_TRANSCODE=YES; echo -e "${YELLOW}[WARN] Always enable Transcode.${BLACK}"; fi
    if [ $SRS_HTTP_CALLBACK = NO ]; then SRS_HTTP_CALLBACK=YES; echo -e "${YELLOW}[WARN] Always enable HTTP callback.${BLACK}"; fi
    if [ $SRS_HTTP_SERVER = NO ]; then SRS_HTTP_SERVER=YES; echo -e "${YELLOW}[WARN] Always enable HTTP server.${BLACK}"; fi
    if [ $SRS_HTTP_API = NO ]; then SRS_HTTP_API=YES; echo -e "${YELLOW}[WARN] Always enable HTTP API.${BLACK}"; fi
    if [ $SRS_HLS = NO ]; then SRS_HLS=YES; echo -e "${YELLOW}[WARN] Always enable HLS.${BLACK}"; fi
    if [ $SRS_DVR = NO ]; then SRS_DVR=YES; echo -e "${YELLOW}[WARN] Always enable DVR.${BLACK}"; fi

    # parse the jobs for make
    if [[ "" -eq SRS_JOBS ]]; then 
        export SRS_JOBS="--jobs=1" 
    else
        export SRS_JOBS="--jobs=${SRS_JOBS}"
    fi

    if [[ $SRS_SRTP_ASM == YES && $SRS_RTC == NO ]]; then
        echo "Disable SRTP-ASM, because RTC is disabled."
        SRS_SRTP_ASM=NO
    fi

    if [[ $SRS_SRTP_ASM == YES && $SRS_NASM == NO ]]; then
        echo "Disable SRTP-ASM, because NASM is disabled."
        SRS_SRTP_ASM=NO
    fi
}
apply_detail_options

function regenerate_options() {
    # save all config options to macro to write to auto headers file
    SRS_AUTO_USER_CONFIGURE=`echo $opt`
    # regenerate the options for default values.
    SRS_AUTO_CONFIGURE="--prefix=${SRS_PREFIX}"
    SRS_AUTO_CONFIGURE="${SRS_AUTO_CONFIGURE} --hls=$(value2switch $SRS_HLS)"
    SRS_AUTO_CONFIGURE="${SRS_AUTO_CONFIGURE} --hds=$(value2switch $SRS_HDS)"
    SRS_AUTO_CONFIGURE="${SRS_AUTO_CONFIGURE} --dvr=$(value2switch $SRS_DVR)"
    SRS_AUTO_CONFIGURE="${SRS_AUTO_CONFIGURE} --ssl=$(value2switch $SRS_SSL)"
    SRS_AUTO_CONFIGURE="${SRS_AUTO_CONFIGURE} --https=$(value2switch $SRS_HTTPS)"
    SRS_AUTO_CONFIGURE="${SRS_AUTO_CONFIGURE} --ssl-1-0=$(value2switch $SRS_SSL_1_0)"
    SRS_AUTO_CONFIGURE="${SRS_AUTO_CONFIGURE} --ssl-local=$(value2switch $SRS_SSL_LOCAL)"
    SRS_AUTO_CONFIGURE="${SRS_AUTO_CONFIGURE} --sys-ssl=$(value2switch $SRS_USE_SYS_SSL)"
    SRS_AUTO_CONFIGURE="${SRS_AUTO_CONFIGURE} --transcode=$(value2switch $SRS_TRANSCODE)"
    SRS_AUTO_CONFIGURE="${SRS_AUTO_CONFIGURE} --ingest=$(value2switch $SRS_INGEST)"
    SRS_AUTO_CONFIGURE="${SRS_AUTO_CONFIGURE} --stat=$(value2switch $SRS_STAT)"
    SRS_AUTO_CONFIGURE="${SRS_AUTO_CONFIGURE} --http-callback=$(value2switch $SRS_HTTP_CALLBACK)"
    SRS_AUTO_CONFIGURE="${SRS_AUTO_CONFIGURE} --http-server=$(value2switch $SRS_HTTP_SERVER)"
    SRS_AUTO_CONFIGURE="${SRS_AUTO_CONFIGURE} --stream-caster=$(value2switch $SRS_STREAM_CASTER)"
    SRS_AUTO_CONFIGURE="${SRS_AUTO_CONFIGURE} --http-api=$(value2switch $SRS_HTTP_API)"
    SRS_AUTO_CONFIGURE="${SRS_AUTO_CONFIGURE} --utest=$(value2switch $SRS_UTEST)"
    SRS_AUTO_CONFIGURE="${SRS_AUTO_CONFIGURE} --cherrypy=$(value2switch $SRS_CHERRYPY)"
    SRS_AUTO_CONFIGURE="${SRS_AUTO_CONFIGURE} --srt=$(value2switch $SRS_SRT)"
    SRS_AUTO_CONFIGURE="${SRS_AUTO_CONFIGURE} --rtc=$(value2switch $SRS_RTC)"
    SRS_AUTO_CONFIGURE="${SRS_AUTO_CONFIGURE} --simulator=$(value2switch $SRS_SIMULATOR)"
    SRS_AUTO_CONFIGURE="${SRS_AUTO_CONFIGURE} --cxx11=$(value2switch $SRS_CXX11)"
    SRS_AUTO_CONFIGURE="${SRS_AUTO_CONFIGURE} --cxx14=$(value2switch $SRS_CXX14)"
    SRS_AUTO_CONFIGURE="${SRS_AUTO_CONFIGURE} --ffmpeg-fit=$(value2switch $SRS_FFMPEG_FIT)"
    SRS_AUTO_CONFIGURE="${SRS_AUTO_CONFIGURE} --nasm=$(value2switch $SRS_NASM)"
    SRS_AUTO_CONFIGURE="${SRS_AUTO_CONFIGURE} --srtp-nasm=$(value2switch $SRS_SRTP_ASM)"
    SRS_AUTO_CONFIGURE="${SRS_AUTO_CONFIGURE} --clean=$(value2switch $SRS_CLEAN)"
    SRS_AUTO_CONFIGURE="${SRS_AUTO_CONFIGURE} --gperf=$(value2switch $SRS_GPERF)"
    SRS_AUTO_CONFIGURE="${SRS_AUTO_CONFIGURE} --gmc=$(value2switch $SRS_GPERF_MC)"
    SRS_AUTO_CONFIGURE="${SRS_AUTO_CONFIGURE} --gmd=$(value2switch $SRS_GPERF_MD)"
    SRS_AUTO_CONFIGURE="${SRS_AUTO_CONFIGURE} --gmp=$(value2switch $SRS_GPERF_MP)"
    SRS_AUTO_CONFIGURE="${SRS_AUTO_CONFIGURE} --gcp=$(value2switch $SRS_GPERF_CP)"
    SRS_AUTO_CONFIGURE="${SRS_AUTO_CONFIGURE} --gprof=$(value2switch $SRS_GPROF)"
    SRS_AUTO_CONFIGURE="${SRS_AUTO_CONFIGURE} --static=$(value2switch $SRS_STATIC)"
    SRS_AUTO_CONFIGURE="${SRS_AUTO_CONFIGURE} --shared-st=$(value2switch $SRS_SHARED_ST)"
    SRS_AUTO_CONFIGURE="${SRS_AUTO_CONFIGURE} --shared-srt=$(value2switch $SRS_SHARED_SRT)"
    SRS_AUTO_CONFIGURE="${SRS_AUTO_CONFIGURE} --shared-ffmpeg=$(value2switch $SRS_SHARED_FFMPEG)"
    SRS_AUTO_CONFIGURE="${SRS_AUTO_CONFIGURE} --log-verbose=$(value2switch $SRS_LOG_VERBOSE)"
    SRS_AUTO_CONFIGURE="${SRS_AUTO_CONFIGURE} --log-info=$(value2switch $SRS_LOG_INFO)"
    SRS_AUTO_CONFIGURE="${SRS_AUTO_CONFIGURE} --log-trace=$(value2switch $SRS_LOG_TRACE)"
    SRS_AUTO_CONFIGURE="${SRS_AUTO_CONFIGURE} --gcov=$(value2switch $SRS_GCOV)"
    SRS_AUTO_CONFIGURE="${SRS_AUTO_CONFIGURE} --debug=$(value2switch $SRS_DEBUG)"
    SRS_AUTO_CONFIGURE="${SRS_AUTO_CONFIGURE} --debug-stats=$(value2switch $SRS_DEBUG_STATS)"
    SRS_AUTO_CONFIGURE="${SRS_AUTO_CONFIGURE} --cross-build=$(value2switch $SRS_CROSS_BUILD)"
    if [[ $SRS_EXTRA_FLAGS != '' ]]; then   SRS_AUTO_CONFIGURE="${SRS_AUTO_CONFIGURE} --extra-flags=\\\"$SRS_EXTRA_FLAGS\\\""; fi
    if [[ $SRS_BUILD_TAG != '' ]]; then     SRS_AUTO_CONFIGURE="${SRS_AUTO_CONFIGURE} --build-tag=\\\"$SRS_BUILD_TAG\\\""; fi
    if [[ $SRS_TOOL_CC != '' ]]; then       SRS_AUTO_CONFIGURE="${SRS_AUTO_CONFIGURE} --cc=$SRS_TOOL_CC"; fi
    if [[ $SRS_TOOL_CXX != '' ]]; then      SRS_AUTO_CONFIGURE="${SRS_AUTO_CONFIGURE} --cxx=$SRS_TOOL_CXX"; fi
    if [[ $SRS_TOOL_AR != '' ]]; then       SRS_AUTO_CONFIGURE="${SRS_AUTO_CONFIGURE} --ar=$SRS_TOOL_AR"; fi
    if [[ $SRS_TOOL_LD != '' ]]; then       SRS_AUTO_CONFIGURE="${SRS_AUTO_CONFIGURE} --ld=$SRS_TOOL_LD"; fi
    if [[ $SRS_TOOL_RANDLIB != '' ]]; then  SRS_AUTO_CONFIGURE="${SRS_AUTO_CONFIGURE} --randlib=$SRS_TOOL_RANDLIB"; fi
    echo "User config: $SRS_AUTO_USER_CONFIGURE"
    echo "Detail config: ${SRS_AUTO_CONFIGURE}"
}
regenerate_options

#####################################################################################
# check user options
#####################################################################################
function check_option_conflicts() {
    if [[ $SRS_TOOL_CC == '' ||  $SRS_TOOL_CXX == '' ||  $SRS_TOOL_AR == '' ||  $SRS_TOOL_LD == '' ||  $SRS_TOOL_RANDLIB == '' ]]; then
        echo "Error: No build toolchain, cc: $SRS_TOOL_CC, cxx: $SRS_TOOL_CXX, ar: $SRS_TOOL_AR, ld: $SRS_TOOL_LD, randlib: $SRS_TOOL_RANDLIB"; exit -1
    fi

    if [[ $SRS_CROSS_BUILD == YES && ($SRS_TOOL_CC == 'gcc' || $SRS_TOOL_CXX == 'g++' || $SRS_TOOL_AR == 'ar') ]]; then
        echo "Error: For cross build, should setup the toolchain(./configure -h|grep -i toolchain), cc: $SRS_TOOL_CC, cxx: $SRS_TOOL_CXX, ar: $SRS_TOOL_AR"; exit 1
    fi

    if [[ $SRS_NGINX == YES ]]; then
        echo "Warning: Don't support building NGINX, please use docker https://github.com/ossrs/srs-docker"
        SRS_NGINX=NO
    fi

    # TODO: FIXME: check more os.

    __check_ok=YES
    # check conflict
    if [ $SRS_GPERF = NO ]; then
        if [ $SRS_GPERF_MC = YES ]; then echo "gperf-mc depends on gperf, see: ./configure --help"; __check_ok=NO; fi
        if [ $SRS_GPERF_MD = YES ]; then echo "gperf-md depends on gperf, see: ./configure --help"; __check_ok=NO; fi
        if [ $SRS_GPERF_MP = YES ]; then echo "gperf-mp depends on gperf, see: ./configure --help"; __check_ok=NO; fi
        if [ $SRS_GPERF_CP = YES ]; then echo "gperf-cp depends on gperf, see: ./configure --help"; __check_ok=NO; fi
    fi
    if [[ $SRS_GPERF_MC = YES && $SRS_GPERF_MP = YES ]]; then
        echo "gperf-mc not compatible with gperf-mp, see: ./configure --help";
        echo "@see: http://google-perftools.googlecode.com/svn/trunk/doc/heap_checker.html";
        echo "Note that since the heap-checker uses the heap-profiling framework internally, it is not possible to run both the heap-checker and heap profiler at the same time";
        __check_ok=NO
    fi
    # generate the group option: SRS_GPERF
    __gperf_slow=NO
    if [ $SRS_GPERF_MC = YES ]; then SRS_GPERF=YES; __gperf_slow=YES; fi
    if [ $SRS_GPERF_MD = YES ]; then SRS_GPERF=YES; __gperf_slow=YES; fi
    if [ $SRS_GPERF_MP = YES ]; then SRS_GPERF=YES; __gperf_slow=YES; fi
    if [ $SRS_GPERF_CP = YES ]; then SRS_GPERF=YES; __gperf_slow=YES; fi
    if [ $__gperf_slow = YES ]; then if [ $SRS_GPROF = YES ]; then 
        echo "gmc/gmp/gcp not compatible with gprof, see: ./configure --help"; __check_ok=NO; 
    fi fi

    # check variable neccessary
    if [ $SRS_HDS = RESERVED ]; then echo "you must specifies the hds, see: ./configure --help"; __check_ok=NO; fi
    if [ $SRS_SSL = RESERVED ]; then echo "you must specifies the ssl, see: ./configure --help"; __check_ok=NO; fi
    if [ $SRS_STREAM_CASTER = RESERVED ]; then echo "you must specifies the stream-caster, see: ./configure --help"; __check_ok=NO; fi
    if [ $SRS_UTEST = RESERVED ]; then echo "you must specifies the utest, see: ./configure --help"; __check_ok=NO; fi
    if [ $SRS_GPERF = RESERVED ]; then echo "you must specifies the gperf, see: ./configure --help"; __check_ok=NO; fi
    if [ $SRS_GPERF_MC = RESERVED ]; then echo "you must specifies the gperf-mc, see: ./configure --help"; __check_ok=NO; fi
    if [ $SRS_GPERF_MD = RESERVED ]; then echo "you must specifies the gperf-md, see: ./configure --help"; __check_ok=NO; fi
    if [ $SRS_GPERF_MP = RESERVED ]; then echo "you must specifies the gperf-mp, see: ./configure --help"; __check_ok=NO; fi
    if [ $SRS_GPERF_CP = RESERVED ]; then echo "you must specifies the gperf-cp, see: ./configure --help"; __check_ok=NO; fi
    if [ $SRS_GPROF = RESERVED ]; then echo "you must specifies the gprof, see: ./configure --help"; __check_ok=NO; fi
    if [[ -z $SRS_PREFIX ]]; then echo "you must specifies the prefix, see: ./configure --prefix"; __check_ok=NO; fi
    if [ $__check_ok = NO ]; then
        exit 1;
    fi
}
check_option_conflicts<|MERGE_RESOLUTION|>--- conflicted
+++ resolved
@@ -354,11 +354,7 @@
 function value2switch() {
     if [[ $1 == YES ]]; then
       echo on;
-<<<<<<< HEAD
-    else if [[ $1 == RESERVED ]]; then
-=======
     elif [[ $1 == RESERVED ]]; then
->>>>>>> 4f44c3c9
       echo reserved;
     else
       echo off;
