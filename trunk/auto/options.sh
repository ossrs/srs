--- conflicted
+++ resolved
@@ -513,15 +513,6 @@
         echo "Disable SRTP-ASM, because NASM is disabled."
         SRS_SRTP_ASM=NO
     fi
-<<<<<<< HEAD
-
-    # Which openssl we choose, openssl-1.0.* for SRTP with ASM, others we use openssl-1.1.*
-    if [[ $SRS_SRTP_ASM == YES && $SRS_SSL_1_0 == NO ]]; then
-        echo "Use openssl-1.0 for SRTP-ASM."
-        SRS_SSL_1_0=YES
-    fi
-=======
->>>>>>> bb3bd170
 }
 apply_detail_options
 
