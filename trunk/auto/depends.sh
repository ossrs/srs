--- conflicted
+++ resolved
@@ -649,16 +649,10 @@
             # For libopus and other codecs.
             ABS_OBJS=$(cd .. && pwd) &&
             # Build source code.
-<<<<<<< HEAD
             export PKG_CONFIG_PATH=$ABS_OBJS/fdk-aac/lib/pkgconfig:$PKG_CONFIG_PATH
             PKG_CONFIG_PATH=$ABS_OBJS/opus/lib/pkgconfig:$PKG_CONFIG_PATH ./configure \
-              --prefix=`pwd`/${SRS_PLATFORM}/_release \
-              --pkg-config-flags="--static" --extra-libs=-lpthread --extra-libs=-lm ${FFMPEG_OPTIONS} \
-=======
-            PKG_CONFIG_PATH=$ABS_OBJS/opus/lib/pkgconfig ./configure \
               --prefix=`pwd`/_release \
               --pkg-config-flags="--static" --extra-libs="-lpthread" --extra-libs="-lm" ${FFMPEG_OPTIONS} \
->>>>>>> 25145b94
               --disable-programs --disable-doc --disable-htmlpages --disable-manpages --disable-podpages --disable-txtpages \
               --disable-avdevice --disable-avformat --disable-swscale --disable-postproc --disable-avfilter --disable-network \
               --disable-dct --disable-dwt --disable-error-resilience --disable-lsp --disable-lzo --disable-faan --disable-pixelutils \
