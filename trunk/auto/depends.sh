#!/bin/bash

# variables, parent script must set it:
# SRS_JOBS: the build jobs.
# SrsArmMakeOptions: the arm make options for ubuntu12(armhf, v7cpu)

#####################################################################################
#####################################################################################
# prepare the depends tools and libraries
# DEPENDS: options.sh, only when user options parsed, the depends tools are known.
#####################################################################################
#####################################################################################

#####################################################################################
# utilities
#####################################################################################
function require_sudoer()
{
    sudo echo "" >/dev/null 2>&1
    
    ret=$?; if [[ 0 -ne $ret ]]; then 
        echo "\"$1\" require sudoer failed. ret=$ret";
        exit $ret; 
    fi
}

# TODO: check gcc/g++
echo "Checking gcc/g++/gdb/make."
echo "Required tools are ok."
#####################################################################################
# for Ubuntu, auto install tools by apt-get
#####################################################################################
OS_IS_UBUNTU=NO
function Ubuntu_prepare()
{
    uname -v|grep Ubuntu >/dev/null 2>&1
    ret=$?; if [[ 0 -ne $ret ]]; then
        # for debian, we think it's ubuntu also.
        # for example, the wheezy/sid which is debian armv7 linux, can not identified by uname -v.
        if [[ ! -f /etc/debian_version ]]; then
            return 0;
        fi
    fi

    OS_IS_UBUNTU=YES
    echo "Installing tools for Ubuntu."
    
    gcc --help >/dev/null 2>&1; ret=$?; if [[ 0 -ne $ret ]]; then
        echo "Installing gcc."
        require_sudoer "sudo apt-get install -y --force-yes gcc"
        sudo apt-get install -y --force-yes gcc; ret=$?; if [[ 0 -ne $ret ]]; then return $ret; fi
        echo "The gcc is installed."
    fi
    
    g++ --help >/dev/null 2>&1; ret=$?; if [[ 0 -ne $ret ]]; then
        echo "Installing g++."
        require_sudoer "sudo apt-get install -y --force-yes g++"
        sudo apt-get install -y --force-yes g++; ret=$?; if [[ 0 -ne $ret ]]; then return $ret; fi
        echo "The g++ is installed."
    fi
    
    make --help >/dev/null 2>&1; ret=$?; if [[ 0 -ne $ret ]]; then
        echo "Installing make."
        require_sudoer "sudo apt-get install -y --force-yes make"
        sudo apt-get install -y --force-yes make; ret=$?; if [[ 0 -ne $ret ]]; then return $ret; fi
        echo "The make is installed."
    fi
    
    patch --help >/dev/null 2>&1; ret=$?; if [[ 0 -ne $ret ]]; then
        echo "Installing patch."
        require_sudoer "sudo apt-get install -y --force-yes patch"
        sudo apt-get install -y --force-yes patch; ret=$?; if [[ 0 -ne $ret ]]; then return $ret; fi
        echo "The patch is installed."
    fi
    
    unzip --help >/dev/null 2>&1; ret=$?; if [[ 0 -ne $ret ]]; then
        echo "Installing unzip."
        require_sudoer "sudo apt-get install -y --force-yes unzip"
        sudo apt-get install -y --force-yes unzip; ret=$?; if [[ 0 -ne $ret ]]; then return $ret; fi
        echo "The unzip is installed."
    fi

    if [[ $SRS_VALGRIND == YES ]]; then
        valgrind --help >/dev/null 2>&1; ret=$?; if [[ 0 -ne $ret ]]; then
            echo "Installing valgrind."
            require_sudoer "sudo apt-get install -y --force-yes valgrind"
            sudo apt-get install -y --force-yes valgrind; ret=$?; if [[ 0 -ne $ret ]]; then return $ret; fi
            echo "The valgrind is installed."
        fi
    fi

    if [[ $SRS_VALGRIND == YES ]]; then
        if [[ ! -f /usr/include/valgrind/valgrind.h ]]; then
            echo "Installing valgrind-dev."
            require_sudoer "sudo apt-get install -y --force-yes valgrind-dbg"
            sudo apt-get install -y --force-yes valgrind-dev; ret=$?; if [[ 0 -ne $ret ]]; then return $ret; fi
            echo "The valgrind-dev is installed."
        fi
    fi

    if [[ $SRS_SRT == YES ]]; then
        echo "SRT enable, install depend tools"
        tclsh <<< "exit" >/dev/null 2>&1; ret=$?; if [[ 0 -ne $ret ]]; then
            echo "Installing tcl."
            require_sudoer "sudo apt-get install -y --force-yes tcl"
            sudo apt-get install -y --force-yes tcl; ret=$?; if [[ 0 -ne $ret ]]; then return $ret; fi
            echo "The tcl is installed."
        fi

        cmake --help >/dev/null 2>&1; ret=$?; if [[ 0 -ne $ret ]]; then
            echo "Installing cmake."
            require_sudoer "sudo apt-get install -y --force-yes cmake"
            sudo apt-get install -y --force-yes cmake; ret=$?; if [[ 0 -ne $ret ]]; then return $ret; fi
            echo "The cmake is installed."
        fi
    fi

    pkg-config --version >/dev/null 2>&1; ret=$?; if [[ 0 -ne $ret ]]; then
        echo "Installing pkg-config."
        require_sudoer "sudo apt-get install -y --force-yes pkg-config"
        sudo apt-get install -y --force-yes pkg-config; ret=$?; if [[ 0 -ne $ret ]]; then return $ret; fi
        echo "The pkg-config is installed."
    fi

    echo "Tools for Ubuntu are installed."
    return 0
}
# donot prepare tools, for srs-librtmp depends only gcc and g++.
Ubuntu_prepare; ret=$?; if [[ 0 -ne $ret ]]; then echo "Install tools for ubuntu failed, ret=$ret"; exit $ret; fi

#####################################################################################
# for Centos, auto install tools by yum
#####################################################################################
OS_IS_CENTOS=NO
function Centos_prepare()
{
    if [[ ! -f /etc/redhat-release ]]; then
        return 0;
    fi

    OS_IS_CENTOS=YES
    echo "Installing tools for Centos."
    
    gcc --help >/dev/null 2>&1; ret=$?; if [[ 0 -ne $ret ]]; then
        echo "Installing gcc."
        require_sudoer "sudo yum install -y gcc"
        sudo yum install -y gcc; ret=$?; if [[ 0 -ne $ret ]]; then return $ret; fi
        echo "The gcc is installed."
    fi
    
    g++ --help >/dev/null 2>&1; ret=$?; if [[ 0 -ne $ret ]]; then
        echo "Installing gcc-c++."
        require_sudoer "sudo yum install -y gcc-c++"
        sudo yum install -y gcc-c++; ret=$?; if [[ 0 -ne $ret ]]; then return $ret; fi
        echo "The gcc-c++ is installed."
    fi
    
    make --help >/dev/null 2>&1; ret=$?; if [[ 0 -ne $ret ]]; then
        echo "Installing make."
        require_sudoer "sudo yum install -y make"
        sudo yum install -y make; ret=$?; if [[ 0 -ne $ret ]]; then return $ret; fi
        echo "The make is installed."
    fi
    
    patch --help >/dev/null 2>&1; ret=$?; if [[ 0 -ne $ret ]]; then
        echo "Installing patch."
        require_sudoer "sudo yum install -y patch"
        sudo yum install -y patch; ret=$?; if [[ 0 -ne $ret ]]; then return $ret; fi
        echo "The patch is installed."
    fi
    
    unzip --help >/dev/null 2>&1; ret=$?; if [[ 0 -ne $ret ]]; then
        echo "Installing unzip."
        require_sudoer "sudo yum install -y unzip"
        sudo yum install -y unzip; ret=$?; if [[ 0 -ne $ret ]]; then return $ret; fi
        echo "The unzip is installed."
    fi

    if [[ $SRS_VALGRIND == YES ]]; then
        valgrind --help >/dev/null 2>&1; ret=$?; if [[ 0 -ne $ret ]]; then
            echo "Installing valgrind."
            require_sudoer "sudo yum install -y valgrind"
            sudo yum install -y valgrind; ret=$?; if [[ 0 -ne $ret ]]; then return $ret; fi
            echo "The valgrind is installed."
        fi
    fi

    if [[ $SRS_VALGRIND == YES ]]; then
        if [[ ! -f /usr/include/valgrind/valgrind.h ]]; then
            echo "Installing valgrind-devel."
            require_sudoer "sudo yum install -y valgrind-devel"
            sudo yum install -y valgrind-devel; ret=$?; if [[ 0 -ne $ret ]]; then return $ret; fi
            echo "The valgrind-devel is installed."
        fi
    fi

    if [[ $SRS_SRT == YES ]]; then
        echo "SRT enable, install depend tools"
        tclsh <<< "exit" >/dev/null 2>&1; ret=$?; if [[ 0 -ne $ret ]]; then
            echo "Installing tcl."
            require_sudoer "sudo yum install -y tcl"
            sudo yum install -y tcl; ret=$?; if [[ 0 -ne $ret ]]; then return $ret; fi
            echo "The tcl is installed."
        fi

        cmake --help >/dev/null 2>&1; ret=$?; if [[ 0 -ne $ret ]]; then
            echo "Installing cmake."
            require_sudoer "sudo  yum install -y cmake"
            sudo yum install -y cmake; ret=$?; if [[ 0 -ne $ret ]]; then return $ret; fi
            echo "The cmake is installed."
        fi
    fi

    pkg-config --version --help >/dev/null 2>&1; ret=$?; if [[ 0 -ne $ret ]]; then
        echo "Please install pkg-config"; exit -1;
    fi
    
    echo "Tools for Centos are installed."
    return 0
}
# donot prepare tools, for srs-librtmp depends only gcc and g++.
Centos_prepare; ret=$?; if [[ 0 -ne $ret ]]; then echo "Install tools for CentOS failed, ret=$ret"; exit $ret; fi

#####################################################################################
# For OSX, auto install tools by brew
#####################################################################################
OS_IS_OSX=NO
function OSX_prepare()
{
    uname -s|grep Darwin >/dev/null 2>&1
    ret=$?; if [[ 0 -ne $ret ]]; then
        if [ $SRS_OSX = YES ]; then
            echo "OSX check failed, actual is `uname -s`"
            exit 1;
        fi
        return 0;
    fi

    # cross build for arm, install the cross build tool chain.
    if [ $SRS_CROSS_BUILD = YES ]; then
        echo "The embeded(arm/mips) is invalid for OSX"
        return 1
    fi

    OS_IS_OSX=YES
    # requires the osx when os
    if [ $OS_IS_OSX = YES ]; then
        if [ $SRS_OSX = NO ]; then
            echo "OSX detected, please use: ./configure --osx"
            exit 1
        fi
    fi

    echo "OSX detected, install tools if needed"

    brew --help >/dev/null 2>&1; ret=$?; if [[ 0 -ne $ret ]]; then
        echo "install brew"
        echo "ruby -e \"$(curl -fsSL https://raw.githubusercontent.com/Homebrew/install/master/install)\""
        ruby -e "$(curl -fsSL https://raw.githubusercontent.com/Homebrew/install/master/install)"; ret=$?; if [[ 0 -ne $ret ]]; then return $ret; fi
        echo "install brew success"
    fi

    gcc --help >/dev/null 2>&1; ret=$?; if [[ 0 -ne $ret ]]; then
        echo "install gcc"
        echo "brew install gcc"
        brew install gcc; ret=$?; if [[ 0 -ne $ret ]]; then return $ret; fi
        echo "install gcc success"
    fi

    g++ --help >/dev/null 2>&1; ret=$?; if [[ 0 -ne $ret ]]; then
        echo "install gcc-c++"
        echo "brew install gcc-c++"
        brew install gcc-c++; ret=$?; if [[ 0 -ne $ret ]]; then return $ret; fi
        echo "install gcc-c++ success"
    fi

    make --help >/dev/null 2>&1; ret=$?; if [[ 0 -ne $ret ]]; then
        echo "install make"
        echo "brew install make"
        brew install make; ret=$?; if [[ 0 -ne $ret ]]; then return $ret; fi
        echo "install make success"
    fi

    patch --help >/dev/null 2>&1; ret=$?; if [[ 0 -ne $ret ]]; then
        echo "install patch"
        echo "brew install patch"
        brew install patch; ret=$?; if [[ 0 -ne $ret ]]; then return $ret; fi
        echo "install patch success"
    fi

    unzip --help >/dev/null 2>&1; ret=$?; if [[ 0 -ne $ret ]]; then
        echo "install unzip"
        echo "brew install unzip"
        brew install unzip; ret=$?; if [[ 0 -ne $ret ]]; then return $ret; fi
        echo "install unzip success"
    fi

    pkg-config --version >/dev/null 2>&1; ret=$?; if [[ 0 -ne $ret ]]; then
        echo "Please install pkg-config"; exit -1;
    fi

    if [[ $SRS_SRT == YES ]]; then
        echo "SRT enable, install depend tools"
        tclsh <<< "exit" >/dev/null 2>&1; ret=$?; if [[ 0 -ne $ret ]]; then
            echo "Installing tcl."
            echo "brew install tcl."
            brew install tcl; ret=$?; if [[ 0 -ne $ret ]]; then return $ret; fi
            echo "install tcl success"
        fi

        cmake --help >/dev/null 2>&1; ret=$?; if [[ 0 -ne $ret ]]; then
            echo "Installing cmake."
            echo "brew install cmake."
            brew install cmake; ret=$?; if [[ 0 -ne $ret ]]; then return $ret; fi
            echo "install cmake success"
        fi
    fi

    echo "OSX install tools success"
    return 0
}
# donot prepare tools, for srs-librtmp depends only gcc and g++.
OSX_prepare; ret=$?; if [[ 0 -ne $ret ]]; then echo "OSX prepare failed, ret=$ret"; exit $ret; fi

#####################################################################################
# Whether CPU is loongarch
#####################################################################################
OS_IS_LOONGARCH=$(uname -p|grep -q loongarch && echo YES)

#####################################################################################
# for Centos, auto install tools by yum
#####################################################################################
# We must use a bash function instead of variable.
function sed_utility() {
    if [ $OS_IS_OSX = YES ]; then
        sed -i '' "$@"
    else
        sed -i "$@"
    fi

    ret=$?; if [[ $ret -ne 0 ]]; then
        if [ $OS_IS_OSX = YES ]; then
            echo "sed -i '' \"$@\""
        else
            echo "sed -i \"$@\""
        fi
        return $ret
    fi
}
SED="sed_utility" && echo "SED is $SED"

function _srs_link_file()
{
    tmp_dir=$1; if [[ $tmp_dir != *'/' ]]; then tmp_dir+='/'; fi
    tmp_dest=$2; if [[ $tmp_dest != *'/' ]]; then tmp_dest+='/'; fi
    tmp_prefix=$3; if [[ $tmp_prefix != *'/' ]]; then tmp_prefix+='/'; fi

    echo "LINK files at dir: $tmp_dir, dest: $tmp_dest, prefix: $tmp_prefix, pwd: `pwd`"
    for file in `(cd $tmp_dir && find . -maxdepth 1 -type f ! -name '*.o' ! -name '*.d' ! -name '*.log')`; do
        basefile=`basename $file` &&
        #echo "ln -sf ${tmp_prefix}${tmp_dir}$basefile ${tmp_dest}$basefile" &&
        ln -sf ${tmp_prefix}${tmp_dir}$basefile ${tmp_dest}$basefile;
    done
}

#####################################################################################
# check the os.
#####################################################################################
# Only supports:
#       linux, centos/ubuntu as such,
#       cross build for embeded system, for example, mips or arm,
#       directly build on arm/mips, for example, pi or cubie,
#       export srs-librtmp
# others is invalid.
if [[ $OS_IS_UBUNTU = NO && $OS_IS_CENTOS = NO && $OS_IS_OSX = NO && $SRS_CROSS_BUILD = NO ]]; then
    echo "Your OS `uname -s` is not supported."
    exit 1
fi

#####################################################################################
# state-threads
#####################################################################################
# check the cross build flag file, if flag changed, need to rebuild the st.
_ST_MAKE=linux-debug && _ST_OBJ="LINUX_`uname -r`_DBG"
# Always alloc on heap, @see https://github.com/ossrs/srs/issues/509#issuecomment-719931676
_ST_EXTRA_CFLAGS="-DMALLOC_STACK"
# For valgrind to detect memory issues.
if [[ $SRS_VALGRIND == YES ]]; then
    _ST_EXTRA_CFLAGS="$_ST_EXTRA_CFLAGS -DMD_VALGRIND"
fi
# for osx, use darwin for st, donot use epoll.
if [[ $SRS_OSX == YES ]]; then
    _ST_MAKE=darwin-debug && _ST_OBJ="DARWIN_`uname -r`_DBG"
fi
# For Ubuntu, the epoll detection might be fail.
if [[ $OS_IS_UBUNTU == YES ]]; then
    _ST_EXTRA_CFLAGS="$_ST_EXTRA_CFLAGS -DMD_HAVE_EPOLL"
fi
# Whether enable debug stats.
if [[ $SRS_DEBUG_STATS == YES ]]; then
    _ST_EXTRA_CFLAGS="$_ST_EXTRA_CFLAGS -DDEBUG_STATS"
fi
# Pass the global extra flags.
if [[ $SRS_EXTRA_FLAGS != '' ]]; then
    _ST_EXTRA_CFLAGS="$_ST_EXTRA_CFLAGS $SRS_EXTRA_FLAGS"
fi
# Whether link as .so
if [[ $SRS_SHARED_ST == YES ]]; then
  _ST_STATIC_ONLY=no;
else
  _ST_STATIC_ONLY=yes;
fi
# The final args to make st.
_ST_MAKE_ARGS="${_ST_MAKE} STATIC_ONLY=${_ST_STATIC_ONLY}"
_ST_MAKE_ARGS="${_ST_MAKE_ARGS} CC=${SRS_TOOL_CC} AR=${SRS_TOOL_AR} LD=${SRS_TOOL_LD} RANDLIB=${SRS_TOOL_RANDLIB}"
# Patched ST from https://github.com/ossrs/state-threads/tree/srs
if [[ -f ${SRS_OBJS}/${SRS_PLATFORM}/st-srs/${_ST_OBJ}/libst.a ]]; then
    echo "The state-threads is ok.";
else
    echo "Building state-threads.";
    (
        rm -rf ${SRS_OBJS}/${SRS_PLATFORM}/st-srs && mkdir -p ${SRS_OBJS}/${SRS_PLATFORM}/st-srs &&
        # Create a hidden directory .src
        cd ${SRS_OBJS}/${SRS_PLATFORM}/st-srs && ln -sf ../../../3rdparty/st-srs .src &&
        # Link source files under .src
        _srs_link_file .src/ ./ ./ &&
        # Build source code.
        env EXTRA_CFLAGS="${_ST_EXTRA_CFLAGS}" make ${_ST_MAKE_ARGS} &&
        cd .. && rm -rf st && ln -sf st-srs/${_ST_OBJ} st
    )
fi
# check status
ret=$?; if [[ $ret -ne 0 ]]; then echo "Build state-threads failed, ret=$ret"; exit $ret; fi
# Always update the links.
(cd ${SRS_OBJS}/${SRS_PLATFORM} && rm -rf st && ln -sf st-srs/${_ST_OBJ} st)
(cd ${SRS_OBJS} && rm -rf st && ln -sf ${SRS_PLATFORM}/st-srs/${_ST_OBJ} st)
if [ ! -f ${SRS_OBJS}/st/libst.a ]; then echo "Build state-threads static lib failed."; exit -1; fi

#####################################################################################
# nginx for HLS, nginx-1.5.0
#####################################################################################
function write_nginx_html5()
{
    cat<<END > ${html_file}
<video width="100%" autoplay controls autobuffer type="application/vnd.apple.mpegurl"
    src="${hls_stream}">
</video>
END
}
# create the nginx dir, for http-server if not build nginx
mkdir -p ${SRS_OBJS}/nginx

# the demo dir.
# create forward dir
mkdir -p ${SRS_OBJS}/nginx/html/live &&
html_file=${SRS_OBJS}/nginx/html/live/livestream.html && hls_stream=livestream.m3u8 && write_nginx_html5

# copy players to nginx html dir.
rm -rf ${SRS_OBJS}/nginx/html/players &&
ln -sf `pwd`/research/players ${SRS_OBJS}/nginx/html/players

# for favicon.ico
rm -rf ${SRS_OBJS}/nginx/html/favicon.ico &&
ln -sf `pwd`/research/api-server/static-dir/favicon.ico ${SRS_OBJS}/nginx/html/favicon.ico

# For srs-console.
rm -rf ${SRS_OBJS}/nginx/html/console &&
ln -sf `pwd`/research/console ${SRS_OBJS}/nginx/html/console

# For SRS signaling.
rm -rf ${SRS_OBJS}/nginx/html/demos &&
ln -sf `pwd`/3rdparty/signaling/www/demos ${SRS_OBJS}/nginx/html/demos

# For home page index.html
rm -rf ${SRS_OBJS}/nginx/html/index.html &&
ln -sf `pwd`/research/api-server/static-dir/index.html ${SRS_OBJS}/nginx/html/index.html

# nginx.html to detect whether nginx is alive
echo "Nginx is ok." > ${SRS_OBJS}/nginx/html/nginx.html

#####################################################################################
# Generate default self-sign certificate for HTTPS server, test only.
#####################################################################################
if [[ ! -f conf/server.key || ! -f conf/server.crt ]]; then
    openssl genrsa -out conf/server.key 2048
    openssl req -new -x509 -key conf/server.key -out conf/server.crt -days 3650 -subj "/C=CN/ST=Beijing/L=Beijing/O=Me/OU=Me/CN=ossrs.net"
    echo "Generate test-only self-sign certificate files"
fi

#####################################################################################
# cherrypy for http hooks callback, CherryPy-3.2.4
#####################################################################################
if [[ $SRS_CHERRYPY == YES ]]; then
    # Detect python or python2
    python --version >/dev/null 2>&1 && SYS_PYTHON=python;
    python2 --version >/dev/null 2>&1 && SYS_PYTHON=python2;
    # Install cherrypy for api server.
    if [[ -f ${SRS_OBJS}/${SRS_PLATFORM}/CherryPy-3.2.4/setup.py ]]; then
        echo "CherryPy-3.2.4 is ok.";
    else
        echo "Installing CherryPy-3.2.4";
        (
            rm -rf ${SRS_OBJS}/CherryPy-3.2.4 && cd ${SRS_OBJS}/${SRS_PLATFORM} &&
            unzip -q ../../3rdparty/CherryPy-3.2.4.zip && cd CherryPy-3.2.4 &&
            $SYS_PYTHON setup.py install --user --prefix=''
        )
    fi
    # check status
    ret=$?; if [[ $ret -ne 0 ]]; then echo "build CherryPy-3.2.4 failed, ret=$ret"; exit $ret; fi
    if [ ! -f ${SRS_OBJS}/${SRS_PLATFORM}/CherryPy-3.2.4/setup.py ]; then echo "build CherryPy-3.2.4 failed."; exit -1; fi

    echo "Link players to cherrypy static-dir"
    rm -rf research/api-server/static-dir/players &&
    ln -sf `pwd`/research/players research/api-server/static-dir/players &&
    rm -rf research/api-server/static-dir/live &&
    mkdir -p `pwd`/${SRS_OBJS}/nginx/html/live &&
    ln -sf `pwd`/${SRS_OBJS}/nginx/html/live research/api-server/static-dir/live &&
    rm -rf research/api-server/static-dir/forward &&
    mkdir -p `pwd`/${SRS_OBJS}/nginx/html/forward &&
    ln -sf `pwd`/${SRS_OBJS}/nginx/html/forward research/api-server/static-dir/forward
    ret=$?; if [[ $ret -ne 0 ]]; then echo "Warning: Ignore error to link players to cherrypy static-dir."; fi
fi

#####################################################################################
# openssl, for rtmp complex handshake and HLS encryption.
#####################################################################################
if [[ $SRS_SSL == YES && $SRS_USE_SYS_SSL == YES ]]; then
    echo "Warning: Use system libssl, without compiling openssl."
fi
# @see http://www.openssl.org/news/secadv/20140407.txt
# Affected users should upgrade to OpenSSL 1.1.0e. Users unable to immediately
# upgrade can alternatively recompile OpenSSL with -DOPENSSL_NO_HEARTBEATS.
if [[ $SRS_SSL == YES && $SRS_USE_SYS_SSL != YES ]]; then
    OPENSSL_OPTIONS="-no-shared -no-threads -DOPENSSL_NO_HEARTBEATS"
    OPENSSL_CONFIG="./config"
    # https://stackoverflow.com/questions/15539062/cross-compiling-of-openssl-for-linux-arm-v5te-linux-gnueabi-toolchain
    if [[ $SRS_CROSS_BUILD == YES ]]; then
        OPENSSL_CONFIG="./Configure linux-generic32"
        if [[ $SRS_CROSS_BUILD_ARCH == "arm" ]]; then OPENSSL_CONFIG="./Configure linux-armv4"; fi
        if [[ $SRS_CROSS_BUILD_ARCH == "aarch64" ]]; then OPENSSL_CONFIG="./Configure linux-aarch64"; fi
        if [[ $SRS_CROSS_BUILD_ARCH == "mipsel" ]]; then OPENSSL_CONFIG="./Configure linux-mips32"; fi
    elif [[ ! -f ${SRS_OBJS}/${SRS_PLATFORM}/openssl/lib/libssl.a ]]; then
        # Try to use exists libraries.
        if [[ -f /usr/local/ssl/lib/libssl.a && $SRS_SSL_LOCAL == NO ]]; then
            (mkdir -p  ${SRS_OBJS}/${SRS_PLATFORM}/openssl/lib && cd ${SRS_OBJS}/${SRS_PLATFORM}/openssl/lib &&
                ln -sf /usr/local/ssl/lib/libssl.a && ln -sf /usr/local/ssl/lib/libcrypto.a &&
                mkdir -p /usr/local/ssl/lib/pkgconfig && ln -sf /usr/local/ssl/lib/pkgconfig)
            (mkdir -p ${SRS_OBJS}/${SRS_PLATFORM}/openssl/include && cd ${SRS_OBJS}/${SRS_PLATFORM}/openssl/include &&
                ln -sf /usr/local/ssl/include/openssl)
        fi
        # Warning if not use the system ssl.
        if [[ -f /usr/local/ssl/lib/libssl.a && $SRS_SSL_LOCAL == YES ]]; then
            echo "Warning: Local openssl is on, ignore system openssl"
        fi
    fi
    # For RTC, we should use ASM to improve performance, not a little improving.
    if [[ $SRS_RTC == NO || $SRS_NASM == NO ]]; then
        OPENSSL_OPTIONS="$OPENSSL_OPTIONS -no-asm"
        echo "Warning: NASM is off, performance is hurt"
    fi
    # Mac OS X can have issues (its often a neglected platform).
    # @see https://wiki.openssl.org/index.php/Compilation_and_Installation
    if [[ $SRS_OSX == YES ]]; then
        export KERNEL_BITS=64;
    fi
    # Use 1.0 if required.
    if [[ $SRS_SSL_1_0 == YES ]]; then
        OPENSSL_AR="$SRS_TOOL_AR -r" # For openssl 1.0, MUST specifies the args for ar or build faild.
        OPENSSL_CANDIDATE="openssl-OpenSSL_1_0_2u" && OPENSSL_UNZIP="tar xf ../../3rdparty/$OPENSSL_CANDIDATE.tar.gz"
    else
        OPENSSL_AR="$SRS_TOOL_AR"
        OPENSSL_CANDIDATE="openssl-1.1-fit" && OPENSSL_UNZIP="cp -R ../../3rdparty/$OPENSSL_CANDIDATE ."
    fi
    #
    # https://wiki.openssl.org/index.php/Compilation_and_Installation#Configure_Options
    # Already defined: -no-shared -no-threads -no-asm
    # Should enable:  -no-dtls -no-dtls1 -no-ssl3
    # Might able to disable: -no-ssl2 -no-comp -no-idea -no-hw -no-engine -no-dso -no-err -no-nextprotoneg -no-psk -no-srp -no-ec2m -no-weak-ssl-ciphers
    # Note that we do not disable more features, because no file could be removed.
    #OPENSSL_OPTIONS="$OPENSSL_OPTIONS -no-ssl2 -no-comp -no-idea -no-hw -no-engine -no-dso -no-err -no-nextprotoneg -no-psk -no-srp -no-ec2m -no-weak-ssl-ciphers"
    #
    # cross build not specified, if exists flag, need to rebuild for no-arm platform.
    if [[ -f ${SRS_OBJS}/${SRS_PLATFORM}/$OPENSSL_CANDIDATE/_release/lib/libssl.a ]]; then
        echo "The $OPENSSL_CANDIDATE is ok.";
    else
        echo "Building $OPENSSL_CANDIDATE.";
        (
            rm -rf ${SRS_OBJS}/${SRS_PLATFORM}/${OPENSSL_CANDIDATE} && cd ${SRS_OBJS}/${SRS_PLATFORM} &&
            ${OPENSSL_UNZIP} && cd $OPENSSL_CANDIDATE && ${OPENSSL_CONFIG} --prefix=`pwd`/_release $OPENSSL_OPTIONS &&
            make CC=${SRS_TOOL_CC} AR="${OPENSSL_AR}" LD=${SRS_TOOL_LD} RANDLIB=${SRS_TOOL_RANDLIB} ${SRS_JOBS} && make install_sw &&
            cd .. && rm -rf openssl && ln -sf $OPENSSL_CANDIDATE/_release openssl
        )
    fi
    # Which lib we use.
    OPENSSL_LIB="$OPENSSL_CANDIDATE/_release"
    if [[ ! -f ${SRS_OBJS}/${SRS_PLATFORM}/${OPENSSL_LIB}/lib/libssl.a ]]; then
        OPENSSL_LIB="openssl"
    fi
    # check status
    ret=$?; if [[ $ret -ne 0 ]]; then echo "Build $OPENSSL_CANDIDATE failed, ret=$ret"; exit $ret; fi
    # Always update the links.
    (cd ${SRS_OBJS}/${SRS_PLATFORM} && rm -rf openssl && ln -sf $OPENSSL_CANDIDATE/_release openssl)
    (cd ${SRS_OBJS} && rm -rf openssl && ln -sf ${SRS_PLATFORM}/${OPENSSL_LIB} openssl)
    if [ ! -f ${SRS_OBJS}/openssl/lib/libssl.a ]; then echo "Build $OPENSSL_CANDIDATE failed."; exit -1; fi
fi

#####################################################################################
# srtp
#####################################################################################
<<<<<<< HEAD
if [[ $SRS_RTC == YES ]]; then
    SRTP_OPTIONS=""
    # If use ASM for SRTP, we enable openssl(with ASM).
    if [[ $SRS_SRTP_ASM == YES ]]; then
        SRTP_OPTIONS="--enable-openssl"
        SRTP_CONFIGURE="env PKG_CONFIG_PATH=$(cd ${SRS_OBJS}/${SRS_PLATFORM} && pwd)/openssl/lib/pkgconfig ./configure"
    else
        SRTP_CONFIGURE="./configure"
    fi
    if [[ $SRS_CROSS_BUILD == YES ]]; then
        SRTP_OPTIONS="$SRTP_OPTIONS --host=$SRS_CROSS_BUILD_HOST"
    fi
    if [[ $OS_IS_LOONGARCH = YES ]]; then
        SRTP_OPTIONS="$SRTP_OPTIONS --build=loongarch64-unknown-linux-gnu"
    fi
    # Patched ST from https://github.com/ossrs/state-threads/tree/srs
    if [[ -f ${SRS_OBJS}/${SRS_PLATFORM}/libsrtp-2-fit/_release/lib/libsrtp2.a ]]; then
        echo "The libsrtp-2-fit is ok.";
    else
        echo "Building libsrtp-2-fit.";
        (
            rm -rf ${SRS_OBJS}/srtp2 && cd ${SRS_OBJS}/${SRS_PLATFORM} &&
            rm -rf libsrtp-2-fit && cp -R ../../3rdparty/libsrtp-2-fit . && cd libsrtp-2-fit &&
            patch -p0 crypto/math/datatypes.c ../../../3rdparty/patches/srtp/gcc10-01.patch &&
            $SRTP_CONFIGURE ${SRTP_OPTIONS} --prefix=`pwd`/_release &&
            make ${SRS_JOBS} && make install &&
            cd .. && rm -rf srtp2 && ln -sf libsrtp-2-fit/_release srtp2
        )
    fi
    # check status
    ret=$?; if [[ $ret -ne 0 ]]; then echo "Build libsrtp-2-fit failed, ret=$ret"; exit $ret; fi
    # Always update the links.
    (cd ${SRS_OBJS}/${SRS_PLATFORM} && rm -rf srtp2 && ln -sf libsrtp-2-fit/_release srtp2)
    (cd ${SRS_OBJS} && rm -rf srtp2 && ln -sf ${SRS_PLATFORM}/libsrtp-2-fit/_release srtp2)
    if [ ! -f ${SRS_OBJS}/srtp2/lib/libsrtp2.a ]; then echo "Build libsrtp-2-fit static lib failed."; exit -1; fi
=======
SRTP_OPTIONS=""
# To eliminate warnings, see https://stackoverflow.com/a/34208904/17679565
#       was built for newer macOS version (11.6) than being linked (11.0)
if [[ $SRS_OSX == YES ]]; then
    export MACOSX_DEPLOYMENT_TARGET=11.0
    echo "Set MACOSX_DEPLOYMENT_TARGET to avoid warnings"
fi
# If use ASM for SRTP, we enable openssl(with ASM).
if [[ $SRS_SRTP_ASM == YES ]]; then
    SRTP_OPTIONS="--enable-openssl"
    SRTP_CONFIGURE="env PKG_CONFIG_PATH=$(cd ${SRS_OBJS}/${SRS_PLATFORM} && pwd)/openssl/lib/pkgconfig ./configure"
else
    SRTP_CONFIGURE="./configure"
fi
if [[ $SRS_CROSS_BUILD == YES ]]; then
    SRTP_OPTIONS="$SRTP_OPTIONS --host=$SRS_CROSS_BUILD_HOST"
fi
# Patched ST from https://github.com/ossrs/state-threads/tree/srs
if [[ -f ${SRS_OBJS}/${SRS_PLATFORM}/libsrtp-2-fit/_release/lib/libsrtp2.a ]]; then
    echo "The libsrtp-2-fit is ok.";
else
    echo "Building libsrtp-2-fit.";
    (
        rm -rf ${SRS_OBJS}/srtp2 && cd ${SRS_OBJS}/${SRS_PLATFORM} &&
        rm -rf libsrtp-2-fit && cp -R ../../3rdparty/libsrtp-2-fit . && cd libsrtp-2-fit &&
        patch -p0 crypto/math/datatypes.c ../../../3rdparty/patches/srtp/gcc10-01.patch &&
        $SRTP_CONFIGURE ${SRTP_OPTIONS} --prefix=`pwd`/_release &&
        make ${SRS_JOBS} && make install &&
        cd .. && rm -rf srtp2 && ln -sf libsrtp-2-fit/_release srtp2
    )
>>>>>>> cd0599ba
fi

#####################################################################################
# libopus, for WebRTC to transcode AAC with Opus.
#####################################################################################
# For cross build, we use opus of FFmpeg, so we don't build the libopus.
if [[ $SRS_RTC == YES && $SRS_CROSS_BUILD == NO ]]; then
    # Only build static libraries if no shared FFmpeg.
    if [[ $SRS_SHARED_FFMPEG == NO ]]; then
        OPUS_OPTIONS="--disable-shared --disable-doc"
    fi
    if [[ $OS_IS_LOONGARCH = YES ]]; then
        OPUS_OPTIONS="$OPUS_OPTIONS --build=loongarch64-unknown-linux-gnu"
    fi
    if [[ -f ${SRS_OBJS}/${SRS_PLATFORM}/opus-1.3.1/_release/lib/libopus.a ]]; then
        echo "The opus-1.3.1 is ok.";
    else
        echo "Building opus-1.3.1.";
        (
            rm -rf ${SRS_OBJS}/${SRS_PLATFORM}/opus-1.3.1 && cd ${SRS_OBJS}/${SRS_PLATFORM} &&
            tar xf ../../3rdparty/opus-1.3.1.tar.gz && cd opus-1.3.1 &&
            ./configure --prefix=`pwd`/_release --enable-static $OPUS_OPTIONS &&
            make ${SRS_JOBS} && make install &&
            cd .. && rm -rf opus && ln -sf opus-1.3.1/_release opus
        )
    fi
    # check status
    ret=$?; if [[ $ret -ne 0 ]]; then echo "Build opus-1.3.1 failed, ret=$ret"; exit $ret; fi
    # Always update the links.
    (cd ${SRS_OBJS}/${SRS_PLATFORM} && rm -rf opus && ln -sf opus-1.3.1/_release opus)
    (cd ${SRS_OBJS} && rm -rf opus && ln -sf ${SRS_PLATFORM}/opus-1.3.1/_release opus)
    if [ ! -f ${SRS_OBJS}/opus/lib/libopus.a ]; then echo "Build opus-1.3.1 failed."; exit -1; fi
fi

#####################################################################################
# ffmpeg-fit, for WebRTC to transcode AAC with Opus.
#####################################################################################
if [[ $SRS_FFMPEG_FIT == YES ]]; then
    FFMPEG_OPTIONS=""
    if [[ $SRS_CROSS_BUILD == YES ]]; then
      FFMPEG_CONFIGURE=./configure
    else
      FFMPEG_CONFIGURE="env PKG_CONFIG_PATH=$(cd ${SRS_OBJS}/${SRS_PLATFORM} && pwd)/opus/lib/pkgconfig ./configure"
    fi

    # If disable nasm, disable all ASMs.
    nasm -v >/dev/null 2>&1 && NASM_BIN_OK=YES
    if [[ $NASM_BIN_OK != YES || $SRS_NASM == NO || $SRS_CROSS_BUILD == YES ]]; then
        FFMPEG_OPTIONS="--disable-asm --disable-x86asm --disable-inline-asm"
    fi
    # Only build static libraries if no shared FFmpeg.
    if [[ $SRS_SHARED_FFMPEG == YES ]]; then
        FFMPEG_OPTIONS="$FFMPEG_OPTIONS --enable-shared"
    fi
    # For cross-build.
    if [[ $SRS_CROSS_BUILD == YES ]]; then
        FFMPEG_OPTIONS="$FFMPEG_OPTIONS --enable-cross-compile --target-os=linux --disable-pthreads"
        FFMPEG_OPTIONS="$FFMPEG_OPTIONS --arch=$SRS_CROSS_BUILD_ARCH";
        if [[ $SRS_CROSS_BUILD_CPU != "" ]]; then FFMPEG_OPTIONS="$FFMPEG_OPTIONS --cpu=$SRS_CROSS_BUILD_CPU"; fi
        FFMPEG_OPTIONS="$FFMPEG_OPTIONS --cross-prefix=$SRS_CROSS_BUILD_PREFIX"
        FFMPEG_OPTIONS="$FFMPEG_OPTIONS --cc=${SRS_TOOL_CC} --cxx=${SRS_TOOL_CXX} --ar=${SRS_TOOL_AR} --ld=${SRS_TOOL_LD}"
        FFMPEG_OPTIONS="$FFMPEG_OPTIONS --enable-decoder=opus --enable-encoder=opus"
    else
        FFMPEG_OPTIONS="$FFMPEG_OPTIONS --enable-decoder=libopus --enable-encoder=libopus --enable-libopus"
    fi

    if [[ -f ${SRS_OBJS}/${SRS_PLATFORM}/ffmpeg-4-fit/_release/lib/libavcodec.a ]]; then
        echo "The ffmpeg-4-fit is ok.";
    else
        echo "Building ffmpeg-4-fit.";
        (
            rm -rf ${SRS_OBJS}/${SRS_PLATFORM}/ffmpeg-4-fit && mkdir -p ${SRS_OBJS}/${SRS_PLATFORM}/ffmpeg-4-fit &&
            # Create a hidden directory .src
            cd ${SRS_OBJS}/${SRS_PLATFORM}/ffmpeg-4-fit && cp -R ../../../3rdparty/ffmpeg-4-fit/* . &&
            # Build source code.
            $FFMPEG_CONFIGURE \
              --prefix=`pwd`/_release --pkg-config=pkg-config \
              --pkg-config-flags="--static" --extra-libs="-lpthread" --extra-libs="-lm" \
              --disable-everything ${FFMPEG_OPTIONS} \
              --disable-programs --disable-doc --disable-htmlpages --disable-manpages --disable-podpages --disable-txtpages \
              --disable-avdevice --disable-avformat --disable-swscale --disable-postproc --disable-avfilter --disable-network \
              --disable-dct --disable-dwt --disable-error-resilience --disable-lsp --disable-lzo --disable-faan --disable-pixelutils \
              --disable-hwaccels --disable-devices --disable-audiotoolbox --disable-videotoolbox --disable-cuvid \
              --disable-d3d11va --disable-dxva2 --disable-ffnvcodec --disable-nvdec --disable-nvenc --disable-v4l2-m2m --disable-vaapi \
              --disable-vdpau --disable-appkit --disable-coreimage --disable-avfoundation --disable-securetransport --disable-iconv \
              --disable-lzma --disable-sdl2 --enable-decoder=aac --enable-decoder=aac_fixed --enable-decoder=aac_latm \
              --enable-encoder=aac &&
            # See https://www.laoyuyu.me/2019/05/23/android/clang_compile_ffmpeg/
            if [[ $SRS_CROSS_BUILD == YES ]]; then
              sed -i -e 's/#define getenv(x) NULL/\/\*#define getenv(x) NULL\*\//g' config.h &&
              sed -i -e 's/#define HAVE_GMTIME_R 0/#define HAVE_GMTIME_R 1/g' config.h &&
              sed -i -e 's/#define HAVE_LOCALTIME_R 0/#define HAVE_LOCALTIME_R 1/g' config.h &&
              # For MIPS, which fail with:
              #     ./libavutil/libm.h:54:32: error: static declaration of 'cbrt' follows non-static declaration
              #     /root/openwrt/staging_dir/toolchain-mipsel_24kc_gcc-8.4.0_musl/include/math.h:163:13: note: previous declaration of 'cbrt' was here
              if [[ $SRS_CROSS_BUILD_ARCH == "mipsel" ]]; then
                sed -i -e 's/#define HAVE_CBRT 0/#define HAVE_CBRT 1/g' config.h &&
                sed -i -e 's/#define HAVE_CBRTF 0/#define HAVE_CBRTF 1/g' config.h &&
                sed -i -e 's/#define HAVE_COPYSIGN 0/#define HAVE_COPYSIGN 1/g' config.h &&
                sed -i -e 's/#define HAVE_ERF 0/#define HAVE_ERF 1/g' config.h &&
                sed -i -e 's/#define HAVE_HYPOT 0/#define HAVE_HYPOT 1/g' config.h &&
                sed -i -e 's/#define HAVE_RINT 0/#define HAVE_RINT 1/g' config.h &&
                sed -i -e 's/#define HAVE_LRINT 0/#define HAVE_LRINT 1/g' config.h &&
                sed -i -e 's/#define HAVE_LRINTF 0/#define HAVE_LRINTF 1/g' config.h &&
                sed -i -e 's/#define HAVE_ROUND 0/#define HAVE_ROUND 1/g' config.h &&
                sed -i -e 's/#define HAVE_ROUNDF 0/#define HAVE_ROUNDF 1/g' config.h &&
                sed -i -e 's/#define HAVE_TRUNC 0/#define HAVE_TRUNC 1/g' config.h &&
                sed -i -e 's/#define HAVE_TRUNCF 0/#define HAVE_TRUNCF 1/g' config.h
              fi
            fi &&
            make ${SRS_JOBS} && make install &&
            cd .. && rm -rf ffmpeg && ln -sf ffmpeg-4-fit/_release ffmpeg
        )
    fi
    # check status
    ret=$?; if [[ $ret -ne 0 ]]; then echo "Build ffmpeg-4-fit failed, ret=$ret"; exit $ret; fi
    # Always update the links.
    (cd ${SRS_OBJS}/${SRS_PLATFORM} && rm -rf ffmpeg && ln -sf ffmpeg-4-fit/_release ffmpeg)
    (cd ${SRS_OBJS} && rm -rf ffmpeg && ln -sf ${SRS_PLATFORM}/ffmpeg-4-fit/_release ffmpeg)
    if [ ! -f ${SRS_OBJS}/ffmpeg/lib/libavcodec.a ]; then echo "Build ffmpeg-4-fit failed."; exit -1; fi
fi

#####################################################################################
# live transcoding, ffmpeg-4.1, x264-core157, lame-3.99.5, libaacplus-2.0.2.
#####################################################################################
# Guess whether the ffmpeg is.
SYSTEMP_FFMPEG_BIN=/usr/local/bin/ffmpeg
if [[ ! -f $SYSTEMP_FFMPEG_BIN ]]; then SYSTEMP_FFMPEG_BIN=/usr/local/ffmpeg/bin/ffmpeg; fi
# Always link the ffmpeg tools if exists.
if [[ -f $SYSTEMP_FFMPEG_BIN && ! -f ${SRS_OBJS}/${SRS_PLATFORM}/ffmpeg ]]; then
    mkdir -p ${SRS_OBJS}/${SRS_PLATFORM}/ffmpeg/bin &&
    ln -sf $SYSTEMP_FFMPEG_BIN ${SRS_OBJS}/${SRS_PLATFORM}/ffmpeg/bin/ffmpeg &&
    (cd ${SRS_OBJS} && rm -rf ffmpeg && ln -sf ${SRS_PLATFORM}/ffmpeg)
fi
if [ $SRS_FFMPEG_TOOL = YES ]; then
    if [[ -f ${SRS_OBJS}/${SRS_PLATFORM}/ffmpeg/bin/ffmpeg ]]; then
        echo "ffmpeg-4.1 is ok.";
    else
        echo -e "${RED}Error: No FFmpeg found at /usr/local/bin/ffmpeg${BLACK}"
        echo -e "${RED}    Please copy it from srs-docker${BLACK}"
        echo -e "${RED}    or download from http://ffmpeg.org/download.html${BLACK}"
        echo -e "${RED}    or disable it by --without-ffmpeg${BLACK}"
        exit -1;
    fi
    # Always update the links.
    if [[ -f ${SRS_OBJS}/${SRS_PLATFORM}/ffmpeg ]]; then
        (cd ${SRS_OBJS} && rm -rf ffmpeg && ln -sf ${SRS_PLATFORM}/ffmpeg)
    fi
fi

#####################################################################################
# SRT module, https://github.com/ossrs/srs/issues/1147#issuecomment-577469119
#####################################################################################
if [[ $SRS_SRT == YES ]]; then
    if [[ -f ${SRS_OBJS}/${SRS_PLATFORM}/srt/lib/libsrt.a ]]; then
        echo "libsrt-1-fit is ok.";
    else
        echo "Build srt-1-fit"
        (
            if [[ ! -d ${SRS_OBJS}/${SRS_PLATFORM}/openssl/lib/pkgconfig ]]; then
                echo "OpenSSL pkgconfig no found, build srt-1-fit failed.";
                exit -1;
            fi
            # Always disable c++11 for libsrt, because only the srt-app requres it.
            LIBSRT_OPTIONS="--disable-app  --enable-static --enable-c++11=0"
            if [[ $SRS_SHARED_SRT == YES ]]; then
                LIBSRT_OPTIONS="$LIBSRT_OPTIONS --enable-shared=1"
            else
                LIBSRT_OPTIONS="$LIBSRT_OPTIONS --enable-shared=0"
            fi
            # Start build libsrt.
            rm -rf ${SRS_OBJS}/${SRS_PLATFORM}/srt-1-fit && cd ${SRS_OBJS}/${SRS_PLATFORM} &&
            cp -R ../../3rdparty/srt-1-fit srt-1-fit && cd srt-1-fit &&
            PKG_CONFIG_PATH=../openssl/lib/pkgconfig ./configure --prefix=`pwd`/_release $LIBSRT_OPTIONS &&
            make ${SRS_JOBS} && make install &&
            cd .. && rm -rf srt && ln -sf srt-1-fit/_release srt &&
            # If exists lib64 of libsrt, link it to lib
            if [[ -d srt/lib64 ]]; then
                cd srt && ln -sf lib64 lib
            fi
        )
        ret=$?; if [[ $ret -ne 0 ]]; then echo "Build srt-1-fit failed, ret=$ret"; exit $ret; fi
    fi
    # Always update the links.
    (cd ${SRS_OBJS}/${SRS_PLATFORM} && rm -rf srt && ln -sf srt-1-fit/_release srt)
    (cd ${SRS_OBJS} && rm -rf srt && ln -sf ${SRS_PLATFORM}/srt-1-fit/_release srt)
    if [ ! -f ${SRS_OBJS}/srt/lib/libsrt.a ]; then echo "Build srt-1-fit failed."; exit -1; fi
fi

#####################################################################################
# build utest code
#####################################################################################
if [ $SRS_UTEST = YES ]; then
    if [[ -f ${SRS_OBJS}/${SRS_PLATFORM}/gtest-1.6.0/include/gtest/gtest.h ]]; then
        echo "The gtest-1.6.0 is ok.";
    else
        echo "Build gtest-1.6.0";
        (
            rm -rf ${SRS_OBJS}/${SRS_PLATFORM}/gtest-1.6.0 && cd ${SRS_OBJS}/${SRS_PLATFORM} &&
            unzip -q ../../3rdparty/gtest-1.6.0.zip &&
            rm -rf gtest && ln -sf gtest-1.6.0 gtest
        )
    fi
    # check status
    ret=$?; if [[ $ret -ne 0 ]]; then echo "Build gtest-1.6.0 failed, ret=$ret"; exit $ret; fi
    # Always update the links.
    (cd ${SRS_OBJS}/${SRS_PLATFORM} && rm -rf gtest && ln -sf gtest-1.6.0 gtest)
    (cd ${SRS_OBJS} && rm -rf gtest && ln -sf ${SRS_PLATFORM}/gtest-1.6.0 gtest)
    if [ ! -f ${SRS_OBJS}/gtest/include/gtest/gtest.h ]; then echo "Build gtest-1.6.0 failed."; exit -1; fi
fi

#####################################################################################
# build gperf code
#####################################################################################
if [ $SRS_GPERF = YES ]; then
    if [[ -f ${SRS_OBJS}/${SRS_PLATFORM}/gperf/bin/pprof ]]; then
        echo "The gperftools-2-fit is ok.";
    else
        echo "Build gperftools-2-fit";
        (
            rm -rf ${SRS_OBJS}/${SRS_PLATFORM}/gperftools-2-fit && cd ${SRS_OBJS}/${SRS_PLATFORM} &&
            cp -R ../../3rdparty/gperftools-2-fit . && cd gperftools-2-fit &&
            ./configure --prefix=`pwd`/_release --enable-frame-pointers && make ${SRS_JOBS} && make install &&
            cd .. && rm -rf gperf && ln -sf gperftools-2-fit/_release gperf &&
            rm -rf pprof && ln -sf gperf/bin/pprof pprof
        )
    fi
    # check status
    ret=$?; if [[ $ret -ne 0 ]]; then echo "Build gperftools-2-fit failed, ret=$ret"; exit $ret; fi
    # Always update the links.
    (cd ${SRS_OBJS} && rm -rf pprof && ln -sf ${SRS_PLATFORM}/gperf/bin/pprof pprof)
    (cd ${SRS_OBJS} && rm -rf gperf && ln -sf ${SRS_PLATFORM}/gperftools-2-fit/_release gperf)
    if [ ! -f ${SRS_OBJS}/pprof ]; then echo "Build gperftools-2-fit failed."; exit -1; fi
fi<|MERGE_RESOLUTION|>--- conflicted
+++ resolved
@@ -607,9 +607,14 @@
 #####################################################################################
 # srtp
 #####################################################################################
-<<<<<<< HEAD
 if [[ $SRS_RTC == YES ]]; then
     SRTP_OPTIONS=""
+    # To eliminate warnings, see https://stackoverflow.com/a/34208904/17679565
+    #       was built for newer macOS version (11.6) than being linked (11.0)
+    if [[ $SRS_OSX == YES ]]; then
+        export MACOSX_DEPLOYMENT_TARGET=11.0
+        echo "Set MACOSX_DEPLOYMENT_TARGET to avoid warnings"
+    fi
     # If use ASM for SRTP, we enable openssl(with ASM).
     if [[ $SRS_SRTP_ASM == YES ]]; then
         SRTP_OPTIONS="--enable-openssl"
@@ -643,38 +648,6 @@
     (cd ${SRS_OBJS}/${SRS_PLATFORM} && rm -rf srtp2 && ln -sf libsrtp-2-fit/_release srtp2)
     (cd ${SRS_OBJS} && rm -rf srtp2 && ln -sf ${SRS_PLATFORM}/libsrtp-2-fit/_release srtp2)
     if [ ! -f ${SRS_OBJS}/srtp2/lib/libsrtp2.a ]; then echo "Build libsrtp-2-fit static lib failed."; exit -1; fi
-=======
-SRTP_OPTIONS=""
-# To eliminate warnings, see https://stackoverflow.com/a/34208904/17679565
-#       was built for newer macOS version (11.6) than being linked (11.0)
-if [[ $SRS_OSX == YES ]]; then
-    export MACOSX_DEPLOYMENT_TARGET=11.0
-    echo "Set MACOSX_DEPLOYMENT_TARGET to avoid warnings"
-fi
-# If use ASM for SRTP, we enable openssl(with ASM).
-if [[ $SRS_SRTP_ASM == YES ]]; then
-    SRTP_OPTIONS="--enable-openssl"
-    SRTP_CONFIGURE="env PKG_CONFIG_PATH=$(cd ${SRS_OBJS}/${SRS_PLATFORM} && pwd)/openssl/lib/pkgconfig ./configure"
-else
-    SRTP_CONFIGURE="./configure"
-fi
-if [[ $SRS_CROSS_BUILD == YES ]]; then
-    SRTP_OPTIONS="$SRTP_OPTIONS --host=$SRS_CROSS_BUILD_HOST"
-fi
-# Patched ST from https://github.com/ossrs/state-threads/tree/srs
-if [[ -f ${SRS_OBJS}/${SRS_PLATFORM}/libsrtp-2-fit/_release/lib/libsrtp2.a ]]; then
-    echo "The libsrtp-2-fit is ok.";
-else
-    echo "Building libsrtp-2-fit.";
-    (
-        rm -rf ${SRS_OBJS}/srtp2 && cd ${SRS_OBJS}/${SRS_PLATFORM} &&
-        rm -rf libsrtp-2-fit && cp -R ../../3rdparty/libsrtp-2-fit . && cd libsrtp-2-fit &&
-        patch -p0 crypto/math/datatypes.c ../../../3rdparty/patches/srtp/gcc10-01.patch &&
-        $SRTP_CONFIGURE ${SRTP_OPTIONS} --prefix=`pwd`/_release &&
-        make ${SRS_JOBS} && make install &&
-        cd .. && rm -rf srtp2 && ln -sf libsrtp-2-fit/_release srtp2
-    )
->>>>>>> cd0599ba
 fi
 
 #####################################################################################
