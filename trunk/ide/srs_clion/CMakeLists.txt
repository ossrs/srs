--- conflicted
+++ resolved
@@ -39,11 +39,8 @@
         ${SRS_DIR}/objs/ffmpeg/lib/libavutil.a
         ${SRS_DIR}/objs/opus/lib/libopus.a
         ${SRS_DIR}/objs/ffmpeg/lib/libswresample.a
-<<<<<<< HEAD
-        ${SRS_DIR}/objs/yaml/lib/libyaml.a)
-=======
+        ${SRS_DIR}/objs/yaml/lib/libyaml.a
         ${SRS_DIR}/objs/srt/lib/libsrt.a)
->>>>>>> 8dc5853f
 foreach(DEPS_LIB ${DEPS_LIBS})
     IF (NOT EXISTS ${DEPS_LIB})
         MESSAGE(FATAL_ERROR "${DEPS_LIB} not found")
@@ -60,11 +57,8 @@
         ${SRS_DIR}/objs/srtp2/include
         ${SRS_DIR}/objs/opus/include
         ${SRS_DIR}/objs/ffmpeg/include
-<<<<<<< HEAD
         ${SRS_DIR}/objs/yaml/include
-=======
         ${SRS_DIR}/objs/srt/include
->>>>>>> 8dc5853f
         ${SRS_DIR}/src/core
         ${SRS_DIR}/src/kernel
         ${SRS_DIR}/src/protocol
