#!/bin/bash

#####################################################################################
# the main output dir, all configure and make output are in this dir.
#####################################################################################
# create the main objs
SRS_WORKDIR="."
SRS_OBJS_DIR="objs"
SRS_OBJS="${SRS_WORKDIR}/${SRS_OBJS_DIR}"
SRS_MAKEFILE="Makefile"

# linux shell color support.
RED="\\033[31m"
GREEN="\\033[32m"
YELLOW="\\033[33m"
BLACK="\\033[0m"

#####################################################################################
# parse user options, set the variables like:
# srs features: SRS_SSL/SRS_HLS/SRS_HTTP_CALLBACK/......
# build options: SRS_JOBS
#####################################################################################
# parse options, exit with error when parse options invalid.
. auto/options.sh

# setup variables when options parsed.
. auto/setup_variables.sh

# We don't need to cleanup the exists files.
rm -f ${SRS_WORKDIR}/${SRS_MAKEFILE}

# Create objs and platform directories.
mkdir -p ${SRS_OBJS}/${SRS_PLATFORM}
# If only generate objs directory, quit without error.
if [[ $SRS_GENERATE_OBJS == YES ]]; then exit 0; fi

# apply user options.
. auto/depends.sh

# the auto generated variables.
. auto/auto_headers.sh

#####################################################################################
# generate Makefile.
#####################################################################################
# ubuntu echo in Makefile cannot display color, use bash instead
SRS_BUILD_SUMMARY="_srs_build_summary.sh"

# utest make entry, (cd utest; make)
SrsUtestMakeEntry="@echo -e \"ignore utest for it's disabled\""
if [ $SRS_UTEST = YES ]; then SrsUtestMakeEntry="(cd ${SRS_OBJS_DIR}/${SRS_PLATFORM}/utest && \$(MAKE))"; fi

#####################################################################################
# finger out modules to install.
# where srs module is a dir which contains a config file.
SRS_MODULES=()
__mfiles=`find modules -name "config"` && for __mfile in $__mfiles; do
    SRS_MODULES+=("`dirname $__mfile`")
done

# variables for makefile for all modules.
__mphonys="" && __mdefaults="" && __mcleanups=""
# add each modules for application
for SRS_MODULE in ${SRS_MODULES[*]}; do
    echo "install module at: $SRS_MODULE"
    . auto/reset_module.sh && . $SRS_MODULE/config
    if [[ 0 -ne ${#SRS_MODULE_MAIN[@]} ]]; then
        __mphonys="$__mphonys $SRS_MODULE_NAME"
        __mdefaults="$__mdefaults $SRS_MODULE_NAME"
        __mcleanups="$__mcleanups $SRS_MODULE_NAME"
    fi
done

# generate extra phony for each modules.
cat << END > ${SRS_OBJS}/${SRS_MAKEFILE}

.PHONY: $__mphonys

END

#####################################################################################
# build tools or compiler args.
# enable gdb debug
GDBDebug=" -g -O0"
# the warning level.
WarnLevel=" -Wall"
# the compile standard.
CppStd="-ansi"
if [[ $SRS_CXX11 == YES ]]; then
    CppStd="-std=c++11"
fi
if [[ $SRS_CXX14 == YES ]]; then
    CppStd="-std=c++14"
fi
# performance of gprof
SrsGprof=""; SrsGprofLink=""; if [ $SRS_GPROF = YES ]; then SrsGprof=" -pg -lc_p"; SrsGprofLink=" -pg"; fi
# performance of gperf
SrsGperf=""; SrsGperfLink=""; if [ $SRS_GPERF = YES ]; then SrsGperfLink=" -lpthread"; fi
# the cxx flag generated.
CXXFLAGS="${CXXFLAGS} ${CppStd}${WarnLevel}${GDBDebug}${LibraryCompile}${SrsGprof}"
if [ $SRS_GPERF = YES ]; then
    CXXFLAGS="${CXXFLAGS} -fno-builtin-malloc -fno-builtin-calloc -fno-builtin-realloc -fno-builtin-free";
fi
# For coverage.
if [[ $SRS_GCOV == YES ]]; then
    SrsGcov="-fprofile-arcs -ftest-coverage"
fi
if [[ $SRS_GCOV == YES ]]; then
    CXXFLAGS="${CXXFLAGS} ${SrsGcov}";
fi
# User configed options.
if [[ $SRS_EXTRA_FLAGS != '' ]]; then
    CXXFLAGS="${CXXFLAGS} $SRS_EXTRA_FLAGS";
fi

# For Sanitizer
# @doc: https://github.com/google/sanitizers/wiki/AddressSanitizer
if [[ $SRS_SANITIZER == YES && $OS_IS_X86_64 == YES ]]; then
    if [[ $SRS_OSX == YES ]]; then
        CXXFLAGS="${CXXFLAGS} -fsanitize=address -fno-omit-frame-pointer";
    else
        CXXFLAGS="${CXXFLAGS} -fsanitize=address -fno-omit-frame-pointer -static-libasan";
    fi
fi

# Start to generate the Makefile.
cat << END >> ${SRS_OBJS}/${SRS_MAKEFILE}
GCC = ${SRS_TOOL_CC}
CXX = ${SRS_TOOL_CXX}
AR = ${SRS_TOOL_AR}
LINK = ${SRS_TOOL_CXX}
CXXFLAGS = ${CXXFLAGS}

.PHONY: default srs srs_ingest_hls

default:

END

#####################################################################################
# Libraries, external library to build in srs,
# header(.h): add to ModuleLibIncs if need the specified library. for example, LibSTRoot
# library(.a): add to ModuleLibFiles if binary need the specifeid library. for example, LibSTfile
#
# st(state-threads) the basic network library for SRS.
LibSTRoot="${SRS_OBJS_DIR}/st"; LibSTfile="${LibSTRoot}/libst.a"
if [[ $SRS_SHARED_ST == YES ]]; then LibSTfile="-L${LibSTRoot} -lst"; fi

# srtp
if [[ $SRS_RTC == YES ]]; then
  LibSrtpRoot="${SRS_OBJS_DIR}/srtp2/include"; LibSrtpFile="${SRS_OBJS_DIR}/srtp2/lib/libsrtp2.a"
fi

# FFMPEG for WebRTC transcoding, such as aac to opus.
if [[ $SRS_FFMPEG_FIT == YES ]]; then
    LibFfmpegRoot="${SRS_OBJS_DIR}/ffmpeg/include"; LibFfmpegFile="${SRS_OBJS_DIR}/ffmpeg/lib/libavcodec.a ${SRS_OBJS_DIR}/ffmpeg/lib/libswresample.a ${SRS_OBJS_DIR}/ffmpeg/lib/libavutil.a"
    if [[ $SRS_CROSS_BUILD == NO ]]; then
        LibFfmpegFile="${LibFfmpegFile} ${SRS_OBJS_DIR}/opus/lib/libopus.a"
    fi
    if [[ $SRS_SHARED_FFMPEG == YES ]]; then LibFfmpegFile="-L${SRS_OBJS_DIR}/ffmpeg/lib -lavcodec -lswresample -lavutil -L${SRS_OBJS_DIR}/opus/lib -lopus"; fi
fi

# openssl-1.1.0e, for the RTMP complex handshake.
LibSSLRoot="";LibSSLfile=""
if [[ $SRS_SSL == YES && $SRS_USE_SYS_SSL == NO ]]; then
    LibSSLRoot="${SRS_OBJS_DIR}/openssl/include"; LibSSLfile="${SRS_OBJS_DIR}/openssl/lib/libssl.a ${SRS_OBJS_DIR}/openssl/lib/libcrypto.a";
fi

# gperftools-2.1, for mem check and mem/cpu profile
LibGperfRoot=""; LibGperfFile=""
if [ $SRS_GPERF = YES ]; then
    LibGperfRoot="${SRS_OBJS_DIR}/gperf/include"; LibGperfFile="${SRS_OBJS_DIR}/gperf/lib/libtcmalloc_and_profiler.a";
fi
if [ $SRS_GPERF_MD = YES ]; then
    LibGperfFile="${SRS_OBJS_DIR}/gperf/lib/libtcmalloc_debug.a";
fi

# srt code path
if [[ $SRS_SRT == YES ]]; then
    LibSRTRoot="${SRS_OBJS_DIR}/srt/include"; LibSRTfile="${SRS_OBJS_DIR}/srt/lib/libsrt.a"
    if [[ $SRS_SHARED_SRT == YES ]]; then LibSRTfile="-L${SRS_OBJS_DIR}/srt/lib -lsrt"; fi
fi

# the link options, always use static link
SrsLinkOptions="-ldl -lpthread";
if [[ $SRS_SSL == YES && $SRS_USE_SYS_SSL == YES ]]; then
    SrsLinkOptions="${SrsLinkOptions} -lssl -lcrypto";
fi

# Static link the c++ libraries, for user who build SRS by a new version of gcc,
# so we need to link the c++ libraries staticly but not all.
# @see https://stackoverflow.com/a/26107550
if [ $SRS_STATIC = YES ]; then
    SrsLinkOptions="${SrsLinkOptions} -static-libstdc++";
fi

# For coverage.
if [[ $SRS_GCOV == YES ]]; then
    SrsLinkOptions="${SrsLinkOptions} ${SrsGcov}";
fi

# For FFMPEG/RTC on Linux.
if [[ $SRS_OSX != YES && $SRS_RTC == YES && $SRS_FFMPEG_FIT == YES ]]; then
    SrsLinkOptions="${SrsLinkOptions} -lrt";
fi

<<<<<<< HEAD
# For address sanitizer
# @doc: https://github.com/google/sanitizers/wiki/AddressSanitizer
if [[ $SRS_SANITIZER == YES && $OS_IS_X86_64 == YES ]]; then
    if [[ $SRS_OSX == YES ]]; then
        SrsLinkOptions="${SrsLinkOptions} -fsanitize=address -fno-omit-frame-pointer";
    else
        SrsLinkOptions="${SrsLinkOptions} -fsanitize=address -fno-omit-frame-pointer -static-libasan";
    fi
=======
# The backtrace symbol option.
if [[ $SRS_BACKTRACE == YES ]]; then
    SrsLinkOptions="${SrsLinkOptions} -rdynamic";
>>>>>>> e10fa6dc
fi

#####################################################################################
# Modules, compile each module, then link to binary
#
#Core, depends only on system apis.
MODULE_ID="CORE"
MODULE_DEPENDS=()
ModuleLibIncs=(${SRS_OBJS_DIR})
MODULE_FILES=("srs_core" "srs_core_version5" "srs_core_autofree" "srs_core_performance"
		"srs_core_time" "srs_core_platform")
CORE_INCS="src/core"; MODULE_DIR=${CORE_INCS} . auto/modules.sh
CORE_OBJS="${MODULE_OBJS[@]}"
#
#Kernel, depends on core, provides error/log/config, nothing about stream information.
MODULE_ID="KERNEL" 
MODULE_DEPENDS=("CORE") 
ModuleLibIncs=(${SRS_OBJS_DIR} ${LibSSLRoot})
MODULE_FILES=("srs_kernel_error" "srs_kernel_log" "srs_kernel_buffer"
        "srs_kernel_utility" "srs_kernel_flv" "srs_kernel_codec" "srs_kernel_io"
        "srs_kernel_consts" "srs_kernel_aac" "srs_kernel_mp3" "srs_kernel_ts" "srs_kernel_ps"
        "srs_kernel_stream" "srs_kernel_balance" "srs_kernel_mp4" "srs_kernel_file"
        "srs_kernel_kbps")
if [[ $SRS_RTC == YES ]]; then
    MODULE_FILES+=("srs_kernel_rtc_rtp" "srs_kernel_rtc_rtcp")
fi
KERNEL_INCS="src/kernel"; MODULE_DIR=${KERNEL_INCS} . auto/modules.sh
KERNEL_OBJS="${MODULE_OBJS[@]}"
#
#RTMP/HTTP/Raw Protocol, depends on core/kernel, provides rtmp/htttp protocol features.
MODULE_ID="PROTOCOL" 
MODULE_DEPENDS=("CORE" "KERNEL") 
ModuleLibIncs=(${SRS_OBJS_DIR} ${LibSTRoot} ${LibSSLRoot})
MODULE_FILES=("srs_protocol_amf0" "srs_protocol_io" "srs_protocol_conn" "srs_protocol_rtmp_handshake"
        "srs_protocol_rtmp_stack" "srs_protocol_utility" "srs_protocol_rtmp_msg_array" "srs_protocol_stream"
        "srs_protocol_raw_avc" "srs_protocol_http_stack" "srs_protocol_kbps" "srs_protocol_json"
        "srs_protocol_format" "srs_protocol_log" "srs_protocol_st" "srs_protocol_http_client"
        "srs_protocol_http_conn" "srs_protocol_rtmp_conn" "srs_protocol_protobuf")
if [[ $SRS_SRT == YES ]]; then
    MODULE_FILES+=("srs_protocol_srt")
    ModuleLibIncs+=(${LibSRTRoot})
fi
if [[ $SRS_RTC == YES ]]; then
    MODULE_FILES+=("srs_protocol_rtc_stun")
fi
PROTOCOL_INCS="src/protocol"; MODULE_DIR=${PROTOCOL_INCS} . auto/modules.sh
PROTOCOL_OBJS="${MODULE_OBJS[@]}"

#
#App Module, for SRS server only.
MODULE_ID="APP"
MODULE_DEPENDS=("CORE" "KERNEL" "PROTOCOL")
ModuleLibIncs=(${SRS_OBJS_DIR} ${LibSSLRoot})
if [ $SRS_GPERF = YES ]; then
    ModuleLibIncs+=(${LibGperfRoot})
fi
if [[ $SRS_RTC == YES ]]; then
    ModuleLibIncs+=(${LibSrtpRoot})
fi
if [[ $SRS_FFMPEG_FIT == YES ]]; then
    ModuleLibIncs+=("${LibFfmpegRoot[*]}")
fi
MODULE_FILES=("srs_app_server" "srs_app_conn" "srs_app_rtmp_conn" "srs_app_source"
        "srs_app_refer" "srs_app_hls" "srs_app_forward" "srs_app_encoder" "srs_app_http_stream"
        "srs_app_st" "srs_app_log" "srs_app_config" "srs_app_tencentcloud"
        "srs_app_pithy_print" "srs_app_reload" "srs_app_http_api" "srs_app_http_conn" "srs_app_http_hooks"
        "srs_app_ingest" "srs_app_ffmpeg" "srs_app_utility" "srs_app_edge"
        "srs_app_heartbeat" "srs_app_empty" "srs_app_http_client" "srs_app_http_static"
        "srs_app_recv_thread" "srs_app_security" "srs_app_statistic" "srs_app_hds"
        "srs_app_mpegts_udp" "srs_app_listener" "srs_app_async_call"
        "srs_app_caster_flv" "srs_app_latest_version" "srs_app_uuid" "srs_app_process" "srs_app_ng_exec"
        "srs_app_hourglass" "srs_app_dash" "srs_app_fragment" "srs_app_dvr"
        "srs_app_coworkers" "srs_app_hybrid" "srs_app_threads")
if [[ $SRS_SRT == YES ]]; then
    MODULE_FILES+=("srs_app_srt_server" "srs_app_srt_listener" "srs_app_srt_conn" "srs_app_srt_utility" "srs_app_srt_source")
fi
if [[ $SRS_RTC == YES ]]; then
    MODULE_FILES+=("srs_app_rtc_conn" "srs_app_rtc_dtls" "srs_app_rtc_sdp" "srs_app_rtc_network"
        "srs_app_rtc_queue" "srs_app_rtc_server" "srs_app_rtc_source" "srs_app_rtc_api")
fi
if [[ $SRS_FFMPEG_FIT == YES ]]; then
    MODULE_FILES+=("srs_app_rtc_codec")
fi
if [[ $SRS_GB28181 == YES ]]; then
    MODULE_FILES+=("srs_app_gb28181")
fi

DEFINES=""
# add each modules for app
for SRS_MODULE in ${SRS_MODULES[*]}; do
    . auto/reset_module.sh && . $SRS_MODULE/config
    MODULE_FILES+=("${SRS_MODULE_APP[*]}")
    DEFINES="${DEFINES} ${SRS_MODULE_DEFINES}"
done
APP_INCS="src/app"; MODULE_DIR=${APP_INCS} . auto/modules.sh
APP_OBJS="${MODULE_OBJS[@]}"
#
#Server Module, for SRS only.
MODULE_ID="SERVER"
MODULE_DEPENDS=("CORE" "KERNEL" "PROTOCOL" "APP")
ModuleLibIncs=(${SRS_OBJS_DIR} ${LibGperfRoot} ${LibSSLRoot})
if [[ $SRS_RTC == YES ]]; then
    ModuleLibIncs+=(${LibSrtpRoot})
fi
if [[ $SRS_FFMPEG_FIT == YES ]]; then
    ModuleLibIncs+=("${LibFfmpegRoot[*]}")
fi
MODULE_FILES=("srs_main_server")
SERVER_INCS="src/main"; MODULE_DIR=${SERVER_INCS} . auto/modules.sh
SERVER_OBJS="${MODULE_OBJS[@]}"
#
#Main Module, for app from modules.
MODULE_ID="MAIN"
MODULE_DEPENDS=("CORE" "KERNEL" "PROTOCOL" "APP")
ModuleLibIncs=(${SRS_OBJS_DIR} ${LibGperfRoot} ${LibSSLRoot})
if [[ $SRS_RTC == YES ]]; then
    ModuleLibIncs+=(${LibSrtpRoot})
fi
if [[ $SRS_FFMPEG_FIT == YES ]]; then
    ModuleLibIncs+=("${LibFfmpegRoot[*]}")
fi
MODULE_FILES=()
DEFINES=""
# add each modules for main
for SRS_MODULE in ${SRS_MODULES[*]}; do
    . auto/reset_module.sh && . $SRS_MODULE/config
    MODULE_FILES+=("${SRS_MODULE_MAIN[*]}")
    DEFINES="${DEFINES} ${SRS_MODULE_DEFINES}"
done
MAIN_INCS="src/main"; MODULE_DIR=${MAIN_INCS} . auto/modules.sh
MAIN_OBJS="${MODULE_OBJS[@]}"

#####################################################################################
# Binaries, main entrances, link the module and its depends modules,
# then link to a binary, for example, objs/srs
#
# all main entrances
MAIN_ENTRANCES=("srs_main_server")
for SRS_MODULE in ${SRS_MODULES[*]}; do
    . auto/reset_module.sh && . $SRS_MODULE/config
    MAIN_ENTRANCES+=("${SRS_MODULE_MAIN[*]}")
done
#
# all depends libraries
ModuleLibFiles=(${LibSTfile} ${LibSSLfile} ${LibGperfFile})
if [[ $SRS_RTC == YES ]]; then
    ModuleLibFiles+=(${LibSrtpFile})
fi
if [[ $SRS_FFMPEG_FIT == YES ]]; then
    ModuleLibFiles+=("${LibFfmpegFile[*]}")
fi
if [[ $SRS_SRT == YES ]]; then
    ModuleLibFiles+=("${LibSRTfile[*]}")
fi
# all depends objects
MODULE_OBJS="${CORE_OBJS[@]} ${KERNEL_OBJS[@]} ${PROTOCOL_OBJS[@]} ${APP_OBJS[@]} ${SERVER_OBJS[@]}"
ModuleLibIncs=(${SRS_OBJS_DIR} ${LibSTRoot} ${LibGperfRoot} ${LibSSLRoot})
if [[ $SRS_RTC == YES ]]; then
    ModuleLibIncs+=(${LibSrtpRoot})
fi
if [[ $SRS_FFMPEG_FIT == YES ]]; then
    ModuleLibIncs+=("${LibFfmpegRoot[*]}")
fi
if [[ $SRS_SRT == YES ]]; then
    ModuleLibIncs+=(${LibSRTRoot})
    MODULE_OBJS="${MODULE_OBJS} ${SRT_OBJS[@]}"
fi
LINK_OPTIONS="${SrsLinkOptions}${SrsGprofLink}${SrsGperfLink}"
#
# srs: srs(simple rtmp server) over st(state-threads)
BUILD_KEY="srs" APP_MAIN="srs_main_server" APP_NAME="srs" . auto/apps.sh
#
# For modules, with the app module.
MODULE_OBJS="${CORE_OBJS[@]} ${KERNEL_OBJS[@]} ${PROTOCOL_OBJS[@]} ${APP_OBJS[@]} ${MAIN_OBJS[@]}"
ModuleLibFiles=(${LibSTfile} ${LibSSLfile} ${LibGperfFile})
if [[ $SRS_RTC == YES ]]; then
    ModuleLibFiles+=(${LibSrtpFile})
fi
if [[ $SRS_FFMPEG_FIT == YES ]]; then
    ModuleLibFiles+=("${LibFfmpegFile[*]}")
fi
if [[ $SRS_SRT == YES ]]; then
    ModuleLibFiles+=("${LibSRTfile[*]}")
fi
#
for SRS_MODULE in ${SRS_MODULES[*]}; do
    . auto/reset_module.sh && . $SRS_MODULE/config
    # no SRS_MODULE_MAIN
    if [[ 0 -eq ${#SRS_MODULE_MAIN[@]} ]]; then continue; fi
    BUILD_KEY="$SRS_MODULE_NAME" APP_MAIN="${SRS_MODULE_MAIN[0]}" APP_NAME="$SRS_MODULE_NAME" . auto/apps.sh
done
# For utest on mac.
# @see https://github.com/protocolbuffers/protobuf/issues/51#issuecomment-111044468
if [[ $SRS_OSX == YES ]]; then
    UTEST_EXTRA_DEFINES="-DGTEST_USE_OWN_TR1_TUPLE=1"
fi
#
# utest, the unit-test cases of srs, base on gtest1.6
if [ $SRS_UTEST = YES ]; then
    MODULE_FILES=("srs_utest" "srs_utest_amf0" "srs_utest_kernel" "srs_utest_core"
        "srs_utest_config" "srs_utest_rtmp" "srs_utest_http" "srs_utest_avc" "srs_utest_reload"
        "srs_utest_mp4" "srs_utest_service" "srs_utest_app" "srs_utest_rtc"
        "srs_utest_protocol" "srs_utest_protocol2")
    if [[ $SRS_SRT == YES ]]; then
        MODULE_FILES+=("srs_utest_srt")
    fi
    if [[ $SRS_GB28181 == YES ]]; then
        MODULE_FILES+=("srs_utest_gb28181")
    fi
    ModuleLibIncs=(${SRS_OBJS_DIR} ${LibSTRoot} ${LibSSLRoot})
    if [[ $SRS_RTC == YES ]]; then
        ModuleLibIncs+=(${LibSrtpRoot})
    fi
    if [[ $SRS_FFMPEG_FIT == YES ]]; then
        ModuleLibIncs+=("${LibFfmpegRoot[*]}")
    fi
    if [[ $SRS_SRT == YES ]]; then
        ModuleLibIncs+=("${LibSRTRoot[*]}")
    fi
    ModuleLibFiles=(${LibSTfile} ${LibSSLfile})
    if [[ $SRS_RTC == YES ]]; then
        ModuleLibFiles+=(${LibSrtpFile})
    fi
    if [[ $SRS_FFMPEG_FIT == YES ]]; then
        ModuleLibFiles+=("${LibFfmpegFile[*]}")
    fi
    if [[ $SRS_SRT == YES ]]; then
        ModuleLibFiles+=("${LibSRTfile[*]}")
    fi
    MODULE_DEPENDS=("CORE" "KERNEL" "PROTOCOL" "APP")
    MODULE_OBJS="${CORE_OBJS[@]} ${KERNEL_OBJS[@]} ${PROTOCOL_OBJS[@]} ${APP_OBJS[@]} ${SRT_OBJS[@]}"
    LINK_OPTIONS="-lpthread ${SrsLinkOptions}" MODULE_DIR="src/utest" APP_NAME="srs_utest" . auto/utest.sh
fi

#####################################################################################
# generate colorful summary script
. auto/summary.sh

#####################################################################################
# makefile
echo "Generate Makefile"

# backup old makefile.
rm -f ${SRS_WORKDIR}/${SRS_MAKEFILE}.bk &&
mv ${SRS_WORKDIR}/${SRS_MAKEFILE} ${SRS_WORKDIR}/${SRS_MAKEFILE}.bk

# generate phony header
cat << END > ${SRS_WORKDIR}/${SRS_MAKEFILE}
.PHONY: default all _default install help clean destroy server srs_ingest_hls utest _prepare_dir $__mphonys
.PHONY: clean_srs clean_modules clean_openssl clean_srtp2 clean_opus clean_ffmpeg clean_st
.PHONY: st ffmpeg

GCC = ${SRS_TOOL_CC}
CXX = ${SRS_TOOL_CXX}
AR = ${SRS_TOOL_AR}
LINK = ${SRS_TOOL_LD}
RANDLIB = ${SRS_TOOL_RANDLIB}
CXXFLAGS = ${CXXFLAGS}

# install prefix.
SRS_PREFIX=${SRS_PREFIX}
SRS_DEFAULT_CONFIG=${SRS_DEFAULT_CONFIG}
__REAL_INSTALL=\$(DESTDIR)\$(SRS_PREFIX)

default: server

all: _default

END

# the real entry for all platform:
cat << END >> ${SRS_WORKDIR}/${SRS_MAKEFILE}
_default: server srs_ingest_hls utest $__mdefaults

help:
	@echo "Usage: make <help>|<clean>|<destroy>|<server>|<utest>|<install>|<uninstall>"
	@echo "     help            Display this help menu"
	@echo "     clean           Cleanup project and all depends"
	@echo "     destroy         Cleanup all files for this platform in ${SRS_OBJS_DIR}/${SRS_PLATFORM}"
	@echo "     server          Build the srs and other modules in main"
	@echo "     utest           Build the utest for srs"
	@echo "     install         Install srs to the prefix path"
	@echo "     uninstall       Uninstall srs from prefix path"
	@echo "To rebuild special module:"
	@echo "     st              Rebuild st-srs in ${SRS_OBJS_DIR}/${SRS_PLATFORM}/st-srs"
	@echo "     ffmpeg          Rebuild ffmpeg in ${SRS_OBJS}/${SRS_PLATFORM}/ffmpeg-4.2-fit"
	@echo "To reconfigure special depends:"
	@echo "     clean_openssl   Remove the openssl cache."
	@echo "     clean_srtp2     Remove the libsrtp2 cache."
	@echo "     clean_opus      Remove the opus cache."
	@echo "     clean_ffmpeg    Remove the FFmpeg cache."
	@echo "     clean_st        Remove the ST cache."
	@echo "For example:"
	@echo "     make"
	@echo "     make help"

doclean:
	(cd ${SRS_OBJS_DIR} && rm -rf srs srs_utest $__mcleanups)
	(cd ${SRS_OBJS_DIR} && rm -rf src/* include lib)
	(mkdir -p ${SRS_OBJS_DIR}/utest && cd ${SRS_OBJS_DIR}/utest && rm -rf *.o *.a)

clean: clean_srs clean_modules

destroy:
	(cd ${SRS_OBJS_DIR} && rm -rf ${SRS_PLATFORM})

clean_srs:
	@(cd ${SRS_OBJS_DIR} && rm -rf srs srs_utest)
	@(cd ${SRS_OBJS_DIR}/${SRS_PLATFORM} && rm -rf include/* lib/*)
	@(cd ${SRS_OBJS_DIR}/${SRS_PLATFORM} && find src -name "*.o" -delete)
	@(cd ${SRS_OBJS_DIR}/${SRS_PLATFORM} && find utest -name "*.o" -delete)

clean_modules:
	@(cd ${SRS_OBJS_DIR} && rm -rf $__mdefaults)

clean_openssl:
	(cd ${SRS_OBJS_DIR}/${SRS_PLATFORM} && rm -rf openssl*)
	@echo "Please rebuild openssl by: ./configure"

clean_srtp2:
	(cd ${SRS_OBJS_DIR}/${SRS_PLATFORM} && rm -rf libsrtp-2.0.0)
	@echo "Please rebuild libsrtp2 by: ./configure"

clean_opus:
	(cd ${SRS_OBJS_DIR}/${SRS_PLATFORM} && rm -rf opus-1.3.1)
	@echo "Please rebuild opus by: ./configure"

clean_ffmpeg:
	(cd ${SRS_OBJS_DIR}/${SRS_PLATFORM} && rm -rf ffmpeg-4.2-fit)
	@echo "Please rebuild FFmpeg by: ./configure"

clean_st:
	(cd ${SRS_OBJS_DIR}/${SRS_PLATFORM} && rm -rf st-srs)
	@echo "Please rebuild ST by: ./configure"

st:
	(cd ${SRS_OBJS_DIR} && rm -f srs srs_utest)
	(cd ${SRS_OBJS_DIR}/${SRS_PLATFORM}/st-srs && \$(MAKE) clean)
	(cd ${SRS_OBJS_DIR}/${SRS_PLATFORM}/st-srs && env EXTRA_CFLAGS="${_ST_EXTRA_CFLAGS}" \$(MAKE) ${_ST_MAKE_ARGS} CC=\$(GCC) AR=\$(AR) LD=\$(LINK) RANDLIB=\$(RANDLIB))
	@echo "Please rebuild srs by: rm -f objs/srs && make"

ffmpeg:
	(cd ${SRS_OBJS_DIR} && rm -f srs srs_utest)
	(cd ${SRS_OBJS}/${SRS_PLATFORM}/ffmpeg-4.2-fit && \$(MAKE) && \$(MAKE) install-libs)
	@echo "Please rebuild srs by: rm -f objs/srs && make"

END

cat << END >> ${SRS_WORKDIR}/${SRS_MAKEFILE}
server: _prepare_dir
	@echo "Build the SRS server"
	\$(MAKE) -f ${SRS_OBJS_DIR}/${SRS_MAKEFILE} srs
	@bash objs/_srs_build_summary.sh

END
# generate all modules entry
for SRS_MODULE in ${SRS_MODULES[*]}; do
    . auto/reset_module.sh && . $SRS_MODULE/config
    cat << END >> ${SRS_WORKDIR}/${SRS_MAKEFILE}
$SRS_MODULE_NAME: _prepare_dir server
	@echo "Build the $SRS_MODULE_NAME over SRS"
	\$(MAKE) -f ${SRS_OBJS_DIR}/${SRS_MAKEFILE} $SRS_MODULE_NAME

END
done

# install entry
cat << END >> ${SRS_WORKDIR}/${SRS_MAKEFILE}
uninstall:
	@echo "rmdir \$(SRS_PREFIX)"
	@rm -rf \$(SRS_PREFIX)

install:
	@echo "Now mkdir \$(__REAL_INSTALL)"
	@mkdir -p \$(__REAL_INSTALL)
	@echo "Now make the http root dir"
	@mkdir -p \$(__REAL_INSTALL)/objs/nginx/html
	@cp -f research/api-server/static-dir/index.html \$(__REAL_INSTALL)/objs/nginx/html
	@cp -f research/players/crossdomain.xml \$(__REAL_INSTALL)/objs/nginx/html
	@cp -f research/api-server/static-dir/favicon.ico \$(__REAL_INSTALL)/objs/nginx/html
	@cp -Rf research/players \$(__REAL_INSTALL)/objs/nginx/html/
	@cp -Rf research/console \$(__REAL_INSTALL)/objs/nginx/html/
	@cp -Rf 3rdparty/signaling/www/demos \$(__REAL_INSTALL)/objs/nginx/html/
	@echo "Now copy binary files"
	@mkdir -p \$(__REAL_INSTALL)/objs
	@cp -f objs/srs \$(__REAL_INSTALL)/objs
	@echo "Now copy srs conf files"
	@mkdir -p \$(__REAL_INSTALL)/conf
	@cp -f conf/*.conf \$(__REAL_INSTALL)/conf
	@cp -f conf/server.key conf/server.crt \$(__REAL_INSTALL)/conf
	@echo "Now copy init.d script files"
	@mkdir -p \$(__REAL_INSTALL)/etc/init.d
	@cp -f etc/init.d/srs \$(__REAL_INSTALL)/etc/init.d
	@sed -i "s|^ROOT=.*|ROOT=\"\$(SRS_PREFIX)\"|g" \$(__REAL_INSTALL)/etc/init.d/srs
	@sed -i "s|^CONFIG=.*|CONFIG=\"\$(SRS_DEFAULT_CONFIG)\"|g" \$(__REAL_INSTALL)/etc/init.d/srs
	@echo "Now copy systemctl service files"
	@mkdir -p \$(__REAL_INSTALL)/usr/lib/systemd/system
	@cp -f usr/lib/systemd/system/srs.service \$(__REAL_INSTALL)/usr/lib/systemd/system/srs.service
	@echo ""
	@echo "@see: https://ossrs.net/lts/zh-cn/docs/v4/doc/service"

END

if [ $SRS_UTEST = YES ]; then
    cat << END >> ${SRS_WORKDIR}/${SRS_MAKEFILE}
utest: server
	@echo "Building the utest for srs"
	${SrsUtestMakeEntry}
	@echo "The utest is built ok."

END
else
    cat << END >> ${SRS_WORKDIR}/${SRS_MAKEFILE}
utest: server
	@echo "Ignore utest for it's disabled."

END
fi

cat << END >> ${SRS_WORKDIR}/${SRS_MAKEFILE}
# the ./configure will generate it.
_prepare_dir:
	@mkdir -p ${SRS_OBJS_DIR}
END

# generate makefile ok, append the tails.
cat ${SRS_WORKDIR}/${SRS_MAKEFILE}.bk >> ${SRS_WORKDIR}/${SRS_MAKEFILE} &&
rm -f ${SRS_WORKDIR}/${SRS_MAKEFILE}.bk

echo 'Configure ok! '

#####################################################################################
# when configure success, prepare build
#####################################################################################
# create objs/logs for ffmpeg to write log.
mkdir -p ${SRS_OBJS}/logs

#####################################################################################
# configure summary
#####################################################################################
# summary
echo ""
echo "Configure summary:"
echo "     ${SRS_AUTO_USER_CONFIGURE}"
echo "     ${SRS_AUTO_CONFIGURE}"
if [ $SRS_HLS = YES ]; then
    echo -e "${GREEN}HLS is enabled.${BLACK}"
else
    echo -e "${YELLOW}Warning: HLS is disabled.${BLACK}"
fi
if [ $SRS_STREAM_CASTER = YES ]; then
    echo -e "${YELLOW}Experiment: StreamConverter is enabled.${BLACK}"
else
    echo -e "${GREEN}Note: StreamConverter is disabled.${BLACK}"
fi
if [ $SRS_HDS = YES ]; then
    echo -e "${YELLOW}Experiment: HDS is enabled.${BLACK}"
else
    echo -e "${GREEN}Warning: HDS is disabled.${BLACK}"
fi
if [ $SRS_GB28181 = YES ]; then
    echo -e "${YELLOW}Experiment: GB28181 is enabled. https://github.com/ossrs/srs/issues/3176${BLACK}"
else
    echo -e "${GREEN}Warning: GB28181 is disabled.${BLACK}"
fi
if [ $SRS_SRT = YES ]; then
    echo -e "${YELLOW}Experiment: SRT is enabled. https://github.com/ossrs/srs/issues/1147${BLACK}"
else
    echo -e "${GREEN}Warning: SRT is disabled.${BLACK}"
fi
if [ $SRS_RTC = YES ]; then
    echo -e "${YELLOW}Experiment: RTC is enabled. https://github.com/ossrs/srs/issues/307${BLACK}"
else
    echo -e "${GREEN}Warning: RTC is disabled.${BLACK}"
fi
if [ $SRS_HTTPS = YES ]; then
    echo -e "${YELLOW}Experiment: HTTPS is enabled. https://github.com/ossrs/srs/issues/1657${BLACK}"
else
    echo -e "${GREEN}Warning: HTTPS is disabled.${BLACK}"
fi
if [ $SRS_DVR = YES ]; then
    echo -e "${GREEN}DVR is enabled.${BLACK}"
else
    echo -e "${YELLOW}Warning: DVR is disabled.${BLACK}"
fi
if [ $SRS_SSL = YES ]; then
    echo -e "${GREEN}RTMP complex handshake is enabled${BLACK}"
else
    echo -e "${YELLOW}Warning: RTMP complex handshake is disabled, flash cann't play h264/aac.${BLACK}"
fi
if [[ $SRS_NASM == YES ]]; then
    echo -e "${GREEN}NASM for HTTPS(openssl) and FFmepg is enabled${BLACK}"
else
    echo -e "${YELLOW}Warning: NASM for HTTPS(openssl) and FFmepg is disabled${BLACK}"
fi
if [[ $SRS_SRTP_ASM == YES ]]; then
    echo -e "${GREEN}SRTP-NASM for WebRTC(openssl) is enabled${BLACK}"
else
    echo -e "${YELLOW}Warning: SRTP-NASM for WebRTC(openssl) is disabled${BLACK}"
fi
if [ $SRS_TRANSCODE = YES ]; then
    echo -e "${GREEN}The transcoding is enabled${BLACK}"
else
    echo -e "${YELLOW}Warning: The transcoding is disabled.${BLACK}"
fi
if [ $SRS_INGEST = YES ]; then
    echo -e "${GREEN}The ingesting is enabled.${BLACK}"
else
    echo -e "${YELLOW}Warning: The ingesting is disabled.${BLACK}"
fi
if [ $SRS_HTTP_CALLBACK = YES ]; then
    echo -e "${GREEN}The http-callback is enabled${BLACK}"
else
    echo -e "${YELLOW}Warning: The http-callback is disabled.${BLACK}"
fi
if [ $SRS_HTTP_SERVER = YES ]; then
    echo -e "${GREEN}Embeded HTTP server for HTTP-FLV/HLS is enabled.${BLACK}"
else
    echo -e "${YELLOW}Warning: Embeded HTTP server is disabled, HTTP-FLV is disabled, please use nginx to delivery HLS.${BLACK}"
fi
if [ $SRS_HTTP_API = YES ]; then
    echo -e "${GREEN}The HTTP API is enabled${BLACK}"
else
    echo -e "${YELLOW}Warning: The HTTP API is disabled.${BLACK}"
fi
if [ $SRS_UTEST = YES ]; then
    echo -e "${GREEN}The utests are enabled.${BLACK}"
else
    echo -e "${YELLOW}Note: The utests are disabled.${BLACK}"
fi
if [ $SRS_GPERF = YES ]; then
    echo -e "${GREEN}The gperf(tcmalloc) is enabled.${BLACK}"
else
    echo -e "${GREEN}Note: The gperf(tcmalloc) is disabled.${BLACK}"
fi
if [ $SRS_GPERF_MC = YES ]; then
    echo -e "${YELLOW}The gmc(gperf memory check) is enabled, performance may suffer.${BLACK}"
else
    echo -e "${GREEN}Note: The gmc(gperf memory check) is disabled.${BLACK}"
fi
if [ $SRS_GPERF_MD = YES ]; then
    echo -e "${YELLOW}The gmd(gperf memory defense) is enabled, performance may suffer.${BLACK}"
else
    echo -e "${GREEN}Note: The gmd(gperf memory defense) is disabled.${BLACK}"
fi
if [ $SRS_GPERF_MP = YES ]; then
    echo -e "${YELLOW}The gmp(gperf memory profile) is enabled, performance may suffer.${BLACK}"
else
    echo -e "${GREEN}Note: The gmp(gperf memory profile) is disabled.${BLACK}"
fi
if [ $SRS_GPERF_CP = YES ]; then
    echo -e "${YELLOW}The gcp(gperf cpu profile) is enabled, performance may suffer.${BLACK}"
else
    echo -e "${GREEN}Note: The gcp(gperf cpu profile) is disabled.${BLACK}"
fi
if [ $SRS_GPROF = YES ]; then
    echo -e "${YELLOW}The gprof(GNU profile tool) is enabled, performance may suffer.${BLACK}"
else
    echo -e "${GREEN}Note: The gprof(GNU profile tool) is disabled.${BLACK}"
fi
if [ $SRS_CROSS_BUILD = YES ]; then
    echo -e "${YELLOW}The cross-build is enabled.${BLACK}"
else
    echo -e "${GREEN}Note: The cross-build is disabled.${BLACK}"
fi
if [ $SRS_VALGRIND = YES ]; then
    echo -e "${GREEN}The valgrind is enabled.${BLACK}"
else
    echo -e "${GREEN}Note: The valgrind is disabled.${BLACK}"
fi
# add each modules for application
for SRS_MODULE in ${SRS_MODULES[*]}; do
    echo -e "${GREEN}Enable module: $SRS_MODULE${BLACK}"
done

#####################################################################################
# Do cleanup when configure done.
#####################################################################################
if [[ $SRS_CLEAN == YES && -f Makefile ]]; then
    #echo "Do full cleanup, you can disable it by: --clean=off"
    make clean
fi

#####################################################################################
# next step
#####################################################################################
if [[ $SRS_CHERRYPY == YES ]]; then
  echo ""
  echo "You can run 3rdparty applications:"
  if [ $SRS_HTTP_CALLBACK = YES ]; then
      echo -e "\" python ./research/api-server/server.py 8085  \" to start the api-server"
  fi
fi
echo ""
echo "You can build SRS:"
echo "\" make \" to build the SRS server"
echo "\" make help \" to get some help"
<|MERGE_RESOLUTION|>--- conflicted
+++ resolved
@@ -204,7 +204,11 @@
     SrsLinkOptions="${SrsLinkOptions} -lrt";
 fi
 
-<<<<<<< HEAD
+# The backtrace symbol option.
+if [[ $SRS_BACKTRACE == YES ]]; then
+    SrsLinkOptions="${SrsLinkOptions} -rdynamic";
+fi
+
 # For address sanitizer
 # @doc: https://github.com/google/sanitizers/wiki/AddressSanitizer
 if [[ $SRS_SANITIZER == YES && $OS_IS_X86_64 == YES ]]; then
@@ -213,11 +217,6 @@
     else
         SrsLinkOptions="${SrsLinkOptions} -fsanitize=address -fno-omit-frame-pointer -static-libasan";
     fi
-=======
-# The backtrace symbol option.
-if [[ $SRS_BACKTRACE == YES ]]; then
-    SrsLinkOptions="${SrsLinkOptions} -rdynamic";
->>>>>>> e10fa6dc
 fi
 
 #####################################################################################
