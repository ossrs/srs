--- conflicted
+++ resolved
@@ -407,13 +407,8 @@
 if [ $SRS_UTEST = YES ]; then
     MODULE_FILES=("srs_utest" "srs_utest_amf0" "srs_utest_protocol" "srs_utest_kernel" "srs_utest_core"
         "srs_utest_config" "srs_utest_rtmp" "srs_utest_http" "srs_utest_avc" "srs_utest_reload"
-<<<<<<< HEAD
-        "srs_utest_mp4" "srs_utest_service" "srs_utest_app" "srs_utest_rtc")
+        "srs_utest_mp4" "srs_utest_service" "srs_utest_app" "srs_utest_rtc" "srs_utest_srt")
     ModuleLibIncs=(${SRS_OBJS_DIR} ${LibSTRoot} ${LibSSLRoot} ${LibYamlRoot})
-=======
-        "srs_utest_mp4" "srs_utest_service" "srs_utest_app" "srs_utest_rtc" "srs_utest_srt")
-    ModuleLibIncs=(${SRS_OBJS_DIR} ${LibSTRoot} ${LibSSLRoot})
->>>>>>> 8dc5853f
     if [[ $SRS_RTC == YES ]]; then
         ModuleLibIncs+=(${LibSrtpRoot})
     fi
