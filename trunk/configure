#!/bin/bash

#####################################################################################
# the main output dir, all configure and make output are in this dir.
#####################################################################################
# create the main objs
SRS_WORKDIR="."
SRS_OBJS_DIR="objs"
SRS_OBJS="${SRS_WORKDIR}/${SRS_OBJS_DIR}"
SRS_MAKEFILE="Makefile"

# linux shell color support.
RED="\\033[31m"
GREEN="\\033[32m"
YELLOW="\\033[33m"
BLACK="\\033[0m"

#####################################################################################
# parse user options, set the variables like:
# srs features: SRS_SSL/SRS_HLS/SRS_HTTP_CALLBACK/......
# build options: SRS_JOBS
#####################################################################################
# parse options, exit with error when parse options invalid.
. auto/options.sh

# setup variables when options parsed.
. auto/setup_variables.sh

# We don't need to cleanup the exists files.
rm -f ${SRS_WORKDIR}/${SRS_MAKEFILE}

# create objs
mkdir -p ${SRS_OBJS}/${SRS_PLATFORM}

# apply user options.
. auto/depends.sh

# the auto generated variables.
. auto/auto_headers.sh

#####################################################################################
# generate Makefile.
#####################################################################################
# ubuntu echo in Makefile cannot display color, use bash instead
SRS_BUILD_SUMMARY="_srs_build_summary.sh"

# utest make entry, (cd utest; make)
SrsUtestMakeEntry="@echo -e \"ignore utest for it's disabled\""
if [ $SRS_UTEST = YES ]; then SrsUtestMakeEntry="(cd ${SRS_OBJS_DIR}/${SRS_PLATFORM}/utest && \$(MAKE))"; fi

#####################################################################################
# finger out modules to install.
# where srs module is a dir which contains a config file.
SRS_MODULES=()
__mfiles=`find modules -name "config"` && for __mfile in $__mfiles; do
    SRS_MODULES+=("`dirname $__mfile`")
done

# variables for makefile for all modules.
__mphonys="" && __mdefaults="" && __mcleanups="" && __makefiles=""
# add each modules for application
for SRS_MODULE in ${SRS_MODULES[*]}; do
    echo "install module at: $SRS_MODULE"
    . $SRS_MODULE/config
    if [[ $SRS_MODULE_MAKEFILE != "" ]]; then
        __makefiles="$__makefiles $SRS_MODULE_MAKEFILE"
    fi
    if [[ 0 -ne ${#SRS_MODULE_MAIN[@]} ]]; then
        __mphonys="$__mphonys $SRS_MODULE_NAME"
        __mdefaults="$__mdefaults $SRS_MODULE_NAME"
        __mcleanups="$__mcleanups $SRS_MODULE_NAME"
    fi
done

# generate extra phony for each modules.
cat << END > ${SRS_OBJS}/${SRS_MAKEFILE}

.PHONY: $__mphonys

END

#####################################################################################
# build tools or compiler args.
# enable gdb debug
GDBDebug=" -g -O0"
# the warning level.
WarnLevel=" -Wall"
# the compile standard.
CppStd="-ansi"
if [[ $SRS_SRT == YES ]]; then
    CppStd="-std=c++11"
fi
# performance of gprof
SrsGprof=""; SrsGprofLink=""; if [ $SRS_GPROF = YES ]; then SrsGprof=" -pg -lc_p"; SrsGprofLink=" -pg"; fi
# performance of gperf
SrsGperf=""; SrsGperfLink=""; if [ $SRS_GPERF = YES ]; then SrsGperfLink=" -lpthread"; fi
# the cxx flag generated.
CXXFLAGS="${CXXFLAGS} ${CppStd}${WarnLevel}${GDBDebug}${LibraryCompile}${SrsGprof}"
if [ $SRS_GPERF = YES ]; then
    CXXFLAGS="${CXXFLAGS} -fno-builtin-malloc -fno-builtin-calloc -fno-builtin-realloc -fno-builtin-free";
fi
# For coverage.
if [[ $SRS_GCOV == YES ]]; then
    SrsGcov="-fprofile-arcs -ftest-coverage"
fi
if [[ $SRS_GCOV == YES ]]; then
    CXXFLAGS="${CXXFLAGS} ${SrsGcov}";
fi
# User configed options.
if [[ $SRS_EXTRA_FLAGS != '' ]]; then
    CXXFLAGS="${CXXFLAGS} $SRS_EXTRA_FLAGS";
fi
# Start to generate the Makefile.
cat << END >> ${SRS_OBJS}/${SRS_MAKEFILE}
GCC = ${SRS_TOOL_CC}
CXX = ${SRS_TOOL_CXX}
AR = ${SRS_TOOL_AR}
ARFLAGS = -rs
LINK = ${SRS_TOOL_CXX}
CXXFLAGS = ${CXXFLAGS}

.PHONY: default srs srs_ingest_hls

default:

END

#####################################################################################
# Libraries, external library to build in srs,
# header(.h): add to ModuleLibIncs if need the specified library. for example, LibSTRoot
# library(.a): add to ModuleLibFiles if binary need the specifeid library. for example, LibSTfile
#
# st(state-threads) the basic network library for SRS.
LibSTRoot="${SRS_OBJS_DIR}/st"; LibSTfile="${LibSTRoot}/libst.a"
if [[ $SRS_SHARED_ST == YES ]]; then LibSTfile="-lst"; fi
# srtp
if [[ $SRS_RTC == YES ]]; then
  LibSrtpRoot="${SRS_OBJS_DIR}/srtp2/include"; LibSrtpFile="${SRS_OBJS_DIR}/srtp2/lib/libsrtp2.a"
fi
# FFMPEG for WebRTC transcoding, such as aac to opus.
if [[ $SRS_RTC == YES ]]; then
  LibFfmpegRoot="${SRS_OBJS_DIR}/ffmpeg/include"; LibFfmpegFile="${SRS_OBJS_DIR}/ffmpeg/lib/libavcodec.a ${SRS_OBJS_DIR}/ffmpeg/lib/libswresample.a ${SRS_OBJS_DIR}/ffmpeg/lib/libavutil.a"
  LibFfmpegRoot="${LibFfmpegRoot} ${SRS_OBJS_DIR}/opus/include"; LibFfmpegFile="${LibFfmpegFile} ${SRS_OBJS_DIR}/opus/lib/libopus.a"
fi
# openssl-1.1.0e, for the RTMP complex handshake.
LibSSLRoot="";LibSSLfile=""
if [[ $SRS_SSL == YES && $SRS_USE_SYS_SSL == NO ]]; then
    LibSSLRoot="${SRS_OBJS_DIR}/openssl/include"; LibSSLfile="${SRS_OBJS_DIR}/openssl/lib/libssl.a ${SRS_OBJS_DIR}/openssl/lib/libcrypto.a";
fi
# gperftools-2.1, for mem check and mem/cpu profile
LibGperfRoot=""; LibGperfFile=""
if [ $SRS_GPERF = YES ]; then
    LibGperfRoot="${SRS_OBJS_DIR}/gperf/include"; LibGperfFile="${SRS_OBJS_DIR}/gperf/lib/libtcmalloc_and_profiler.a";
fi
if [ $SRS_GPERF_MD = YES ]; then
    LibGperfFile="${SRS_OBJS_DIR}/gperf/lib/libtcmalloc_debug.a";
fi
# srt code path
if [[ $SRS_SRT == YES ]]; then
    LibSRTRoot="${SRS_WORKDIR}/src/srt"; LibSRTfile="${SRS_OBJS_DIR}/srt/lib/libsrt.a"
    if [[ $SRS_SHARED_SRT == YES ]]; then LibSRTfile="-lsrt"; fi
fi
# the link options, always use static link
SrsLinkOptions="-ldl";
if [[ $SRS_SRT == YES || $SRS_RTC == YES ]]; then
    SrsLinkOptions="${SrsLinkOptions} -lpthread";
fi
if [[ $SRS_SSL == YES && $SRS_USE_SYS_SSL == YES ]]; then
    SrsLinkOptions="${SrsLinkOptions} -lssl -lcrypto";
fi
# if static specified, add static
# TODO: FIXME: remove static.
if [ $SRS_STATIC = YES ]; then
    SrsLinkOptions="${SrsLinkOptions} -static";
fi
# For coverage.
if [[ $SRS_GCOV == YES ]]; then
    SrsLinkOptions="${SrsLinkOptions} ${SrsGcov}";
fi
# For FFMPEG/RTC.
if [[ $SRS_RTC == YES && $SRS_NASM == NO && $SRS_OSX == NO ]]; then
    SrsLinkOptions="${SrsLinkOptions} -lrt";
fi

#####################################################################################
# Modules, compile each module, then link to binary
#
#Core, depends only on system apis.
MODULE_ID="CORE"
MODULE_DEPENDS=()
ModuleLibIncs=(${SRS_OBJS_DIR})
MODULE_FILES=("srs_core" "srs_core_version4" "srs_core_autofree" "srs_core_performance"
		"srs_core_mem_watch" "srs_core_time")
CORE_INCS="src/core"; MODULE_DIR=${CORE_INCS} . auto/modules.sh
CORE_OBJS="${MODULE_OBJS[@]}"
#
#Kernel, depends on core, provides error/log/config, nothing about stream information.
MODULE_ID="KERNEL" 
MODULE_DEPENDS=("CORE") 
ModuleLibIncs=(${SRS_OBJS_DIR} ${LibSSLRoot})
MODULE_FILES=("srs_kernel_error" "srs_kernel_log" "srs_kernel_buffer"
        "srs_kernel_utility" "srs_kernel_flv" "srs_kernel_codec" "srs_kernel_io"
        "srs_kernel_consts" "srs_kernel_aac" "srs_kernel_mp3" "srs_kernel_ts"
        "srs_kernel_stream" "srs_kernel_balance" "srs_kernel_mp4" "srs_kernel_file")
if [[ $SRS_RTC == YES ]]; then
    MODULE_FILES+=("srs_kernel_rtc_rtp" "srs_kernel_rtc_rtcp")
fi
KERNEL_INCS="src/kernel"; MODULE_DIR=${KERNEL_INCS} . auto/modules.sh
KERNEL_OBJS="${MODULE_OBJS[@]}"
#
#RTMP/HTTP/Raw Protocol, depends on core/kernel, provides rtmp/htttp protocol features.
MODULE_ID="PROTOCOL" 
MODULE_DEPENDS=("CORE" "KERNEL") 
ModuleLibIncs=(${SRS_OBJS_DIR} ${LibSSLRoot})
MODULE_FILES=("srs_protocol_amf0" "srs_protocol_io" "srs_rtmp_stack"
        "srs_rtmp_handshake" "srs_protocol_utility" "srs_rtmp_msg_array" "srs_protocol_stream"
        "srs_raw_avc" "srs_rtsp_stack" "srs_sip_stack" "srs_http_stack" "srs_protocol_kbps" "srs_protocol_json"
        "srs_protocol_format")
if [[ $SRS_RTC == YES ]]; then
    MODULE_FILES+=("srs_rtc_stun_stack")
fi
PROTOCOL_INCS="src/protocol"; MODULE_DIR=${PROTOCOL_INCS} . auto/modules.sh
PROTOCOL_OBJS="${MODULE_OBJS[@]}"
#
#srt protocol features.
if [ $SRS_SRT = YES ]; then
    MODULE_ID="SRT"
    MODULE_DEPENDS=("CORE" "KERNEL" "PROTOCOL" "SERVICE" "APP")
    ModuleLibIncs=(${SRS_OBJS_DIR})
    MODULE_FILES=("srt_server" "srt_handle" "srt_conn" "srt_to_rtmp" "ts_demux" "srt_data")
    SRT_INCS=${LibSRTRoot}; MODULE_DIR=${LibSRTRoot} . auto/modules.sh
    SRT_OBJS="${MODULE_OBJS[@]}"
fi

#
#Service Module, for both Server and Client Modules.
# TODO: FIXME: Remove service module, https://github.com/ossrs/srs/issues/1535#issuecomment-633907655
MODULE_ID="SERVICE"
MODULE_DEPENDS=("CORE" "KERNEL" "PROTOCOL")
ModuleLibIncs=(${LibSTRoot} ${SRS_OBJS_DIR} ${LibSSLRoot})
if [[ $SRS_RTC == YES ]]; then
    ModuleLibIncs+=("${LibFfmpegRoot[*]}" ${LibSrtpRoot})
fi
MODULE_FILES=("srs_service_log" "srs_service_st" "srs_service_http_client"
    "srs_service_http_conn" "srs_service_rtmp_conn" "srs_service_utility"
    "srs_service_conn")
DEFINES=""
SERVICE_INCS="src/service"; MODULE_DIR=${SERVICE_INCS} . auto/modules.sh
SERVICE_OBJS="${MODULE_OBJS[@]}"
#
#App Module, for SRS server only.
MODULE_ID="APP"
MODULE_DEPENDS=("CORE" "KERNEL" "PROTOCOL" "SERVICE")
ModuleLibIncs=(${LibSTRoot} ${SRS_OBJS_DIR} ${LibSSLRoot} ${LibGperfRoot})
if [[ $SRS_RTC == YES ]]; then
    ModuleLibIncs+=("${LibFfmpegRoot[*]}" ${LibSrtpRoot})
fi
MODULE_FILES=("srs_app_server" "srs_app_conn" "srs_app_rtmp_conn" "srs_app_source"
        "srs_app_refer" "srs_app_hls" "srs_app_forward" "srs_app_encoder" "srs_app_http_stream"
        "srs_app_thread" "srs_app_bandwidth" "srs_app_st" "srs_app_log" "srs_app_config"
        "srs_app_pithy_print" "srs_app_reload" "srs_app_http_api" "srs_app_http_conn" "srs_app_http_hooks"
        "srs_app_ingest" "srs_app_ffmpeg" "srs_app_utility" "srs_app_edge"
        "srs_app_heartbeat" "srs_app_empty" "srs_app_http_client" "srs_app_http_static"
        "srs_app_recv_thread" "srs_app_security" "srs_app_statistic" "srs_app_hds"
        "srs_app_mpegts_udp" "srs_app_rtsp" "srs_app_listener" "srs_app_async_call"
        "srs_app_caster_flv" "srs_app_process" "srs_app_ng_exec"
        "srs_app_hourglass" "srs_app_dash" "srs_app_fragment" "srs_app_dvr"
        "srs_app_coworkers" "srs_app_hybrid")
if [[ $SRS_RTC == YES ]]; then
    MODULE_FILES+=("srs_app_rtc_conn" "srs_app_rtc_dtls" "srs_app_rtc_codec" "srs_app_rtc_sdp"
        "srs_app_rtc_queue" "srs_app_rtc_server" "srs_app_rtc_source" "srs_app_rtc_api")
fi
if [[ $SRS_GB28181 == YES ]]; then
    MODULE_FILES+=("srs_app_gb28181" "srs_app_gb28181_sip" "srs_app_gb28181_jitbuffer")
fi
DEFINES=""
# add each modules for app
for SRS_MODULE in ${SRS_MODULES[*]}; do
    . $SRS_MODULE/config
    MODULE_FILES+=("${SRS_MODULE_APP[*]}")
    DEFINES="${DEFINES} ${SRS_MODULE_DEFINES}"
done
APP_INCS="src/app"; MODULE_DIR=${APP_INCS} . auto/modules.sh
APP_OBJS="${MODULE_OBJS[@]}"
#
#Server Module, for SRS only.
MODULE_ID="SERVER"
MODULE_DEPENDS=("CORE" "KERNEL" "PROTOCOL" "SERVICE" "APP")
if [[ $SRS_SRT == YES ]]; then
    MODULE_DEPENDS+=("SRT")
fi
ModuleLibIncs=(${LibSTRoot} ${SRS_OBJS_DIR} ${LibGperfRoot} ${LibSSLRoot})
if [[ $SRS_RTC == YES ]]; then
    ModuleLibIncs+=("${LibFfmpegRoot[*]}" ${LibSrtpRoot})
fi
if [[ $SRS_SRT == YES ]]; then
    ModuleLibIncs+=("${LibSRTRoot[*]}")
fi
MODULE_FILES=("srs_main_server")
SERVER_INCS="src/main"; MODULE_DIR=${SERVER_INCS} . auto/modules.sh
SERVER_OBJS="${MODULE_OBJS[@]}"
#
#Main Module, for app from modules.
MODULE_ID="MAIN"
MODULE_DEPENDS=("CORE" "KERNEL" "PROTOCOL" "SERVICE")
ModuleLibIncs=(${LibSTRoot} ${SRS_OBJS_DIR} ${LibGperfRoot} ${LibSSLRoot})
if [[ $SRS_RTC == YES ]]; then
    ModuleLibIncs+=("${LibFfmpegRoot[*]}" ${LibSrtpRoot})
fi
MODULE_FILES=()
DEFINES=""
# add each modules for main
for SRS_MODULE in ${SRS_MODULES[*]}; do
    . $SRS_MODULE/config
    MODULE_FILES+=("${SRS_MODULE_MAIN[*]}")
    DEFINES="${DEFINES} ${SRS_MODULE_DEFINES}"
done
MAIN_INCS="src/main"; MODULE_DIR=${MAIN_INCS} . auto/modules.sh
MAIN_OBJS="${MODULE_OBJS[@]}"

#####################################################################################
# Binaries, main entrances, link the module and its depends modules,
# then link to a binary, for example, objs/srs
#
# all main entrances
MAIN_ENTRANCES=("srs_main_server")
for SRS_MODULE in ${SRS_MODULES[*]}; do
    . $SRS_MODULE/config
    MAIN_ENTRANCES+=("${SRS_MODULE_MAIN[*]}")
done
#
# all depends libraries
ModuleLibFiles=(${LibSTfile} ${LibSSLfile} ${LibGperfFile})
if [[ $SRS_RTC == YES ]]; then
    ModuleLibFiles+=("${LibFfmpegFile[*]}" ${LibSrtpFile})
fi
if [[ $SRS_SRT == YES ]]; then
    ModuleLibFiles+=("${LibSRTfile[*]}")
fi
# all depends objects
MODULE_OBJS="${CORE_OBJS[@]} ${KERNEL_OBJS[@]} ${PROTOCOL_OBJS[@]} ${SERVICE_OBJS[@]} ${APP_OBJS[@]} ${SERVER_OBJS[@]}"
ModuleLibIncs=(${LibSTRoot} ${SRS_OBJS_DIR} ${LibGperfRoot} ${LibSSLRoot})
if [[ $SRS_RTC == YES ]]; then
    ModuleLibIncs+=("${LibFfmpegRoot[*]}" ${LibSrtpRoot})
fi
if [[ $SRS_SRT == YES ]]; then
    MODULE_OBJS="${MODULE_OBJS} ${SRT_OBJS[@]}"
fi
LINK_OPTIONS="${SrsLinkOptions}${SrsGprofLink}${SrsGperfLink}"
#
# srs: srs(simple rtmp server) over st(state-threads)
BUILD_KEY="srs" APP_MAIN="srs_main_server" APP_NAME="srs" . auto/apps.sh
#
# For modules, without the app module.
MODULE_OBJS="${CORE_OBJS[@]} ${KERNEL_OBJS[@]} ${PROTOCOL_OBJS[@]} ${SERVICE_OBJS[@]} ${MAIN_OBJS[@]}"
ModuleLibFiles=(${LibSTfile} ${LibSSLfile} ${LibGperfFile})
if [[ $SRS_RTC == YES ]]; then
    ModuleLibFiles+=("${LibFfmpegFile[*]}" ${LibSrtpFile})
fi
#
for SRS_MODULE in ${SRS_MODULES[*]}; do
    . $SRS_MODULE/config
    # no SRS_MODULE_MAIN
    if [[ 0 -eq ${#SRS_MODULE_MAIN[@]} ]]; then continue; fi
    BUILD_KEY="$SRS_MODULE_NAME" APP_MAIN="${SRS_MODULE_MAIN[0]}" APP_NAME="$SRS_MODULE_NAME" . auto/apps.sh
done
# For utest on mac.
# @see https://github.com/protocolbuffers/protobuf/issues/51#issuecomment-111044468
if [[ $SRS_OSX == YES ]]; then
    UTEST_EXTRA_DEFINES="-DGTEST_USE_OWN_TR1_TUPLE=1"
fi
#
# utest, the unit-test cases of srs, base on gtest1.6
if [ $SRS_UTEST = YES ]; then
    MODULE_FILES=("srs_utest" "srs_utest_amf0" "srs_utest_protocol" "srs_utest_kernel" "srs_utest_core"
        "srs_utest_config" "srs_utest_rtmp" "srs_utest_http" "srs_utest_avc" "srs_utest_reload"
        "srs_utest_mp4" "srs_utest_service" "srs_utest_app" "srs_utest_rtc")
    ModuleLibIncs=(${SRS_OBJS_DIR} ${LibSTRoot} ${LibSSLRoot})
    if [[ $SRS_RTC == YES ]]; then
        ModuleLibIncs+=("${LibFfmpegRoot[*]}" ${LibSrtpRoot})
    fi
    if [[ $SRS_SRT == YES ]]; then
        ModuleLibIncs+=("${LibSRTRoot[*]}")
    fi
    ModuleLibFiles=(${LibSTfile} ${LibSSLfile})
    if [[ $SRS_RTC == YES ]]; then
        ModuleLibFiles+=("${LibFfmpegFile[*]}" ${LibSrtpFile})
    fi
    if [[ $SRS_SRT == YES ]]; then
        ModuleLibFiles+=("${LibSRTfile[*]}")
    fi
    MODULE_DEPENDS=("CORE" "KERNEL" "PROTOCOL" "SERVICE" "APP")
    if [[ $SRS_SRT == YES ]]; then
        MODULE_DEPENDS+=("SRT")
    fi
    MODULE_OBJS="${CORE_OBJS[@]} ${KERNEL_OBJS[@]} ${PROTOCOL_OBJS[@]} ${SERVICE_OBJS[@]} ${APP_OBJS[@]} ${SRT_OBJS[@]}"
    LINK_OPTIONS="-lpthread ${SrsLinkOptions}" MODULE_DIR="src/utest" APP_NAME="srs_utest" . auto/utest.sh
fi

#####################################################################################
# generate colorful summary script
. auto/summary.sh

#####################################################################################
# makefile
echo "Generate Makefile"

# backup old makefile.
rm -f ${SRS_WORKDIR}/${SRS_MAKEFILE}.bk &&
mv ${SRS_WORKDIR}/${SRS_MAKEFILE} ${SRS_WORKDIR}/${SRS_MAKEFILE}.bk

# generate phony header
cat << END > ${SRS_WORKDIR}/${SRS_MAKEFILE}
.PHONY: default _default install install-api help clean destroy server srs_ingest_hls utest _prepare_dir $__mphonys
.PHONY: clean_srs clean_modules clean_openssl clean_nginx clean_cherrypy clean_srtp2 clean_opus clean_ffmpeg clean_st
.PHONY: st ffmpeg

# install prefix.
SRS_PREFIX=${SRS_PREFIX}
__REAL_INSTALL=\$(DESTDIR)\$(SRS_PREFIX)

default:
	\$(MAKE) _default

END

# the real entry for all platform:
cat << END >> ${SRS_WORKDIR}/${SRS_MAKEFILE}
_default: server srs_ingest_hls utest __modules $__mdefaults
	@bash objs/_srs_build_summary.sh

help:
	@echo "Usage: make <help>|<clean>|<destroy>|<server>|<utest>|<install>|<install-api>|<uninstall>"
	@echo "     help            Display this help menu"
	@echo "     clean           Cleanup project and all depends"
	@echo "     destroy         Cleanup all files for this platform in ${SRS_OBJS_DIR}/${SRS_PLATFORM}"
	@echo "     server          Build the srs and other modules in main"
	@echo "     utest           Build the utest for srs"
	@echo "     install         Install srs to the prefix path"
	@echo "     install-api     Install srs and api-server to the prefix path"
	@echo "     uninstall       Uninstall srs from prefix path"
	@echo "To rebuild special module:"
	@echo "     st              Rebuild st-srs in ${SRS_OBJS_DIR}/${SRS_PLATFORM}/st-srs"
	@echo "     ffmpeg          Rebuild ffmpeg in ${SRS_OBJS}/${SRS_PLATFORM}/ffmpeg-4.2-fit"
	@echo "To reconfigure special depends:"
	@echo "     clean_openssl   Remove the openssl cache."
	@echo "     clean_srtp2     Remove the libsrtp2 cache."
	@echo "     clean_opus      Remove the opus cache."
	@echo "     clean_ffmpeg    Remove the FFmpeg cache."
	@echo "     clean_st        Remove the ST cache."
	@echo "For example:"
	@echo "     make"
	@echo "     make help"

doclean:
	(cd ${SRS_OBJS_DIR} && rm -rf srs srs_utest $__mcleanups)
	(cd ${SRS_OBJS_DIR} && rm -rf src/* include lib)
	(mkdir -p ${SRS_OBJS_DIR}/utest && cd ${SRS_OBJS_DIR}/utest && rm -rf *.o *.a)
	(cd research/api-server/static-dir && rm -rf crossdomain.xml forward live players)

clean: clean_srs clean_modules
	@echo "You can clean each some components, see make help"

destroy:
	(cd ${SRS_OBJS_DIR} && rm -rf ${SRS_PLATFORM})

clean_srs:
	(cd ${SRS_OBJS_DIR} && rm -rf srs srs_utest)
	(cd ${SRS_OBJS_DIR}/${SRS_PLATFORM} && rm -rf include/* lib/*)
	(cd ${SRS_OBJS_DIR}/${SRS_PLATFORM} && find src -name "*.o" -delete)
	(cd ${SRS_OBJS_DIR}/${SRS_PLATFORM} && find utest -name "*.o" -delete)

clean_modules:
	(cd ${SRS_OBJS_DIR} && rm -rf $__mdefaults)

clean_openssl:
	(cd ${SRS_OBJS_DIR}/${SRS_PLATFORM} && rm -rf openssl*)
	@echo "Please rebuild openssl by: ./configure"

clean_srtp2:
	(cd ${SRS_OBJS_DIR}/${SRS_PLATFORM} && rm -rf libsrtp-2.0.0)
	@echo "Please rebuild libsrtp2 by: ./configure"

clean_opus:
	(cd ${SRS_OBJS_DIR}/${SRS_PLATFORM} && rm -rf opus-1.3.1)
	@echo "Please rebuild opus by: ./configure"

clean_ffmpeg:
	(cd ${SRS_OBJS_DIR}/${SRS_PLATFORM} && rm -rf ffmpeg-4.2-fit)
	@echo "Please rebuild FFmpeg by: ./configure"

clean_st:
	(cd ${SRS_OBJS_DIR}/${SRS_PLATFORM} && rm -rf st-srs)
	@echo "Please rebuild ST by: ./configure"

clean_nginx:
	(cd ${SRS_OBJS_DIR} && rm -rf nginx)

clean_cherrypy:
	(cd research/api-server/static-dir && rm -rf crossdomain.xml forward live players)

st:
	(cd ${SRS_OBJS_DIR} && rm -f srs srs_utest)
	(cd ${SRS_OBJS_DIR}/${SRS_PLATFORM}/st-srs && \$(MAKE) clean && \$(MAKE) ${_ST_MAKE} EXTRA_CFLAGS="${_ST_EXTRA_CFLAGS}")
	@echo "Please rebuild srs by: rm -f objs/srs && make"

ffmpeg:
	(cd ${SRS_OBJS_DIR} && rm -f srs srs_utest)
	(cd ${SRS_OBJS}/${SRS_PLATFORM}/ffmpeg-4.2-fit && \$(MAKE) && \$(MAKE) install-libs)
	@echo "Please rebuild srs by: rm -f objs/srs && make"

END

# for Makefile of all modules.
# depends on server, for some modules maybe use srs files.
echo "__modules: server" >> ${SRS_WORKDIR}/${SRS_MAKEFILE}
for MMF in ${__makefiles[*]}; do
    echo "	\$(MAKE) -f $MMF" >> ${SRS_WORKDIR}/${SRS_MAKEFILE}
done
echo "" >> ${SRS_WORKDIR}/${SRS_MAKEFILE}

cat << END >> ${SRS_WORKDIR}/${SRS_MAKEFILE}
server: _prepare_dir
	@echo "Build the srs(simple rtmp server) over ST(state-threads)"
	\$(MAKE) -f ${SRS_OBJS_DIR}/${SRS_MAKEFILE} srs

END
# generate all modules entry
for SRS_MODULE in ${SRS_MODULES[*]}; do
    . $SRS_MODULE/config
    cat << END >> ${SRS_WORKDIR}/${SRS_MAKEFILE}
$SRS_MODULE_NAME: _prepare_dir server
	@echo "Build the $SRS_MODULE_NAME over SRS"
	\$(MAKE) -f ${SRS_OBJS_DIR}/${SRS_MAKEFILE} $SRS_MODULE_NAME

END
done

# install entry
cat << END >> ${SRS_WORKDIR}/${SRS_MAKEFILE}
uninstall:
	@echo "rmdir \$(SRS_PREFIX)"
	@rm -rf \$(SRS_PREFIX)

install-api: install
	@echo "Now mkdir \$(__REAL_INSTALL)"
	@mkdir -p \$(__REAL_INSTALL)
	@echo "Now copy binary files"
	@mkdir -p \$(__REAL_INSTALL)/research/api-server
	@cp research/api-server/server.py \$(__REAL_INSTALL)/research/api-server
	@mkdir -p \$(__REAL_INSTALL)/objs/ffmpeg/bin
	@cp objs/ffmpeg/bin/ffmpeg \$(__REAL_INSTALL)/objs/ffmpeg/bin
	@echo "Now copy html files"
	@mkdir -p \$(__REAL_INSTALL)/research/api-server/static-dir/players
	@cp research/api-server/static-dir/crossdomain.xml \$(__REAL_INSTALL)/research/api-server/static-dir
	@cp research/api-server/static-dir/index.html \$(__REAL_INSTALL)/research/api-server/static-dir
	@cp -r research/api-server/static-dir/players/* \$(__REAL_INSTALL)/research/api-server/static-dir/players
	@echo "Now copy init.d script files"
	@mkdir -p \$(__REAL_INSTALL)/etc/init.d
	@cp etc/init.d/srs-api \$(__REAL_INSTALL)/etc/init.d
	@sed -i "s|^ROOT=.*|ROOT=\"\$(SRS_PREFIX)\"|g" \$(__REAL_INSTALL)/etc/init.d/srs-api
	@echo ""
	@echo "The api installed, to link and start api:"
	@echo "     sudo ln -sf \$(SRS_PREFIX)/etc/init.d/srs-api /etc/init.d/srs-api"
	@echo "     /etc/init.d/srs-api start"
	@echo "     http://\$(shell bash auto/local_ip.sh):8085"
	@echo "@see: https://github.com/ossrs/srs/wiki/v1_CN_LinuxService"

install:
	@echo "Now mkdir \$(__REAL_INSTALL)"
	@mkdir -p \$(__REAL_INSTALL)
	@echo "Now make the http root dir"
	@mkdir -p \$(__REAL_INSTALL)/objs/nginx/html
	@cp -f research/api-server/static-dir/crossdomain.xml \$(__REAL_INSTALL)/objs/nginx/html
	@echo "Now copy binary files"
	@mkdir -p \$(__REAL_INSTALL)/objs
	@cp -f objs/srs \$(__REAL_INSTALL)/objs
	@echo "Now copy srs conf files"
	@mkdir -p \$(__REAL_INSTALL)/conf
	@cp -f conf/*.conf \$(__REAL_INSTALL)/conf
	@echo "Now copy init.d script files"
	@mkdir -p \$(__REAL_INSTALL)/etc/init.d
	@cp -f etc/init.d/srs \$(__REAL_INSTALL)/etc/init.d
	@sed -i "s|^ROOT=.*|ROOT=\"\$(SRS_PREFIX)\"|g" \$(__REAL_INSTALL)/etc/init.d/srs
	@echo "Now copy systemctl service files"
	@mkdir -p \$(__REAL_INSTALL)/usr/lib/systemd/system
	@cp -f usr/lib/systemd/system/srs.service \$(__REAL_INSTALL)/usr/lib/systemd/system/srs.service
	@echo ""
	@echo "The api installed, to link and start srs, please"
	@echo "For CentOS6:"
	@echo "     sudo ln -sf \$(SRS_PREFIX)/etc/init.d/srs /etc/init.d/srs &&"
	@echo "     /etc/init.d/srs start"
	@echo "For CentOS7:"
	@echo "     sudo ln -sf \$(SRS_PREFIX)/etc/init.d/srs /etc/init.d/srs &&"
	@echo "     sudo cp -f \$(SRS_PREFIX)/usr/lib/systemd/system/srs.service /usr/lib/systemd/system/srs.service && sudo systemctl daemon-reload && sudo systemctl enable srs &&"
	@echo "     sudo systemctl start srs"
	@echo "@see: https://github.com/ossrs/srs/wiki/v3_CN_LinuxService"

END

if [ $SRS_UTEST = YES ]; then
    cat << END >> ${SRS_WORKDIR}/${SRS_MAKEFILE}
utest: server
	@echo "Building the utest for srs"
	${SrsUtestMakeEntry}
	@echo "The utest is built ok."

END
else
    cat << END >> ${SRS_WORKDIR}/${SRS_MAKEFILE}
utest: server
	@echo "Ignore utest for it's disabled."

END
fi

cat << END >> ${SRS_WORKDIR}/${SRS_MAKEFILE}
# the ./configure will generate it.
_prepare_dir:
	@mkdir -p ${SRS_OBJS_DIR}
END

# generate makefile ok, append the tails.
cat ${SRS_WORKDIR}/${SRS_MAKEFILE}.bk >> ${SRS_WORKDIR}/${SRS_MAKEFILE} &&
rm -f ${SRS_WORKDIR}/${SRS_MAKEFILE}.bk

echo 'Configure ok! '

#####################################################################################
# when configure success, prepare build
#####################################################################################
# create objs/logs for ffmpeg to write log.
mkdir -p ${SRS_OBJS}/logs

#####################################################################################
# configure summary
#####################################################################################
# summary
<<<<<<< HEAD
if [ $SRS_EXPORT_LIBRTMP_PROJECT = NO ]; then
    echo ""
    echo "Configure summary:"
    echo "     ${SRS_AUTO_USER_CONFIGURE}"
    echo "     ${SRS_AUTO_CONFIGURE}"
    if [ $SRS_HLS = YES ]; then
        echo -e "${GREEN}HLS is enabled.${BLACK}"
    else
        echo -e "${YELLOW}Warning: HLS is disabled.${BLACK}"
    fi
    if [ $SRS_STREAM_CASTER = YES ]; then
        echo -e "${YELLOW}Experiment: StreamCaster is enabled.${BLACK}"
    else
        echo -e "${GREEN}Note: StreamCaster is disabled.${BLACK}"
    fi
    if [ $SRS_HDS = YES ]; then
        echo -e "${YELLOW}Experiment: HDS is enabled.${BLACK}"
    else
        echo -e "${GREEN}Warning: HDS is disabled.${BLACK}"
    fi
    if [ $SRS_LAS = YES ]; then
        echo -e "${YELLOW}Experiment: LAS is enabled.${BLACK}"
    else
        echo -e "${GREEN}Warning: LAS is disabled.${BLACK}"
    fi
    if [ $SRS_SRT = YES ]; then
        echo -e "${YELLOW}Experiment: SRT is enabled. https://github.com/ossrs/srs/issues/1147${BLACK}"
    else
        echo -e "${GREEN}Warning: SRT is disabled.${BLACK}"
    fi
    if [ $SRS_RTC = YES ]; then
        echo -e "${YELLOW}Experiment: RTC is enabled. https://github.com/ossrs/srs/issues/307${BLACK}"
    else
        echo -e "${GREEN}Warning: RTC is disabled.${BLACK}"
    fi
    if [ $SRS_DVR = YES ]; then
        echo -e "${GREEN}DVR is enabled.${BLACK}"
    else
        echo -e "${YELLOW}Warning: DVR is disabled.${BLACK}"
    fi
    if [ $SRS_SSL = YES ]; then
        echo -e "${GREEN}RTMP complex handshake is enabled${BLACK}"
    else
        echo -e "${YELLOW}Warning: RTMP complex handshake is disabled, flash cann't play h264/aac.${BLACK}"
    fi
    if [ $SRS_TRANSCODE = YES ]; then
        echo -e "${GREEN}The transcoding is enabled${BLACK}"
    else
        echo -e "${YELLOW}Warning: The transcoding is disabled.${BLACK}"
    fi
    if [ $SRS_INGEST = YES ]; then
        echo -e "${GREEN}The ingesting is enabled.${BLACK}"
    else
        echo -e "${YELLOW}Warning: The ingesting is disabled.${BLACK}"
    fi
    if [ $SRS_HTTP_CALLBACK = YES ]; then
        echo -e "${GREEN}The http-callback is enabled${BLACK}"
    else
        echo -e "${YELLOW}Warning: The http-callback is disabled.${BLACK}"
    fi
    if [ $SRS_HTTP_SERVER = YES ]; then
        echo -e "${GREEN}Embeded HTTP server for HTTP-FLV/HLS is enabled.${BLACK}"
    else
        echo -e "${YELLOW}Warning: Embeded HTTP server is disabled, HTTP-FLV is disabled, please use nginx to delivery HLS.${BLACK}"
    fi
    if [ $SRS_HTTP_API = YES ]; then
        echo -e "${GREEN}The HTTP API is enabled${BLACK}"
    else
        echo -e "${YELLOW}Warning: The HTTP API is disabled.${BLACK}"
    fi
    if [ $SRS_LIBRTMP = YES ]; then
        echo -e "${GREEN}The client-side srs-librtmp is enabled.${BLACK}"
    else
        echo -e "${YELLOW}Note: The client-side srs-librtmp is disabled.${BLACK}"
    fi
    if [ $SRS_RESEARCH = YES ]; then
        echo -e "${GREEN}The research tools are enabled.${BLACK}"
    else
        echo -e "${GREEN}Note: The research tools are disabled.${BLACK}"
    fi
    if [ $SRS_UTEST = YES ]; then
        echo -e "${GREEN}The utests are enabled.${BLACK}"
    else
        echo -e "${YELLOW}Note: The utests are disabled.${BLACK}"
    fi
    if [ $SRS_GPERF = YES ]; then
        echo -e "${GREEN}The gperf(tcmalloc) is enabled.${BLACK}"
    else
        echo -e "${GREEN}Note: The gperf(tcmalloc) is disabled.${BLACK}"
    fi
    if [ $SRS_GPERF_MC = YES ]; then
        echo -e "${YELLOW}The gmc(gperf memory check) is enabled, performance may suffer.${BLACK}"
    else
        echo -e "${GREEN}Note: The gmc(gperf memory check) is disabled.${BLACK}"
    fi
    if [ $SRS_GPERF_MD = YES ]; then
        echo -e "${YELLOW}The gmd(gperf memory defense) is enabled, performance may suffer.${BLACK}"
    else
        echo -e "${GREEN}Note: The gmd(gperf memory defense) is disabled.${BLACK}"
    fi
    if [ $SRS_GPERF_MP = YES ]; then
        echo -e "${YELLOW}The gmp(gperf memory profile) is enabled, performance may suffer.${BLACK}"
    else
        echo -e "${GREEN}Note: The gmp(gperf memory profile) is disabled.${BLACK}"
    fi
    if [ $SRS_GPERF_CP = YES ]; then
        echo -e "${YELLOW}The gcp(gperf cpu profile) is enabled, performance may suffer.${BLACK}"
    else
        echo -e "${GREEN}Note: The gcp(gperf cpu profile) is disabled.${BLACK}"
    fi
    if [ $SRS_GPROF = YES ]; then
        echo -e "${YELLOW}The gprof(GNU profile tool) is enabled, performance may suffer.${BLACK}"
    else
        echo -e "${GREEN}Note: The gprof(GNU profile tool) is disabled.${BLACK}"
    fi
    if [ $SRS_VALGRIND = YES ]; then
        echo -e "${GREEN}The valgrind is enabled.${BLACK}"
    else
        echo -e "${GREEN}Note: The valgrind is disabled.${BLACK}"
    fi
    # add each modules for application
    for SRS_MODULE in ${SRS_MODULES[*]}; do
        echo -e "${GREEN}Enable module: $SRS_MODULE${BLACK}"
    done
=======
echo ""
echo "Configure summary:"
echo "     ${SRS_AUTO_USER_CONFIGURE}"
echo "     ${SRS_AUTO_CONFIGURE}"
if [ $SRS_HLS = YES ]; then
    echo -e "${GREEN}HLS is enabled.${BLACK}"
else
    echo -e "${YELLOW}Warning: HLS is disabled.${BLACK}"
fi
if [ $SRS_STREAM_CASTER = YES ]; then
    echo -e "${YELLOW}Experiment: StreamCaster is enabled.${BLACK}"
else
    echo -e "${GREEN}Note: StreamCaster is disabled.${BLACK}"
fi
if [ $SRS_HDS = YES ]; then
    echo -e "${YELLOW}Experiment: HDS is enabled.${BLACK}"
else
    echo -e "${GREEN}Warning: HDS is disabled.${BLACK}"
>>>>>>> e75f28a3
fi
if [ $SRS_SRT = YES ]; then
    echo -e "${YELLOW}Experiment: SRT is enabled. https://github.com/ossrs/srs/issues/1147${BLACK}"
else
    echo -e "${GREEN}Warning: SRT is disabled.${BLACK}"
fi
if [ $SRS_RTC = YES ]; then
    echo -e "${YELLOW}Experiment: RTC is enabled. https://github.com/ossrs/srs/issues/307${BLACK}"
else
    echo -e "${GREEN}Warning: RTC is disabled.${BLACK}"
fi
if [ $SRS_DVR = YES ]; then
    echo -e "${GREEN}DVR is enabled.${BLACK}"
else
    echo -e "${YELLOW}Warning: DVR is disabled.${BLACK}"
fi
if [ $SRS_SSL = YES ]; then
    echo -e "${GREEN}RTMP complex handshake is enabled${BLACK}"
else
    echo -e "${YELLOW}Warning: RTMP complex handshake is disabled, flash cann't play h264/aac.${BLACK}"
fi
if [ $SRS_TRANSCODE = YES ]; then
    echo -e "${GREEN}The transcoding is enabled${BLACK}"
else
    echo -e "${YELLOW}Warning: The transcoding is disabled.${BLACK}"
fi
if [ $SRS_INGEST = YES ]; then
    echo -e "${GREEN}The ingesting is enabled.${BLACK}"
else
    echo -e "${YELLOW}Warning: The ingesting is disabled.${BLACK}"
fi
if [ $SRS_HTTP_CALLBACK = YES ]; then
    echo -e "${GREEN}The http-callback is enabled${BLACK}"
else
    echo -e "${YELLOW}Warning: The http-callback is disabled.${BLACK}"
fi
if [ $SRS_HTTP_SERVER = YES ]; then
    echo -e "${GREEN}Embeded HTTP server for HTTP-FLV/HLS is enabled.${BLACK}"
else
    echo -e "${YELLOW}Warning: Embeded HTTP server is disabled, HTTP-FLV is disabled, please use nginx to delivery HLS.${BLACK}"
fi
if [ $SRS_HTTP_API = YES ]; then
    echo -e "${GREEN}The HTTP API is enabled${BLACK}"
else
    echo -e "${YELLOW}Warning: The HTTP API is disabled.${BLACK}"
fi
if [ $SRS_UTEST = YES ]; then
    echo -e "${GREEN}The utests are enabled.${BLACK}"
else
    echo -e "${YELLOW}Note: The utests are disabled.${BLACK}"
fi
if [ $SRS_GPERF = YES ]; then
    echo -e "${GREEN}The gperf(tcmalloc) is enabled.${BLACK}"
else
    echo -e "${GREEN}Note: The gperf(tcmalloc) is disabled.${BLACK}"
fi
if [ $SRS_GPERF_MC = YES ]; then
    echo -e "${YELLOW}The gmc(gperf memory check) is enabled, performance may suffer.${BLACK}"
else
    echo -e "${GREEN}Note: The gmc(gperf memory check) is disabled.${BLACK}"
fi
if [ $SRS_GPERF_MD = YES ]; then
    echo -e "${YELLOW}The gmd(gperf memory defense) is enabled, performance may suffer.${BLACK}"
else
    echo -e "${GREEN}Note: The gmd(gperf memory defense) is disabled.${BLACK}"
fi
if [ $SRS_GPERF_MP = YES ]; then
    echo -e "${YELLOW}The gmp(gperf memory profile) is enabled, performance may suffer.${BLACK}"
else
    echo -e "${GREEN}Note: The gmp(gperf memory profile) is disabled.${BLACK}"
fi
if [ $SRS_GPERF_CP = YES ]; then
    echo -e "${YELLOW}The gcp(gperf cpu profile) is enabled, performance may suffer.${BLACK}"
else
    echo -e "${GREEN}Note: The gcp(gperf cpu profile) is disabled.${BLACK}"
fi
if [ $SRS_GPROF = YES ]; then
    echo -e "${YELLOW}The gprof(GNU profile tool) is enabled, performance may suffer.${BLACK}"
else
    echo -e "${GREEN}Note: The gprof(GNU profile tool) is disabled.${BLACK}"
fi
if [ $SRS_VALGRIND = YES ]; then
    echo -e "${GREEN}The valgrind is enabled.${BLACK}"
else
    echo -e "${GREEN}Note: The valgrind is disabled.${BLACK}"
fi
# add each modules for application
for SRS_MODULE in ${SRS_MODULES[*]}; do
    echo -e "${GREEN}Enable module: $SRS_MODULE${BLACK}"
done

#####################################################################################
# Do cleanup when configure done.
#####################################################################################
if [[ $SRS_CLEAN == YES && -f Makefile ]]; then
    echo "Do full cleanup, you can disable it by: --without-clean"
    make clean
fi

#####################################################################################
# next step
#####################################################################################
echo ""
echo "You can run 3rdparty applications:"
if [ $SRS_HTTP_CALLBACK = YES ]; then
    echo -e "\" python ./research/api-server/server.py 8085  \" to start the api-server"
fi
echo ""
echo "You can build SRS:"
echo "\" make \" to build the srs(simple rtmp server)."
echo "\" make help \" to get the usage of make"
<|MERGE_RESOLUTION|>--- conflicted
+++ resolved
@@ -636,132 +636,6 @@
 # configure summary
 #####################################################################################
 # summary
-<<<<<<< HEAD
-if [ $SRS_EXPORT_LIBRTMP_PROJECT = NO ]; then
-    echo ""
-    echo "Configure summary:"
-    echo "     ${SRS_AUTO_USER_CONFIGURE}"
-    echo "     ${SRS_AUTO_CONFIGURE}"
-    if [ $SRS_HLS = YES ]; then
-        echo -e "${GREEN}HLS is enabled.${BLACK}"
-    else
-        echo -e "${YELLOW}Warning: HLS is disabled.${BLACK}"
-    fi
-    if [ $SRS_STREAM_CASTER = YES ]; then
-        echo -e "${YELLOW}Experiment: StreamCaster is enabled.${BLACK}"
-    else
-        echo -e "${GREEN}Note: StreamCaster is disabled.${BLACK}"
-    fi
-    if [ $SRS_HDS = YES ]; then
-        echo -e "${YELLOW}Experiment: HDS is enabled.${BLACK}"
-    else
-        echo -e "${GREEN}Warning: HDS is disabled.${BLACK}"
-    fi
-    if [ $SRS_LAS = YES ]; then
-        echo -e "${YELLOW}Experiment: LAS is enabled.${BLACK}"
-    else
-        echo -e "${GREEN}Warning: LAS is disabled.${BLACK}"
-    fi
-    if [ $SRS_SRT = YES ]; then
-        echo -e "${YELLOW}Experiment: SRT is enabled. https://github.com/ossrs/srs/issues/1147${BLACK}"
-    else
-        echo -e "${GREEN}Warning: SRT is disabled.${BLACK}"
-    fi
-    if [ $SRS_RTC = YES ]; then
-        echo -e "${YELLOW}Experiment: RTC is enabled. https://github.com/ossrs/srs/issues/307${BLACK}"
-    else
-        echo -e "${GREEN}Warning: RTC is disabled.${BLACK}"
-    fi
-    if [ $SRS_DVR = YES ]; then
-        echo -e "${GREEN}DVR is enabled.${BLACK}"
-    else
-        echo -e "${YELLOW}Warning: DVR is disabled.${BLACK}"
-    fi
-    if [ $SRS_SSL = YES ]; then
-        echo -e "${GREEN}RTMP complex handshake is enabled${BLACK}"
-    else
-        echo -e "${YELLOW}Warning: RTMP complex handshake is disabled, flash cann't play h264/aac.${BLACK}"
-    fi
-    if [ $SRS_TRANSCODE = YES ]; then
-        echo -e "${GREEN}The transcoding is enabled${BLACK}"
-    else
-        echo -e "${YELLOW}Warning: The transcoding is disabled.${BLACK}"
-    fi
-    if [ $SRS_INGEST = YES ]; then
-        echo -e "${GREEN}The ingesting is enabled.${BLACK}"
-    else
-        echo -e "${YELLOW}Warning: The ingesting is disabled.${BLACK}"
-    fi
-    if [ $SRS_HTTP_CALLBACK = YES ]; then
-        echo -e "${GREEN}The http-callback is enabled${BLACK}"
-    else
-        echo -e "${YELLOW}Warning: The http-callback is disabled.${BLACK}"
-    fi
-    if [ $SRS_HTTP_SERVER = YES ]; then
-        echo -e "${GREEN}Embeded HTTP server for HTTP-FLV/HLS is enabled.${BLACK}"
-    else
-        echo -e "${YELLOW}Warning: Embeded HTTP server is disabled, HTTP-FLV is disabled, please use nginx to delivery HLS.${BLACK}"
-    fi
-    if [ $SRS_HTTP_API = YES ]; then
-        echo -e "${GREEN}The HTTP API is enabled${BLACK}"
-    else
-        echo -e "${YELLOW}Warning: The HTTP API is disabled.${BLACK}"
-    fi
-    if [ $SRS_LIBRTMP = YES ]; then
-        echo -e "${GREEN}The client-side srs-librtmp is enabled.${BLACK}"
-    else
-        echo -e "${YELLOW}Note: The client-side srs-librtmp is disabled.${BLACK}"
-    fi
-    if [ $SRS_RESEARCH = YES ]; then
-        echo -e "${GREEN}The research tools are enabled.${BLACK}"
-    else
-        echo -e "${GREEN}Note: The research tools are disabled.${BLACK}"
-    fi
-    if [ $SRS_UTEST = YES ]; then
-        echo -e "${GREEN}The utests are enabled.${BLACK}"
-    else
-        echo -e "${YELLOW}Note: The utests are disabled.${BLACK}"
-    fi
-    if [ $SRS_GPERF = YES ]; then
-        echo -e "${GREEN}The gperf(tcmalloc) is enabled.${BLACK}"
-    else
-        echo -e "${GREEN}Note: The gperf(tcmalloc) is disabled.${BLACK}"
-    fi
-    if [ $SRS_GPERF_MC = YES ]; then
-        echo -e "${YELLOW}The gmc(gperf memory check) is enabled, performance may suffer.${BLACK}"
-    else
-        echo -e "${GREEN}Note: The gmc(gperf memory check) is disabled.${BLACK}"
-    fi
-    if [ $SRS_GPERF_MD = YES ]; then
-        echo -e "${YELLOW}The gmd(gperf memory defense) is enabled, performance may suffer.${BLACK}"
-    else
-        echo -e "${GREEN}Note: The gmd(gperf memory defense) is disabled.${BLACK}"
-    fi
-    if [ $SRS_GPERF_MP = YES ]; then
-        echo -e "${YELLOW}The gmp(gperf memory profile) is enabled, performance may suffer.${BLACK}"
-    else
-        echo -e "${GREEN}Note: The gmp(gperf memory profile) is disabled.${BLACK}"
-    fi
-    if [ $SRS_GPERF_CP = YES ]; then
-        echo -e "${YELLOW}The gcp(gperf cpu profile) is enabled, performance may suffer.${BLACK}"
-    else
-        echo -e "${GREEN}Note: The gcp(gperf cpu profile) is disabled.${BLACK}"
-    fi
-    if [ $SRS_GPROF = YES ]; then
-        echo -e "${YELLOW}The gprof(GNU profile tool) is enabled, performance may suffer.${BLACK}"
-    else
-        echo -e "${GREEN}Note: The gprof(GNU profile tool) is disabled.${BLACK}"
-    fi
-    if [ $SRS_VALGRIND = YES ]; then
-        echo -e "${GREEN}The valgrind is enabled.${BLACK}"
-    else
-        echo -e "${GREEN}Note: The valgrind is disabled.${BLACK}"
-    fi
-    # add each modules for application
-    for SRS_MODULE in ${SRS_MODULES[*]}; do
-        echo -e "${GREEN}Enable module: $SRS_MODULE${BLACK}"
-    done
-=======
 echo ""
 echo "Configure summary:"
 echo "     ${SRS_AUTO_USER_CONFIGURE}"
@@ -776,11 +650,15 @@
 else
     echo -e "${GREEN}Note: StreamCaster is disabled.${BLACK}"
 fi
+if [ $SRS_LAS = YES ]; then
+    echo -e "${YELLOW}Experiment: LAS is enabled.${BLACK}"
+else
+    echo -e "${GREEN}Warning: LAS is disabled.${BLACK}"
+fi
 if [ $SRS_HDS = YES ]; then
     echo -e "${YELLOW}Experiment: HDS is enabled.${BLACK}"
 else
     echo -e "${GREEN}Warning: HDS is disabled.${BLACK}"
->>>>>>> e75f28a3
 fi
 if [ $SRS_SRT = YES ]; then
     echo -e "${YELLOW}Experiment: SRT is enabled. https://github.com/ossrs/srs/issues/1147${BLACK}"
