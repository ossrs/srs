#!/bin/bash

#####################################################################################
# the main output dir, all configure and make output are in this dir.
#####################################################################################
# Configure SRS from other directory, for example:
#       env SRS_WORKDIR=~/git/srs/trunk ./configure
if [[ -z $SRS_WORKDIR ]]; then SRS_WORKDIR="."; fi
# Set the objs to other directory, for example:
#       env SRS_OUTPUT=$(pwd) ./configure
if [[ -z $SRS_OUTPUT ]]; then
    SRS_OBJS="${SRS_WORKDIR}/objs" && SRS_MAKEFILE=${SRS_WORKDIR}/Makefile
else
    SRS_OBJS="${SRS_OUTPUT}/objs" && SRS_MAKEFILE=${SRS_OUTPUT}/Makefile
fi

# linux shell color support.
RED="\\033[31m"
GREEN="\\033[32m"
YELLOW="\\033[33m"
BLACK="\\033[0m"

#####################################################################################
# parse user options, set the variables like:
# srs features: SRS_SSL/SRS_HLS/SRS_HTTP_CALLBACK/......
# build options: SRS_JOBS
#####################################################################################
# parse options, exit with error when parse options invalid.
. $SRS_WORKDIR/auto/options.sh

# setup variables when options parsed.
. $SRS_WORKDIR/auto/setup_variables.sh

# We don't need to cleanup the exists files.
rm -f ${SRS_MAKEFILE}

# Create objs and platform directories.
mkdir -p ${SRS_OBJS}/${SRS_PLATFORM}
# If only generate objs directory, quit without error.
if [[ $SRS_GENERATE_OBJS == YES ]]; then exit 0; fi

# apply user options.
. $SRS_WORKDIR/auto/depends.sh

# the auto generated variables.
. $SRS_WORKDIR/auto/auto_headers.sh

#####################################################################################
# generate Makefile.
#####################################################################################
# ubuntu echo in Makefile cannot display color, use bash instead
SRS_BUILD_SUMMARY="_srs_build_summary.sh"

# utest make entry, (cd utest; make)
SrsUtestMakeEntry="@echo -e \"ignore utest for it's disabled\""
if [[ $SRS_UTEST == YES ]]; then SrsUtestMakeEntry="\$(MAKE)\$(JOBS) -C ${SRS_OBJS}/${SRS_PLATFORM}/utest"; fi

#####################################################################################
# finger out modules to install.
# where srs module is a dir which contains a config file.
SRS_MODULES=()
__mfiles=$(find $SRS_WORKDIR/modules -name "config") && for __mfile in $__mfiles; do
    SRS_MODULES+=("`dirname $__mfile`")
done

# variables for makefile for all modules.
__mphonys="" && __mdefaults="" && __mcleanups=""
# add each modules for application
for SRS_MODULE in ${SRS_MODULES[*]}; do
    echo "install module at: $SRS_MODULE"
    . $SRS_WORKDIR/auto/reset_module.sh && . $SRS_MODULE/config
    if [[ 0 -ne ${#SRS_MODULE_MAIN[@]} ]]; then
        __mphonys="$__mphonys $SRS_MODULE_NAME"
        __mdefaults="$__mdefaults $SRS_MODULE_NAME"
        __mcleanups="$__mcleanups $SRS_MODULE_NAME"
    fi
done

# generate extra phony for each modules.
cat << END > ${SRS_OBJS}/Makefile

.PHONY: $__mphonys

END

#####################################################################################
# build tools or compiler args.
# enable gdb debug
GDBDebug=" -g -O0"
# the warning level.
WarnLevel=" -Wall"
# the compile standard.
CppStd="-ansi"
if [[ $SRS_CXX11 == YES ]]; then
    CppStd="-std=c++11"
    if [[ $SRS_CYGWIN64 == YES ]]; then CppStd="-std=gnu++11"; fi
fi
if [[ $SRS_CXX14 == YES ]]; then
    CppStd="-std=c++14"
    if [[ $SRS_CYGWIN64 == YES ]]; then CppStd="-std=gnu++14"; fi
fi
# performance of gprof
SrsGprof=""; SrsGprofLink=""; if [[ $SRS_GPROF == YES ]]; then SrsGprof=" -pg -lc_p"; SrsGprofLink=" -pg"; fi
# performance of gperf
SrsGperf=""; SrsGperfLink=""; if [[ $SRS_GPERF == YES ]]; then SrsGperfLink=" -lpthread"; fi
# the cxx flag generated.
CXXFLAGS="${CXXFLAGS} ${CppStd}${WarnLevel}${GDBDebug}${LibraryCompile}${SrsGprof}"
if [[ $SRS_GPERF == YES ]]; then
    CXXFLAGS="${CXXFLAGS} -fno-builtin-malloc -fno-builtin-calloc -fno-builtin-realloc -fno-builtin-free";
fi
# For coverage.
if [[ $SRS_GCOV == YES ]]; then
    SrsGcov="-fprofile-arcs -ftest-coverage"
fi
if [[ $SRS_GCOV == YES ]]; then
    CXXFLAGS="${CXXFLAGS} ${SrsGcov}";
fi
# User configed options.
if [[ $SRS_EXTRA_FLAGS != '' ]]; then
    CXXFLAGS="${CXXFLAGS} $SRS_EXTRA_FLAGS";
fi

# For Sanitizer
# @doc: https://github.com/google/sanitizers/wiki/AddressSanitizer
if [[ $SRS_SANITIZER == YES ]]; then
    CXXFLAGS="${CXXFLAGS} -fsanitize=address -fno-omit-frame-pointer";
fi

# Start to generate the Makefile.
cat << END >> ${SRS_OBJS}/Makefile
CC = ${SRS_TOOL_CC}
CXX = ${SRS_TOOL_CXX}
AR = ${SRS_TOOL_AR}
LINK = ${SRS_TOOL_CXX}
CXXFLAGS = ${CXXFLAGS}

.PHONY: default srs srs_ingest_hls

default:

END

#####################################################################################
# Libraries, external library to build in srs,
# header(.h): add to ModuleLibIncs if need the specified library. for example, LibSTRoot
# library(.a): add to ModuleLibFiles if binary need the specifeid library. for example, LibSTfile
#

# the link options, always use static link
SrsLinkOptions="-ldl -lpthread";

# st(state-threads) the basic network library for SRS.
LibSTRoot="${SRS_OBJS}/st"; LibSTfile="${LibSTRoot}/libst.a"
if [[ $SRS_SHARED_ST == YES ]]; then LibSTfile="-L${LibSTRoot} -lst"; fi

# srtp
if [[ $SRS_RTC == YES ]]; then
  LibSrtpRoot="${SRS_OBJS}/srtp2/include"; LibSrtpFile="${SRS_OBJS}/srtp2/lib/libsrtp2.a"
  if [[ $SRS_USE_SYS_SRTP == YES ]]; then
      LibSrtpRoot=""; LibSrtpFile="libsrtp2.a"
      if [[ $SRS_SHARED_SRTP == YES ]]; then
          LibSrtpFile=""; 
          SrsLinkOptions="${SrsLinkOptions} -lsrtp2";
      fi
  fi
fi

# FFMPEG for WebRTC transcoding, such as aac to opus.
if [[ $SRS_FFMPEG_FIT == YES ]]; then
    LibFfmpegRoot="${SRS_OBJS}/ffmpeg/include"
    LibFfmpegFile="${SRS_OBJS}/ffmpeg/lib/libavcodec.a ${SRS_OBJS}/ffmpeg/lib/libswresample.a ${SRS_OBJS}/ffmpeg/lib/libavutil.a"
    if [[ $SRS_FFMPEG_OPUS != YES ]]; then
        LibFfmpegFile="${LibFfmpegFile} ${SRS_OBJS}/opus/lib/libopus.a"
    fi
    if [[ $SRS_SHARED_FFMPEG == YES ]]; then
        LibFfmpegFile="-L${SRS_OBJS}/ffmpeg/lib -lavcodec -lswresample -lavutil";
        if [[ $SRS_FFMPEG_OPUS != YES ]]; then
            LibFfmpegFile="$LibFfmpegFile -L${SRS_OBJS}/opus/lib -lopus"
        fi
    fi
    if [[ $SRS_USE_SYS_FFMPEG == YES ]]; then
        LibFfmpegRoot=""
        LibFfmpegFile="libavcodec.a libswresample.a libavutil.a libopus.a";
        if [[ $SRS_SHARED_FFMPEG == YES ]]; then
            LibFfmpegFile=""
            SrsLinkOptions="${SrsLinkOptions} -lavcodec -lswresample -lavutil -lopus";
        fi
    fi
fi

# openssl-1.1.0e, for the RTMP complex handshake.
LibSSLRoot="";LibSSLfile=""
if [[ $SRS_SSL == YES && $SRS_USE_SYS_SSL == NO ]]; then
    LibSSLRoot="${SRS_OBJS}/openssl/include"; LibSSLfile="${SRS_OBJS}/openssl/lib/libssl.a ${SRS_OBJS}/openssl/lib/libcrypto.a";
fi

# gperftools-2.1, for mem check and mem/cpu profile
LibGperfRoot=""; LibGperfFile=""
if [[ $SRS_GPERF == YES ]]; then
    LibGperfRoot="${SRS_OBJS}/gperf/include"; LibGperfFile="${SRS_OBJS}/gperf/lib/libtcmalloc_and_profiler.a";
fi
if [[ $SRS_GPERF_MD == YES ]]; then
    LibGperfFile="${SRS_OBJS}/gperf/lib/libtcmalloc_debug.a";
fi

# srt code path
if [[ $SRS_SRT == YES ]]; then
    LibSRTRoot="${SRS_OBJS}/srt/include"; LibSRTfile="${SRS_OBJS}/srt/lib/libsrt.a"
    if [[ $SRS_SHARED_SRT == YES ]]; then LibSRTfile="-L${SRS_OBJS}/srt/lib -lsrt"; fi
    if [[ $SRS_USE_SYS_SRT == YES ]]; then
        LibSRTRoot=""; LibSRTfile="libsrt.a"
        if [[ $SRS_SHARED_SRT == YES ]]; then 
            LibSRTfile=""; 
            SrsLinkOptions="${SrsLinkOptions} -lsrt";
        fi
    fi
fi

if [[ $SRS_SSL == YES && $SRS_USE_SYS_SSL == YES ]]; then
    SrsLinkOptions="${SrsLinkOptions} -lssl -lcrypto";
fi

# Static link the c++ libraries, for user who build SRS by a new version of gcc,
# so we need to link the c++ libraries staticly but not all.
# @see https://stackoverflow.com/a/26107550
if [[ $SRS_STATIC == YES ]]; then
    SrsLinkOptions="${SrsLinkOptions} -static-libstdc++";
fi

# For coverage.
if [[ $SRS_GCOV == YES ]]; then
    SrsLinkOptions="${SrsLinkOptions} ${SrsGcov}";
fi

# For FFMPEG/RTC on Linux.
if [[ $SRS_OSX != YES && $SRS_CYGWIN64 != YES && $SRS_RTC == YES && $SRS_FFMPEG_FIT == YES ]]; then
    SrsLinkOptions="${SrsLinkOptions} -lrt";
fi

# The backtrace symbol option.
if [[ $SRS_BACKTRACE == YES ]]; then
    SrsLinkOptions="${SrsLinkOptions} -rdynamic";
fi

# For address sanitizer
# @doc: https://github.com/google/sanitizers/wiki/AddressSanitizer
if [[ $SRS_SANITIZER == YES ]]; then
    SrsLinkOptions="${SrsLinkOptions} -fsanitize=address -fno-omit-frame-pointer";
    if [[ $SRS_SANITIZER_STATIC == YES ]]; then
        SrsLinkOptions="${SrsLinkOptions} -static-libasan";
    fi
fi

# For FFMPEG/RTC on windows.
if [[ $SRS_CYGWIN64 == YES && $SRS_FFMPEG_FIT == YES ]]; then
    SrsLinkOptions="${SrsLinkOptions} -lbcrypt";
fi

# User configed options.
if [[ $SRS_EXTRA_LDFLAGS != '' ]]; then
    SrsLinkOptions="${SrsLinkOptions} $SRS_EXTRA_LDFLAGS";
fi

#####################################################################################
# Modules, compile each module, then link to binary
#
#Core, depends only on system apis.
MODULE_ID="CORE"
MODULE_DEPENDS=()
ModuleLibIncs=(${SRS_OBJS})
MODULE_FILES=("srs_core" "srs_core_version" "srs_core_version7" "srs_core_autofree" "srs_core_performance"
		"srs_core_time" "srs_core_platform" "srs_core_deprecated")
CORE_INCS="src/core"; MODULE_DIR=${CORE_INCS} . $SRS_WORKDIR/auto/modules.sh
CORE_OBJS="${MODULE_OBJS[@]}"
#
#Kernel, depends on core, provides error/log/config, nothing about stream information.
MODULE_ID="KERNEL" 
MODULE_DEPENDS=("CORE") 
ModuleLibIncs=(${SRS_OBJS} ${LibSSLRoot})
MODULE_FILES=("srs_kernel_error" "srs_kernel_log" "srs_kernel_buffer"
        "srs_kernel_utility" "srs_kernel_flv" "srs_kernel_codec" "srs_kernel_io"
        "srs_kernel_consts" "srs_kernel_aac" "srs_kernel_mp3" "srs_kernel_ts" "srs_kernel_ps"
        "srs_kernel_stream" "srs_kernel_balance" "srs_kernel_mp4" "srs_kernel_file"
        "srs_kernel_kbps")
if [[ $SRS_RTC == YES ]]; then
    MODULE_FILES+=("srs_kernel_rtc_rtp" "srs_kernel_rtc_rtcp")
fi
KERNEL_INCS="src/kernel"; MODULE_DIR=${KERNEL_INCS} . $SRS_WORKDIR/auto/modules.sh
KERNEL_OBJS="${MODULE_OBJS[@]}"
#
#RTMP/HTTP/Raw Protocol, depends on core/kernel, provides rtmp/htttp protocol features.
MODULE_ID="PROTOCOL" 
MODULE_DEPENDS=("CORE" "KERNEL") 
ModuleLibIncs=(${SRS_OBJS} ${LibSTRoot} ${LibSSLRoot})
MODULE_FILES=("srs_protocol_amf0" "srs_protocol_io" "srs_protocol_conn" "srs_protocol_rtmp_handshake"
        "srs_protocol_rtmp_stack" "srs_protocol_utility" "srs_protocol_rtmp_msg_array" "srs_protocol_stream"
        "srs_protocol_raw_avc" "srs_protocol_http_stack" "srs_protocol_kbps" "srs_protocol_json"
        "srs_protocol_format" "srs_protocol_log" "srs_protocol_st" "srs_protocol_http_client"
        "srs_protocol_http_conn" "srs_protocol_rtmp_conn" "srs_protocol_protobuf")
if [[ $SRS_SRT == YES ]]; then
    MODULE_FILES+=("srs_protocol_srt")
    ModuleLibIncs+=(${LibSRTRoot})
fi
if [[ $SRS_RTC == YES ]]; then
    MODULE_FILES+=("srs_protocol_rtc_stun")
fi
PROTOCOL_INCS="src/protocol"; MODULE_DIR=${PROTOCOL_INCS} . $SRS_WORKDIR/auto/modules.sh
PROTOCOL_OBJS="${MODULE_OBJS[@]}"

#
#App Module, for SRS server only.
MODULE_ID="APP"
MODULE_DEPENDS=("CORE" "KERNEL" "PROTOCOL")
ModuleLibIncs=(${SRS_OBJS} ${LibSSLRoot})
if [[ $SRS_GPERF == YES ]]; then
    ModuleLibIncs+=(${LibGperfRoot})
fi
if [[ $SRS_RTC == YES ]]; then
    ModuleLibIncs+=(${LibSrtpRoot})
fi
if [[ $SRS_FFMPEG_FIT == YES ]]; then
    ModuleLibIncs+=("${LibFfmpegRoot[*]}")
fi
MODULE_FILES=("srs_app_server" "srs_app_conn" "srs_app_rtmp_conn" "srs_app_source"
        "srs_app_refer" "srs_app_hls" "srs_app_forward" "srs_app_encoder" "srs_app_http_stream"
        "srs_app_st" "srs_app_log" "srs_app_config" "srs_app_stream_bridge"
        "srs_app_pithy_print" "srs_app_reload" "srs_app_http_api" "srs_app_http_conn" "srs_app_http_hooks"
        "srs_app_ingest" "srs_app_ffmpeg" "srs_app_utility" "srs_app_edge"
        "srs_app_heartbeat" "srs_app_empty" "srs_app_http_client" "srs_app_http_static"
        "srs_app_recv_thread" "srs_app_security" "srs_app_statistic" "srs_app_hds"
        "srs_app_mpegts_udp" "srs_app_listener" "srs_app_async_call"
        "srs_app_caster_flv" "srs_app_latest_version" "srs_app_uuid" "srs_app_process" "srs_app_ng_exec"
        "srs_app_hourglass" "srs_app_dash" "srs_app_fragment" "srs_app_dvr"
        "srs_app_coworkers" "srs_app_hybrid" "srs_app_threads")
if [[ $SRS_SRT == YES ]]; then
    MODULE_FILES+=("srs_app_srt_server" "srs_app_srt_listener" "srs_app_srt_conn" "srs_app_srt_utility" "srs_app_srt_source")
fi
if [[ $SRS_RTC == YES ]]; then
    MODULE_FILES+=("srs_app_rtc_conn" "srs_app_rtc_dtls" "srs_app_rtc_sdp" "srs_app_rtc_network"
        "srs_app_rtc_queue" "srs_app_rtc_server" "srs_app_rtc_source" "srs_app_rtc_api")
fi
if [[ $SRS_APM == YES ]]; then
    MODULE_FILES+=("srs_app_tencentcloud")
fi
if [[ $SRS_FFMPEG_FIT == YES ]]; then
    MODULE_FILES+=("srs_app_rtc_codec")
fi
if [[ $SRS_GB28181 == YES ]]; then
    MODULE_FILES+=("srs_app_gb28181")
fi

DEFINES=""
# add each modules for app
for SRS_MODULE in ${SRS_MODULES[*]}; do
    . $SRS_WORKDIR/auto/reset_module.sh && . $SRS_MODULE/config
    MODULE_FILES+=("${SRS_MODULE_APP[*]}")
    DEFINES="${DEFINES} ${SRS_MODULE_DEFINES}"
done
APP_INCS="src/app"; MODULE_DIR=${APP_INCS} . $SRS_WORKDIR/auto/modules.sh
APP_OBJS="${MODULE_OBJS[@]}"
#
#Server Module, for SRS only.
MODULE_ID="SERVER"
MODULE_DEPENDS=("CORE" "KERNEL" "PROTOCOL" "APP")
ModuleLibIncs=(${SRS_OBJS} ${LibGperfRoot} ${LibSSLRoot})
if [[ $SRS_RTC == YES ]]; then
    ModuleLibIncs+=(${LibSrtpRoot})
fi
if [[ $SRS_FFMPEG_FIT == YES ]]; then
    ModuleLibIncs+=("${LibFfmpegRoot[*]}")
fi
MODULE_FILES=("srs_main_server")
SERVER_INCS="src/main"; MODULE_DIR=${SERVER_INCS} . $SRS_WORKDIR/auto/modules.sh
SERVER_OBJS="${MODULE_OBJS[@]}"
#
#Main Module, for app from modules.
MODULE_ID="MAIN"
MODULE_DEPENDS=("CORE" "KERNEL" "PROTOCOL" "APP")
ModuleLibIncs=(${SRS_OBJS} ${LibGperfRoot} ${LibSSLRoot})
if [[ $SRS_RTC == YES ]]; then
    ModuleLibIncs+=(${LibSrtpRoot})
fi
if [[ $SRS_FFMPEG_FIT == YES ]]; then
    ModuleLibIncs+=("${LibFfmpegRoot[*]}")
fi
MODULE_FILES=()
DEFINES=""
# add each modules for main
for SRS_MODULE in ${SRS_MODULES[*]}; do
    . $SRS_WORKDIR/auto/reset_module.sh && . $SRS_MODULE/config
    MODULE_FILES+=("${SRS_MODULE_MAIN[*]}")
    DEFINES="${DEFINES} ${SRS_MODULE_DEFINES}"
done
MAIN_INCS="src/main"; MODULE_DIR=${MAIN_INCS} . $SRS_WORKDIR/auto/modules.sh
MAIN_OBJS="${MODULE_OBJS[@]}"

#####################################################################################
# Binaries, main entrances, link the module and its depends modules,
# then link to a binary, for example, objs/srs
#
# all main entrances
MAIN_ENTRANCES=("srs_main_server")
for SRS_MODULE in ${SRS_MODULES[*]}; do
    . $SRS_WORKDIR/auto/reset_module.sh && . $SRS_MODULE/config
    MAIN_ENTRANCES+=("${SRS_MODULE_MAIN[*]}")
done
#
# all depends libraries
ModuleLibFiles=(${LibSTfile} ${LibSSLfile} ${LibGperfFile})
if [[ $SRS_RTC == YES ]]; then
    ModuleLibFiles+=(${LibSrtpFile})
fi
if [[ $SRS_FFMPEG_FIT == YES ]]; then
    ModuleLibFiles+=("${LibFfmpegFile[*]}")
fi
if [[ $SRS_SRT == YES ]]; then
    ModuleLibFiles+=("${LibSRTfile[*]}")
fi
# all depends objects
MODULE_OBJS="${CORE_OBJS[@]} ${KERNEL_OBJS[@]} ${PROTOCOL_OBJS[@]} ${APP_OBJS[@]} ${SERVER_OBJS[@]}"
ModuleLibIncs=(${SRS_OBJS} ${LibSTRoot} ${LibGperfRoot} ${LibSSLRoot})
if [[ $SRS_RTC == YES ]]; then
    ModuleLibIncs+=(${LibSrtpRoot})
fi
if [[ $SRS_FFMPEG_FIT == YES ]]; then
    ModuleLibIncs+=("${LibFfmpegRoot[*]}")
fi
if [[ $SRS_SRT == YES ]]; then
    ModuleLibIncs+=(${LibSRTRoot})
    MODULE_OBJS="${MODULE_OBJS} ${SRT_OBJS[@]}"
fi
LINK_OPTIONS="${LDFLAGS} ${SrsLinkOptions}${SrsGprofLink}${SrsGperfLink}"
#
# srs: srs(simple rtmp server) over st(state-threads)
BUILD_KEY="srs" APP_MAIN="srs_main_server" APP_NAME="srs" . $SRS_WORKDIR/auto/apps.sh
#
# For modules, with the app module.
MODULE_OBJS="${CORE_OBJS[@]} ${KERNEL_OBJS[@]} ${PROTOCOL_OBJS[@]} ${APP_OBJS[@]} ${MAIN_OBJS[@]}"
ModuleLibFiles=(${LibSTfile} ${LibSSLfile} ${LibGperfFile})
if [[ $SRS_RTC == YES ]]; then
    ModuleLibFiles+=(${LibSrtpFile})
fi
if [[ $SRS_FFMPEG_FIT == YES ]]; then
    ModuleLibFiles+=("${LibFfmpegFile[*]}")
fi
if [[ $SRS_SRT == YES ]]; then
    ModuleLibFiles+=("${LibSRTfile[*]}")
fi
#
for SRS_MODULE in ${SRS_MODULES[*]}; do
    . $SRS_WORKDIR/auto/reset_module.sh && . $SRS_MODULE/config
    # no SRS_MODULE_MAIN
    if [[ 0 -eq ${#SRS_MODULE_MAIN[@]} ]]; then continue; fi
    BUILD_KEY="$SRS_MODULE_NAME" APP_MAIN="${SRS_MODULE_MAIN[0]}" APP_NAME="$SRS_MODULE_NAME" . $SRS_WORKDIR/auto/apps.sh
done
# For utest on mac.
# @see https://github.com/protocolbuffers/protobuf/issues/51#issuecomment-111044468
if [[ $SRS_OSX == YES ]]; then
    UTEST_EXTRA_DEFINES="-DGTEST_USE_OWN_TR1_TUPLE=1"
fi
#
# utest, the unit-test cases of srs, base on gtest1.6
if [[ $SRS_UTEST == YES ]]; then
    MODULE_FILES=("srs_utest" "srs_utest_amf0" "srs_utest_kernel" "srs_utest_core"
        "srs_utest_config" "srs_utest_rtmp" "srs_utest_http" "srs_utest_avc" "srs_utest_reload"
        "srs_utest_mp4" "srs_utest_service" "srs_utest_app" "srs_utest_rtc" "srs_utest_config2"
<<<<<<< HEAD
        "srs_utest_protocol" "srs_utest_protocol2" "srs_utest_kernel2" "srs_utest_st")
=======
        "srs_utest_protocol" "srs_utest_protocol2" "srs_utest_kernel2" "srs_utest_protocol3")
>>>>>>> 40e8ed45
    if [[ $SRS_SRT == YES ]]; then
        MODULE_FILES+=("srs_utest_srt")
    fi
    if [[ $SRS_GB28181 == YES ]]; then
        MODULE_FILES+=("srs_utest_gb28181")
    fi
    ModuleLibIncs=(${SRS_OBJS} ${LibSTRoot} ${LibSSLRoot})
    if [[ $SRS_RTC == YES ]]; then
        ModuleLibIncs+=(${LibSrtpRoot})
    fi
    if [[ $SRS_FFMPEG_FIT == YES ]]; then
        ModuleLibIncs+=("${LibFfmpegRoot[*]}")
    fi
    if [[ $SRS_SRT == YES ]]; then
        ModuleLibIncs+=("${LibSRTRoot[*]}")
    fi
    ModuleLibFiles=(${LibSTfile} ${LibSSLfile})
    if [[ $SRS_RTC == YES ]]; then
        ModuleLibFiles+=(${LibSrtpFile})
    fi
    if [[ $SRS_FFMPEG_FIT == YES ]]; then
        ModuleLibFiles+=("${LibFfmpegFile[*]}")
    fi
    if [[ $SRS_SRT == YES ]]; then
        ModuleLibFiles+=("${LibSRTfile[*]}")
    fi
    MODULE_DEPENDS=("CORE" "KERNEL" "PROTOCOL" "APP")
    MODULE_OBJS="${CORE_OBJS[@]} ${KERNEL_OBJS[@]} ${PROTOCOL_OBJS[@]} ${APP_OBJS[@]} ${SRT_OBJS[@]}"
    LINK_OPTIONS="${LDFLAGS} -lpthread ${SrsLinkOptions}" MODULE_DIR="src/utest" APP_NAME="srs_utest" . $SRS_WORKDIR/auto/utest.sh
fi

#####################################################################################
# generate colorful summary script
. $SRS_WORKDIR/auto/summary.sh

#####################################################################################
# makefile
echo "Generate Makefile"

# backup old makefile.
rm -f ${SRS_MAKEFILE}.bk &&
mv ${SRS_MAKEFILE} ${SRS_MAKEFILE}.bk

# generate phony header
cat << END > ${SRS_MAKEFILE}
.PHONY: default all _default install help clean destroy server utest _prepare_dir $__mphonys
.PHONY: clean_srs clean_modules clean_openssl clean_srtp2 clean_opus clean_ffmpeg clean_st
.PHONY: st ffmpeg

CC = ${SRS_TOOL_CC}
CXX = ${SRS_TOOL_CXX}
AR = ${SRS_TOOL_AR}
LINK = ${SRS_TOOL_LD}
RANDLIB = ${SRS_TOOL_RANDLIB}
CXXFLAGS = ${CXXFLAGS}
LDFLAGS = ${LDFLAGS}

# install prefix.
SRS_PREFIX=${SRS_PREFIX}
SRS_DEFAULT_CONFIG=${SRS_DEFAULT_CONFIG}
__REAL_INSTALL=\$(DESTDIR)\$(SRS_PREFIX)

SRS_FORCE_MAKE_JOBS=${SRS_FORCE_MAKE_JOBS}
END

if [[ $SRS_FORCE_MAKE_JOBS == YES ]]; then
    cat << END >> ${SRS_MAKEFILE}
JOBS=\$(shell echo \$(MAKEFLAGS)| grep -qE '\-j[0-9]+' || echo " ${SRS_JOBS}")
END
fi

# the real entry for all platform:
cat << END >> ${SRS_MAKEFILE}

default: server

all: _default

_default: server utest $__mdefaults

help:
	@echo "Usage: make <help>|<clean>|<destroy>|<server>|<utest>|<install>|<uninstall>"
	@echo "     help            Display this help menu"
	@echo "     clean           Cleanup project and all depends"
	@echo "     destroy         Cleanup all files for this platform in ${SRS_OBJS}/${SRS_PLATFORM}"
	@echo "     server          Build the srs and other modules in main"
	@echo "     utest           Build the utest for srs"
	@echo "     install         Install srs to the prefix path"
	@echo "     uninstall       Uninstall srs from prefix path"
	@echo "To rebuild special module:"
	@echo "     st              Rebuild st-srs in ${SRS_OBJS}/${SRS_PLATFORM}/st-srs"
	@echo "     ffmpeg          Rebuild ffmpeg in ${SRS_OBJS}/${SRS_PLATFORM}/ffmpeg-4.2-fit"
	@echo "To reconfigure special depends:"
	@echo "     clean_openssl   Remove the openssl cache."
	@echo "     clean_srtp2     Remove the libsrtp2 cache."
	@echo "     clean_opus      Remove the opus cache."
	@echo "     clean_ffmpeg    Remove the FFmpeg cache."
	@echo "     clean_st        Remove the ST cache."
	@echo "For example:"
	@echo "     make"
	@echo "     make help"

doclean:
	(cd ${SRS_OBJS} && rm -rf srs srs_utest srs.exe srs_utest.exe $__mcleanups)
	(cd ${SRS_OBJS} && rm -rf src/* include lib)
	(mkdir -p ${SRS_OBJS}/utest && cd ${SRS_OBJS}/utest && rm -rf *.o *.a)

clean: clean_srs clean_modules

destroy:
	(cd ${SRS_OBJS} && rm -rf ${SRS_PLATFORM})

clean_srs:
	@(cd ${SRS_OBJS} && rm -rf srs srs_utest src/* utest/*)

clean_modules:
	@(cd ${SRS_OBJS} && rm -rf $__mdefaults)

clean_openssl:
	@rm -rf ${SRS_OBJS}/${SRS_PLATFORM}/3rdparty/openssl
	@echo "Please rebuild openssl by: ./configure"

clean_srtp2:
	@rm -rf ${SRS_OBJS}/${SRS_PLATFORM}/3rdparty/srtp2
	@echo "Please rebuild libsrtp2 by: ./configure"

clean_opus:
	@rm -rf ${SRS_OBJS}/${SRS_PLATFORM}/3rdparty/opus
	@echo "Please rebuild opus by: ./configure"

clean_ffmpeg:
	@rm -rf ${SRS_OBJS}/${SRS_PLATFORM}/3rdparty/ffmpeg
	@echo "Please rebuild FFmpeg by: ./configure"

clean_st:
	@rm -rf ${SRS_OBJS}/${SRS_PLATFORM}/3rdparty/st
	@echo "Please rebuild ST by: ./configure"

st:
	@rm -f ${SRS_OBJS}/srs srs_utest
	@\$(MAKE)\$(JOBS) -C ${SRS_OBJS}/${SRS_PLATFORM}/st-srs clean
	@env EXTRA_CFLAGS="${_ST_EXTRA_CFLAGS}" \$(MAKE)\$(JOBS) -C ${SRS_OBJS}/${SRS_PLATFORM}/st-srs ${_ST_MAKE_ARGS} CC=\$(CC) CXX=\$(CXX) AR=\$(AR) LD=\$(LINK) RANDLIB=\$(RANDLIB)
	@echo "Please rebuild srs by: make"

ffmpeg:
	@rm -f ${SRS_OBJS}/srs srs_utest
	\$(MAKE)\$(JOBS) -C ${SRS_OBJS}/${SRS_PLATFORM}/ffmpeg-4.2-fit
	\$(MAKE)\$(JOBS) -C ${SRS_OBJS}/${SRS_PLATFORM}/ffmpeg-4.2-fit install-libs
	@echo "Please rebuild srs by: make"

END

# Generate Makefile entry for srs-server.
cat << END >> ${SRS_MAKEFILE}
server: _prepare_dir
	@echo "Build the SRS server, JOBS=\${JOBS}, FORCE_MAKE_JOBS=${SRS_FORCE_MAKE_JOBS}"
	\$(MAKE)\$(JOBS) -f ${SRS_OBJS}/Makefile srs
	@bash objs/_srs_build_summary.sh

END

# generate all modules entry
for SRS_MODULE in ${SRS_MODULES[*]}; do
    . $SRS_WORKDIR/auto/reset_module.sh && . $SRS_MODULE/config
    cat << END >> ${SRS_MAKEFILE}
$SRS_MODULE_NAME: _prepare_dir server
	@echo "Build the $SRS_MODULE_NAME over SRS"
	\$(MAKE)\$(JOBS) -f ${SRS_OBJS}/Makefile $SRS_MODULE_NAME

END
done

# install entry
cat << END >> ${SRS_MAKEFILE}
uninstall:
	@echo "rmdir \$(SRS_PREFIX)"
	@rm -rf \$(SRS_PREFIX)

install:
	@echo "Now mkdir \$(__REAL_INSTALL)"
	@mkdir -p \$(__REAL_INSTALL)
	@echo "Now make the http root dir"
	@mkdir -p \$(__REAL_INSTALL)/objs/nginx/html
	@cp -f research/index.html \$(__REAL_INSTALL)/objs/nginx/html
	@cp -f research/favicon.ico \$(__REAL_INSTALL)/objs/nginx/html
	@cp -Rf research/players \$(__REAL_INSTALL)/objs/nginx/html/
	@cp -Rf research/console \$(__REAL_INSTALL)/objs/nginx/html/
	@cp -Rf 3rdparty/signaling/www/demos \$(__REAL_INSTALL)/objs/nginx/html/
	@echo "Now copy binary files"
	@mkdir -p \$(__REAL_INSTALL)/objs
	@cp -f objs/srs \$(__REAL_INSTALL)/objs
	@echo "Now copy srs conf files"
	@mkdir -p \$(__REAL_INSTALL)/conf
	@cp -f conf/*.conf \$(__REAL_INSTALL)/conf
	@cp -f conf/server.key conf/server.crt \$(__REAL_INSTALL)/conf
	@echo "Now copy init.d script files"
	@mkdir -p \$(__REAL_INSTALL)/etc/init.d
	@cp -f etc/init.d/srs \$(__REAL_INSTALL)/etc/init.d
	@sed -i "s|^ROOT=.*|ROOT=\"\$(SRS_PREFIX)\"|g" \$(__REAL_INSTALL)/etc/init.d/srs
	@sed -i "s|^CONFIG=.*|CONFIG=\"\$(SRS_DEFAULT_CONFIG)\"|g" \$(__REAL_INSTALL)/etc/init.d/srs
	@echo "Now copy systemctl service files"
	@mkdir -p \$(__REAL_INSTALL)/usr/lib/systemd/system
	@cp -f usr/lib/systemd/system/srs.service \$(__REAL_INSTALL)/usr/lib/systemd/system/srs.service
	@echo ""
	@echo "@see: https://ossrs.net/lts/zh-cn/docs/v4/doc/service"

END

if [[ $SRS_UTEST == YES ]]; then
    cat << END >> ${SRS_MAKEFILE}
utest: server
	@echo "Building the utest for srs"
	${SrsUtestMakeEntry}
	@echo "The utest is built ok."

END
else
    cat << END >> ${SRS_MAKEFILE}
utest: server
	@echo "Ignore utest for it's disabled."

END
fi

cat << END >> ${SRS_MAKEFILE}
# the ./configure will generate it.
_prepare_dir:
	@mkdir -p ${SRS_OBJS}
END

# generate makefile ok, append the tails.
cat ${SRS_MAKEFILE}.bk >> ${SRS_MAKEFILE} &&
rm -f ${SRS_MAKEFILE}.bk

echo 'Configure ok! '

#####################################################################################
# when configure success, prepare build
#####################################################################################
# create objs/logs for ffmpeg to write log.
mkdir -p ${SRS_OBJS}/logs

#####################################################################################
# configure summary
#####################################################################################
# summary
echo ""
echo "Configure summary:"
echo "     ${SRS_AUTO_USER_CONFIGURE}"
echo "     ${SRS_AUTO_CONFIGURE}"
if [[ $SRS_HLS == YES ]]; then
    echo -e "${GREEN}HLS is enabled.${BLACK}"
else
    echo -e "${YELLOW}Warning: HLS is disabled.${BLACK}"
fi
if [[ $SRS_STREAM_CASTER == YES ]]; then
    echo -e "${YELLOW}Experiment: StreamConverter is enabled.${BLACK}"
else
    echo -e "${GREEN}Note: StreamConverter is disabled.${BLACK}"
fi
if [[ $SRS_HDS == YES ]]; then
    echo -e "${YELLOW}Experiment: HDS is enabled.${BLACK}"
else
    echo -e "${GREEN}Warning: HDS is disabled.${BLACK}"
fi
if [[ $SRS_GB28181 == YES ]]; then
    echo -e "${YELLOW}Experiment: GB28181 is enabled. https://github.com/ossrs/srs/issues/3176${BLACK}"
else
    echo -e "${GREEN}Warning: GB28181 is disabled.${BLACK}"
fi
if [[ $SRS_H265 == YES ]]; then
    echo -e "${YELLOW}Experiment: HEVC/H.265 is enabled. https://github.com/ossrs/srs/issues/465${BLACK}"
else
    echo -e "${GREEN}Warning: HEVC/H.265 is disabled.${BLACK}"
fi
if [[ $SRS_SRT == YES ]]; then
    echo -e "${YELLOW}Experiment: SRT is enabled. https://github.com/ossrs/srs/issues/1147${BLACK}"
else
    echo -e "${GREEN}Warning: SRT is disabled.${BLACK}"
fi
if [[ $SRS_RTC == YES ]]; then
    echo -e "${YELLOW}Experiment: RTC is enabled. https://github.com/ossrs/srs/issues/307${BLACK}"
else
    echo -e "${GREEN}Warning: RTC is disabled.${BLACK}"
fi
if [[ $SRS_HTTPS == YES ]]; then
    echo -e "${YELLOW}Experiment: HTTPS is enabled. https://github.com/ossrs/srs/issues/1657${BLACK}"
else
    echo -e "${GREEN}Warning: HTTPS is disabled.${BLACK}"
fi
if [[ $SRS_DVR == YES ]]; then
    echo -e "${GREEN}DVR is enabled.${BLACK}"
else
    echo -e "${YELLOW}Warning: DVR is disabled.${BLACK}"
fi
if [[ $SRS_SSL == YES ]]; then
    echo -e "${GREEN}RTMP complex handshake is enabled${BLACK}"
else
    echo -e "${YELLOW}Warning: RTMP complex handshake is disabled, flash cann't play h264/aac.${BLACK}"
fi
if [[ $SRS_NASM == YES ]]; then
    echo -e "${GREEN}NASM for HTTPS(openssl) and FFmepg is enabled${BLACK}"
else
    echo -e "${YELLOW}Warning: NASM for HTTPS(openssl) and FFmepg is disabled${BLACK}"
fi
if [[ $SRS_SRTP_ASM == YES ]]; then
    echo -e "${GREEN}SRTP-NASM for WebRTC(openssl) is enabled${BLACK}"
else
    echo -e "${YELLOW}Warning: SRTP-NASM for WebRTC(openssl) is disabled${BLACK}"
fi
if [[ $SRS_TRANSCODE == YES ]]; then
    echo -e "${GREEN}The transcoding is enabled${BLACK}"
else
    echo -e "${YELLOW}Warning: The transcoding is disabled.${BLACK}"
fi
if [[ $SRS_INGEST == YES ]]; then
    echo -e "${GREEN}The ingesting is enabled.${BLACK}"
else
    echo -e "${YELLOW}Warning: The ingesting is disabled.${BLACK}"
fi
if [[ $SRS_HTTP_CALLBACK == YES ]]; then
    echo -e "${GREEN}The http-callback is enabled${BLACK}"
else
    echo -e "${YELLOW}Warning: The http-callback is disabled.${BLACK}"
fi
if [[ $SRS_HTTP_SERVER == YES ]]; then
    echo -e "${GREEN}Embeded HTTP server for HTTP-FLV/HLS is enabled.${BLACK}"
else
    echo -e "${YELLOW}Warning: Embeded HTTP server is disabled, HTTP-FLV is disabled, please use nginx to delivery HLS.${BLACK}"
fi
if [[ $SRS_HTTP_API == YES ]]; then
    echo -e "${GREEN}The HTTP API is enabled${BLACK}"
else
    echo -e "${YELLOW}Warning: The HTTP API is disabled.${BLACK}"
fi
if [[ $SRS_UTEST == YES ]]; then
    echo -e "${GREEN}The utests are enabled.${BLACK}"
else
    echo -e "${YELLOW}Note: The utests are disabled.${BLACK}"
fi
if [[ $SRS_GPERF == YES ]]; then
    echo -e "${GREEN}The gperf(tcmalloc) is enabled.${BLACK}"
else
    echo -e "${GREEN}Note: The gperf(tcmalloc) is disabled.${BLACK}"
fi
if [[ $SRS_GPERF_MC == YES ]]; then
    echo -e "${YELLOW}The gmc(gperf memory check) is enabled, performance may suffer.${BLACK}"
else
    echo -e "${GREEN}Note: The gmc(gperf memory check) is disabled.${BLACK}"
fi
if [[ $SRS_GPERF_MD == YES ]]; then
    echo -e "${YELLOW}The gmd(gperf memory defense) is enabled, performance may suffer.${BLACK}"
else
    echo -e "${GREEN}Note: The gmd(gperf memory defense) is disabled.${BLACK}"
fi
if [[ $SRS_GPERF_MP == YES ]]; then
    echo -e "${YELLOW}The gmp(gperf memory profile) is enabled, performance may suffer.${BLACK}"
else
    echo -e "${GREEN}Note: The gmp(gperf memory profile) is disabled.${BLACK}"
fi
if [[ $SRS_GPERF_CP == YES ]]; then
    echo -e "${YELLOW}The gcp(gperf cpu profile) is enabled, performance may suffer.${BLACK}"
else
    echo -e "${GREEN}Note: The gcp(gperf cpu profile) is disabled.${BLACK}"
fi
if [[ $SRS_GPROF == YES ]]; then
    echo -e "${YELLOW}The gprof(GNU profile tool) is enabled, performance may suffer.${BLACK}"
else
    echo -e "${GREEN}Note: The gprof(GNU profile tool) is disabled.${BLACK}"
fi
if [[ $SRS_CROSS_BUILD == YES ]]; then
    echo -e "${YELLOW}The cross-build is enabled.${BLACK}"
else
    echo -e "${GREEN}Note: The cross-build is disabled.${BLACK}"
fi
if [[ $SRS_VALGRIND == YES ]]; then
    echo -e "${GREEN}The valgrind is enabled.${BLACK}"
else
    echo -e "${GREEN}Note: The valgrind is disabled.${BLACK}"
fi
if [[ $SRS_SANITIZER == YES ]]; then
    echo -e "${GREEN}The sanitizer is enabled.${BLACK}"
else
    echo -e "${GREEN}Note: The sanitizer is disabled.${BLACK}"
fi

# add each modules for application
for SRS_MODULE in ${SRS_MODULES[*]}; do
    echo -e "${GREEN}Enable module: $SRS_MODULE${BLACK}"
done

#####################################################################################
# Do cleanup when configure done.
#####################################################################################
if [[ $SRS_CLEAN == YES && -f Makefile ]]; then
    #echo "Do full cleanup, you can disable it by: --clean=off"
    make clean
fi

#####################################################################################
# next step
#####################################################################################
echo ""
echo "You can build SRS:"
echo "\" make \" to build the SRS server"
echo "\" make help \" to get some help"
<|MERGE_RESOLUTION|>--- conflicted
+++ resolved
@@ -464,11 +464,8 @@
     MODULE_FILES=("srs_utest" "srs_utest_amf0" "srs_utest_kernel" "srs_utest_core"
         "srs_utest_config" "srs_utest_rtmp" "srs_utest_http" "srs_utest_avc" "srs_utest_reload"
         "srs_utest_mp4" "srs_utest_service" "srs_utest_app" "srs_utest_rtc" "srs_utest_config2"
-<<<<<<< HEAD
-        "srs_utest_protocol" "srs_utest_protocol2" "srs_utest_kernel2" "srs_utest_st")
-=======
-        "srs_utest_protocol" "srs_utest_protocol2" "srs_utest_kernel2" "srs_utest_protocol3")
->>>>>>> 40e8ed45
+        "srs_utest_protocol" "srs_utest_protocol2" "srs_utest_kernel2" "srs_utest_protocol3" 
+        "srs_utest_st")
     if [[ $SRS_SRT == YES ]]; then
         MODULE_FILES+=("srs_utest_srt")
     fi
