#!/bin/bash

#####################################################################################
# the main output dir, all configure and make output are in this dir.
#####################################################################################
# create the main objs
SRS_WORKDIR="."
SRS_OBJS_DIR="objs"
SRS_OBJS="${SRS_WORKDIR}/${SRS_OBJS_DIR}"
SRS_MAKEFILE="Makefile"

# linux shell color support.
RED="\\033[31m"
GREEN="\\033[32m"
YELLOW="\\033[33m"
BLACK="\\033[0m"

#####################################################################################
# parse user options, set the variables like:
# srs features: SRS_SSL/SRS_HLS/SRS_HTTP_CALLBACK/......
# build options: SRS_JOBS
#####################################################################################
# parse options, exit with error when parse options invalid.
. auto/options.sh

# setup variables when options parsed.
. auto/setup_variables.sh

# We don't need to cleanup the exists files.
rm -f ${SRS_WORKDIR}/${SRS_MAKEFILE}

# create objs
mkdir -p ${SRS_OBJS}/${SRS_PLATFORM}

# apply user options.
. auto/depends.sh

# the auto generated variables.
. auto/auto_headers.sh

#####################################################################################
# generate Makefile.
#####################################################################################
# ubuntu echo in Makefile cannot display color, use bash instead
SRS_BUILD_SUMMARY="_srs_build_summary.sh"

# utest make entry, (cd utest; make)
SrsUtestMakeEntry="@echo -e \"ignore utest for it's disabled\""
if [ $SRS_UTEST = YES ]; then SrsUtestMakeEntry="(cd ${SRS_OBJS_DIR}/${SRS_PLATFORM}/utest && \$(MAKE))"; fi

#####################################################################################
# finger out modules to install.
# where srs module is a dir which contains a config file.
SRS_MODULES=()
__mfiles=`find modules -name "config"` && for __mfile in $__mfiles; do
    SRS_MODULES+=("`dirname $__mfile`")
done

# variables for makefile for all modules.
__mphonys="" && __mdefaults="" && __mcleanups=""
# add each modules for application
for SRS_MODULE in ${SRS_MODULES[*]}; do
    echo "install module at: $SRS_MODULE"
    . auto/reset_module.sh && . $SRS_MODULE/config
    if [[ 0 -ne ${#SRS_MODULE_MAIN[@]} ]]; then
        __mphonys="$__mphonys $SRS_MODULE_NAME"
        __mdefaults="$__mdefaults $SRS_MODULE_NAME"
        __mcleanups="$__mcleanups $SRS_MODULE_NAME"
    fi
done

# generate extra phony for each modules.
cat << END > ${SRS_OBJS}/${SRS_MAKEFILE}

.PHONY: $__mphonys

END

#####################################################################################
# build tools or compiler args.
# enable gdb debug
GDBDebug=" -g -O0"
# the warning level.
WarnLevel=" -Wall -Wno-deprecated-declarations"
# the compile standard.
CppStd="-ansi"
if [[ $SRS_CXX11 == YES ]]; then
    CppStd="-std=c++11"
fi
if [[ $SRS_CXX14 == YES ]]; then
    CppStd="-std=c++14"
fi
# performance of gprof
SrsGprof=""; SrsGprofLink=""; if [ $SRS_GPROF = YES ]; then SrsGprof=" -pg -lc_p"; SrsGprofLink=" -pg"; fi
# performance of gperf
SrsGperf=""; SrsGperfLink=""; if [ $SRS_GPERF = YES ]; then SrsGperfLink=" -lpthread"; fi
# the cxx flag generated.
CXXFLAGS="${CXXFLAGS} ${CppStd}${WarnLevel}${GDBDebug}${LibraryCompile}${SrsGprof}"
if [ $SRS_GPERF = YES ]; then
    CXXFLAGS="${CXXFLAGS} -fno-builtin-malloc -fno-builtin-calloc -fno-builtin-realloc -fno-builtin-free";
fi
# For coverage.
if [[ $SRS_GCOV == YES ]]; then
    SrsGcov="-fprofile-arcs -ftest-coverage"
fi
if [[ $SRS_GCOV == YES ]]; then
    CXXFLAGS="${CXXFLAGS} ${SrsGcov}";
fi
# User configed options.
if [[ $SRS_EXTRA_FLAGS != '' ]]; then
    CXXFLAGS="${CXXFLAGS} $SRS_EXTRA_FLAGS";
fi
# Start to generate the Makefile.
cat << END >> ${SRS_OBJS}/${SRS_MAKEFILE}
GCC = ${SRS_TOOL_CC}
CXX = ${SRS_TOOL_CXX}
AR = ${SRS_TOOL_AR}
LINK = ${SRS_TOOL_CXX}
CXXFLAGS = ${CXXFLAGS}

.PHONY: default srs srs_ingest_hls

default:

END

#####################################################################################
# Libraries, external library to build in srs,
# header(.h): add to ModuleLibIncs if need the specified library. for example, LibSTRoot
# library(.a): add to ModuleLibFiles if binary need the specifeid library. for example, LibSTfile
#
# st(state-threads) the basic network library for SRS.
LibSTRoot="${SRS_OBJS_DIR}/st"; LibSTfile="${LibSTRoot}/libst.a"
if [[ $SRS_SHARED_ST == YES ]]; then LibSTfile="-L${LibSTRoot} -lst"; fi

# srtp
if [[ $SRS_RTC == YES ]]; then
  LibSrtpRoot="${SRS_OBJS_DIR}/srtp2/include"; LibSrtpFile="${SRS_OBJS_DIR}/srtp2/lib/libsrtp2.a"
fi

# FFMPEG for WebRTC transcoding, such as aac to opus.
if [[ $SRS_FFMPEG_FIT == YES ]]; then
  LibFfmpegRoot="${SRS_OBJS_DIR}/ffmpeg/include"; LibFfmpegFile="${SRS_OBJS_DIR}/ffmpeg/lib/libavcodec.a ${SRS_OBJS_DIR}/ffmpeg/lib/libswresample.a ${SRS_OBJS_DIR}/ffmpeg/lib/libavutil.a"
  if [[ $SRS_CROSS_BUILD == NO ]]; then
    LibFfmpegRoot="${LibFfmpegRoot} ${SRS_OBJS_DIR}/opus/include"; LibFfmpegFile="${LibFfmpegFile} ${SRS_OBJS_DIR}/opus/lib/libopus.a"
  fi
  if [[ $SRS_SHARED_FFMPEG == YES ]]; then LibFfmpegFile="-L${SRS_OBJS_DIR}/ffmpeg/lib -lavcodec -lswresample -lavutil -L${SRS_OBJS_DIR}/opus/lib -lopus"; fi
fi

# openssl-1.1.0e, for the RTMP complex handshake.
LibSSLRoot="";LibSSLfile=""
if [[ $SRS_SSL == YES && $SRS_USE_SYS_SSL == NO ]]; then
    LibSSLRoot="${SRS_OBJS_DIR}/openssl/include"; LibSSLfile="${SRS_OBJS_DIR}/openssl/lib/libssl.a ${SRS_OBJS_DIR}/openssl/lib/libcrypto.a";
fi

# gperftools-2.1, for mem check and mem/cpu profile
LibGperfRoot=""; LibGperfFile=""
if [ $SRS_GPERF = YES ]; then
    LibGperfRoot="${SRS_OBJS_DIR}/gperf/include"; LibGperfFile="${SRS_OBJS_DIR}/gperf/lib/libtcmalloc_and_profiler.a";
fi
if [ $SRS_GPERF_MD = YES ]; then
    LibGperfFile="${SRS_OBJS_DIR}/gperf/lib/libtcmalloc_debug.a";
fi

# srt code path
if [[ $SRS_SRT == YES ]]; then
    LibSRTRoot="${SRS_OBJS_DIR}/srt/include"; LibSRTfile="${SRS_OBJS_DIR}/srt/lib/libsrt.a"
    if [[ $SRS_SHARED_SRT == YES ]]; then LibSRTfile="-L${SRS_OBJS_DIR}/srt/lib -lsrt"; fi
fi

# the link options, always use static link
SrsLinkOptions="-ldl -lpthread";
if [[ $SRS_SSL == YES && $SRS_USE_SYS_SSL == YES ]]; then
    SrsLinkOptions="${SrsLinkOptions} -lssl -lcrypto";
fi

# Static link the c++ libraries, for user who build SRS by a new version of gcc,
# so we need to link the c++ libraries staticly but not all.
# @see https://stackoverflow.com/a/26107550
if [ $SRS_STATIC = YES ]; then
    SrsLinkOptions="${SrsLinkOptions} -static-libstdc++";
fi

# For coverage.
if [[ $SRS_GCOV == YES ]]; then
    SrsLinkOptions="${SrsLinkOptions} ${SrsGcov}";
fi

# For FFMPEG/RTC on Linux.
if [[ $SRS_OSX != YES && $SRS_RTC == YES && $SRS_FFMPEG_FIT == YES ]]; then
    SrsLinkOptions="${SrsLinkOptions} -lrt";
fi

#####################################################################################
# Modules, compile each module, then link to binary
#
#Core, depends only on system apis.
MODULE_ID="CORE"
MODULE_DEPENDS=()
ModuleLibIncs=(${SRS_OBJS_DIR})
MODULE_FILES=("srs_core" "srs_core_version5" "srs_core_autofree" "srs_core_performance"
		"srs_core_time" "srs_core_platform")
CORE_INCS="src/core"; MODULE_DIR=${CORE_INCS} . auto/modules.sh
CORE_OBJS="${MODULE_OBJS[@]}"
#
#Kernel, depends on core, provides error/log/config, nothing about stream information.
MODULE_ID="KERNEL" 
MODULE_DEPENDS=("CORE") 
ModuleLibIncs=(${SRS_OBJS_DIR} ${LibSSLRoot})
MODULE_FILES=("srs_kernel_error" "srs_kernel_log" "srs_kernel_buffer"
        "srs_kernel_utility" "srs_kernel_flv" "srs_kernel_codec" "srs_kernel_io"
        "srs_kernel_consts" "srs_kernel_aac" "srs_kernel_mp3" "srs_kernel_ts"
        "srs_kernel_stream" "srs_kernel_balance" "srs_kernel_mp4" "srs_kernel_file"
        "srs_kernel_kbps")
if [[ $SRS_RTC == YES ]]; then
    MODULE_FILES+=("srs_kernel_rtc_rtp" "srs_kernel_rtc_rtcp")
fi
KERNEL_INCS="src/kernel"; MODULE_DIR=${KERNEL_INCS} . auto/modules.sh
KERNEL_OBJS="${MODULE_OBJS[@]}"
#
#RTMP/HTTP/Raw Protocol, depends on core/kernel, provides rtmp/htttp protocol features.
MODULE_ID="PROTOCOL" 
MODULE_DEPENDS=("CORE" "KERNEL") 
ModuleLibIncs=(${SRS_OBJS_DIR} ${LibSTRoot} ${LibSSLRoot})
MODULE_FILES=("srs_protocol_amf0" "srs_protocol_io" "srs_rtmp_stack"
        "srs_rtmp_handshake" "srs_protocol_utility" "srs_rtmp_msg_array" "srs_protocol_stream"
        "srs_raw_avc" "srs_rtsp_stack" "srs_http_stack" "srs_protocol_kbps" "srs_protocol_json"
<<<<<<< HEAD
        "srs_protocol_format" "srs_service_log" "srs_service_st" "srs_service_http_client" "srs_service_http_conn"
        "srs_service_rtmp_conn" "srs_service_utility" "srs_service_conn")
if [[ $SRS_SRT == YES ]]; then
    MODULE_FILES+=("srs_protocol_srt")
    ModuleLibIncs+=(${LibSRTRoot})
fi
=======
        "srs_protocol_format" "srs_protocol_log" "srs_protocol_st" "srs_protocol_http_client"
        "srs_protocol_http_conn" "srs_protocol_rtmp_conn" "srs_protocol_conn")
>>>>>>> 665ad564
if [[ $SRS_RTC == YES ]]; then
    MODULE_FILES+=("srs_rtc_stun_stack")
    ModuleLibIncs+=(${LibSrtpRoot})
fi
if [[ $SRS_FFMPEG_FIT == YES ]]; then
    ModuleLibIncs+=("${LibFfmpegRoot[*]}")
fi
PROTOCOL_INCS="src/protocol"; MODULE_DIR=${PROTOCOL_INCS} . auto/modules.sh
PROTOCOL_OBJS="${MODULE_OBJS[@]}"

#
#App Module, for SRS server only.
MODULE_ID="APP"
MODULE_DEPENDS=("CORE" "KERNEL" "PROTOCOL")
ModuleLibIncs=(${SRS_OBJS_DIR} ${LibSTRoot} ${LibSSLRoot})
if [ $SRS_GPERF = YES ]; then
    ModuleLibIncs+=(${LibGperfRoot})
fi
if [[ $SRS_RTC == YES ]]; then
    ModuleLibIncs+=(${LibSrtpRoot})
fi
if [[ $SRS_FFMPEG_FIT == YES ]]; then
    ModuleLibIncs+=("${LibFfmpegRoot[*]}")
fi
if [[ $SRS_SRT == YES ]]; then
    ModuleLibIncs+=("${LibSRTRoot[*]}")
fi
MODULE_FILES=("srs_app_server" "srs_app_conn" "srs_app_rtmp_conn" "srs_app_source"
        "srs_app_refer" "srs_app_hls" "srs_app_forward" "srs_app_encoder" "srs_app_http_stream"
        "srs_app_bandwidth" "srs_app_st" "srs_app_log" "srs_app_config"
        "srs_app_pithy_print" "srs_app_reload" "srs_app_http_api" "srs_app_http_conn" "srs_app_http_hooks"
        "srs_app_ingest" "srs_app_ffmpeg" "srs_app_utility" "srs_app_edge"
        "srs_app_heartbeat" "srs_app_empty" "srs_app_http_client" "srs_app_http_static"
        "srs_app_recv_thread" "srs_app_security" "srs_app_statistic" "srs_app_hds"
        "srs_app_mpegts_udp" "srs_app_listener" "srs_app_async_call"
        "srs_app_caster_flv" "srs_app_latest_version" "srs_app_uuid" "srs_app_process" "srs_app_ng_exec"
        "srs_app_hourglass" "srs_app_dash" "srs_app_fragment" "srs_app_dvr"
        "srs_app_coworkers" "srs_app_hybrid" "srs_app_threads")
if [[ $SRS_SRT == YES ]]; then
    MODULE_FILES+=("srs_app_srt_server" "srs_app_srt_listener" "srs_app_srt_conn" "srs_app_srt_utility" "srs_app_srt_source")
fi
if [[ $SRS_RTC == YES ]]; then
    MODULE_FILES+=("srs_app_rtc_conn" "srs_app_rtc_dtls" "srs_app_rtc_sdp"
        "srs_app_rtc_queue" "srs_app_rtc_server" "srs_app_rtc_source" "srs_app_rtc_api")
fi
if [[ $SRS_FFMPEG_FIT == YES ]]; then
    MODULE_FILES+=("srs_app_rtc_codec")
fi

DEFINES=""
# add each modules for app
for SRS_MODULE in ${SRS_MODULES[*]}; do
    . auto/reset_module.sh && . $SRS_MODULE/config
    MODULE_FILES+=("${SRS_MODULE_APP[*]}")
    DEFINES="${DEFINES} ${SRS_MODULE_DEFINES}"
done
APP_INCS="src/app"; MODULE_DIR=${APP_INCS} . auto/modules.sh
APP_OBJS="${MODULE_OBJS[@]}"
#
#Server Module, for SRS only.
MODULE_ID="SERVER"
MODULE_DEPENDS=("CORE" "KERNEL" "PROTOCOL" "APP")
ModuleLibIncs=(${SRS_OBJS_DIR} ${LibSTRoot} ${LibGperfRoot} ${LibSSLRoot})
if [[ $SRS_RTC == YES ]]; then
    ModuleLibIncs+=(${LibSrtpRoot})
fi
if [[ $SRS_FFMPEG_FIT == YES ]]; then
    ModuleLibIncs+=("${LibFfmpegRoot[*]}")
fi
if [[ $SRS_SRT == YES ]]; then
    ModuleLibIncs+=(${LibSRTRoot})
fi
MODULE_FILES=("srs_main_server")
SERVER_INCS="src/main"; MODULE_DIR=${SERVER_INCS} . auto/modules.sh
SERVER_OBJS="${MODULE_OBJS[@]}"
#
#Main Module, for app from modules.
MODULE_ID="MAIN"
MODULE_DEPENDS=("CORE" "KERNEL" "PROTOCOL" "APP")
ModuleLibIncs=(${SRS_OBJS_DIR} ${LibSTRoot} ${LibGperfRoot} ${LibSSLRoot})
if [[ $SRS_RTC == YES ]]; then
    ModuleLibIncs+=(${LibSrtpRoot})
fi
if [[ $SRS_FFMPEG_FIT == YES ]]; then
    ModuleLibIncs+=("${LibFfmpegRoot[*]}")
fi
if [[ $SRS_SRT == YES ]]; then
    ModuleLibIncs+=(${LibSRTRoot})
fi
MODULE_FILES=()
DEFINES=""
# add each modules for main
for SRS_MODULE in ${SRS_MODULES[*]}; do
    . auto/reset_module.sh && . $SRS_MODULE/config
    MODULE_FILES+=("${SRS_MODULE_MAIN[*]}")
    DEFINES="${DEFINES} ${SRS_MODULE_DEFINES}"
done
MAIN_INCS="src/main"; MODULE_DIR=${MAIN_INCS} . auto/modules.sh
MAIN_OBJS="${MODULE_OBJS[@]}"

#####################################################################################
# Binaries, main entrances, link the module and its depends modules,
# then link to a binary, for example, objs/srs
#
# all main entrances
MAIN_ENTRANCES=("srs_main_server")
for SRS_MODULE in ${SRS_MODULES[*]}; do
    . auto/reset_module.sh && . $SRS_MODULE/config
    MAIN_ENTRANCES+=("${SRS_MODULE_MAIN[*]}")
done
#
# all depends libraries
ModuleLibFiles=(${LibSTfile} ${LibSSLfile} ${LibGperfFile})
if [[ $SRS_RTC == YES ]]; then
    ModuleLibFiles+=(${LibSrtpFile})
fi
if [[ $SRS_FFMPEG_FIT == YES ]]; then
    ModuleLibFiles+=("${LibFfmpegFile[*]}")
fi
if [[ $SRS_SRT == YES ]]; then
    ModuleLibFiles+=("${LibSRTfile[*]}")
fi
# all depends objects
MODULE_OBJS="${CORE_OBJS[@]} ${KERNEL_OBJS[@]} ${PROTOCOL_OBJS[@]} ${APP_OBJS[@]} ${SERVER_OBJS[@]}"
ModuleLibIncs=(${SRS_OBJS_DIR} ${LibSTRoot} ${LibGperfRoot} ${LibSSLRoot})
if [[ $SRS_RTC == YES ]]; then
    ModuleLibIncs+=(${LibSrtpRoot})
fi
if [[ $SRS_FFMPEG_FIT == YES ]]; then
    ModuleLibIncs+=("${LibFfmpegRoot[*]}")
fi
if [[ $SRS_SRT == YES ]]; then
    ModuleLibIncs+=(${LibSRTRoot})
    MODULE_OBJS="${MODULE_OBJS} ${SRT_OBJS[@]}"
fi
LINK_OPTIONS="${SrsLinkOptions}${SrsGprofLink}${SrsGperfLink}"
#
# srs: srs(simple rtmp server) over st(state-threads)
BUILD_KEY="srs" APP_MAIN="srs_main_server" APP_NAME="srs" . auto/apps.sh
#
# For modules, with the app module.
MODULE_OBJS="${CORE_OBJS[@]} ${KERNEL_OBJS[@]} ${PROTOCOL_OBJS[@]} ${APP_OBJS[@]} ${MAIN_OBJS[@]}"
ModuleLibFiles=(${LibSTfile} ${LibSSLfile} ${LibGperfFile})
if [[ $SRS_RTC == YES ]]; then
    ModuleLibFiles+=(${LibSrtpFile})
fi
if [[ $SRS_FFMPEG_FIT == YES ]]; then
    ModuleLibFiles+=("${LibFfmpegFile[*]}")
fi
#
for SRS_MODULE in ${SRS_MODULES[*]}; do
    . auto/reset_module.sh && . $SRS_MODULE/config
    # no SRS_MODULE_MAIN
    if [[ 0 -eq ${#SRS_MODULE_MAIN[@]} ]]; then continue; fi
    BUILD_KEY="$SRS_MODULE_NAME" APP_MAIN="${SRS_MODULE_MAIN[0]}" APP_NAME="$SRS_MODULE_NAME" . auto/apps.sh
done
# For utest on mac.
# @see https://github.com/protocolbuffers/protobuf/issues/51#issuecomment-111044468
if [[ $SRS_OSX == YES ]]; then
    UTEST_EXTRA_DEFINES="-DGTEST_USE_OWN_TR1_TUPLE=1"
fi
#
# utest, the unit-test cases of srs, base on gtest1.6
if [ $SRS_UTEST = YES ]; then
    MODULE_FILES=("srs_utest" "srs_utest_amf0" "srs_utest_protocol" "srs_utest_kernel" "srs_utest_core"
        "srs_utest_config" "srs_utest_rtmp" "srs_utest_http" "srs_utest_avc" "srs_utest_reload"
        "srs_utest_mp4" "srs_utest_service" "srs_utest_app" "srs_utest_rtc" "srs_utest_srt")
    ModuleLibIncs=(${SRS_OBJS_DIR} ${LibSTRoot} ${LibSSLRoot})
    if [[ $SRS_RTC == YES ]]; then
        ModuleLibIncs+=(${LibSrtpRoot})
    fi
    if [[ $SRS_FFMPEG_FIT == YES ]]; then
        ModuleLibIncs+=("${LibFfmpegRoot[*]}")
    fi
    if [[ $SRS_SRT == YES ]]; then
        ModuleLibIncs+=("${LibSRTRoot[*]}")
    fi
    ModuleLibFiles=(${LibSTfile} ${LibSSLfile})
    if [[ $SRS_RTC == YES ]]; then
        ModuleLibFiles+=(${LibSrtpFile})
    fi
    if [[ $SRS_FFMPEG_FIT == YES ]]; then
        ModuleLibFiles+=("${LibFfmpegFile[*]}")
    fi
    if [[ $SRS_SRT == YES ]]; then
        ModuleLibFiles+=("${LibSRTfile[*]}")
    fi
    MODULE_DEPENDS=("CORE" "KERNEL" "PROTOCOL" "APP")
    MODULE_OBJS="${CORE_OBJS[@]} ${KERNEL_OBJS[@]} ${PROTOCOL_OBJS[@]} ${APP_OBJS[@]} ${SRT_OBJS[@]}"
    LINK_OPTIONS="-lpthread ${SrsLinkOptions}" MODULE_DIR="src/utest" APP_NAME="srs_utest" . auto/utest.sh
fi

#####################################################################################
# generate colorful summary script
. auto/summary.sh

#####################################################################################
# makefile
echo "Generate Makefile"

# backup old makefile.
rm -f ${SRS_WORKDIR}/${SRS_MAKEFILE}.bk &&
mv ${SRS_WORKDIR}/${SRS_MAKEFILE} ${SRS_WORKDIR}/${SRS_MAKEFILE}.bk

# generate phony header
cat << END > ${SRS_WORKDIR}/${SRS_MAKEFILE}
.PHONY: default all _default install help clean destroy server srs_ingest_hls utest _prepare_dir $__mphonys
.PHONY: clean_srs clean_modules clean_openssl clean_srtp2 clean_opus clean_ffmpeg clean_st
.PHONY: st ffmpeg

GCC = ${SRS_TOOL_CC}
CXX = ${SRS_TOOL_CXX}
AR = ${SRS_TOOL_AR}
LINK = ${SRS_TOOL_LD}
RANDLIB = ${SRS_TOOL_RANDLIB}
CXXFLAGS = ${CXXFLAGS}

# install prefix.
SRS_PREFIX=${SRS_PREFIX}
SRS_DEFAULT_CONFIG=${SRS_DEFAULT_CONFIG}
__REAL_INSTALL=\$(DESTDIR)\$(SRS_PREFIX)

default: server

all: _default

END

# the real entry for all platform:
cat << END >> ${SRS_WORKDIR}/${SRS_MAKEFILE}
_default: server srs_ingest_hls utest $__mdefaults
	@bash objs/_srs_build_summary.sh

help:
	@echo "Usage: make <help>|<clean>|<destroy>|<server>|<utest>|<install>|<uninstall>"
	@echo "     help            Display this help menu"
	@echo "     clean           Cleanup project and all depends"
	@echo "     destroy         Cleanup all files for this platform in ${SRS_OBJS_DIR}/${SRS_PLATFORM}"
	@echo "     server          Build the srs and other modules in main"
	@echo "     utest           Build the utest for srs"
	@echo "     install         Install srs to the prefix path"
	@echo "     uninstall       Uninstall srs from prefix path"
	@echo "To rebuild special module:"
	@echo "     st              Rebuild st-srs in ${SRS_OBJS_DIR}/${SRS_PLATFORM}/st-srs"
	@echo "     ffmpeg          Rebuild ffmpeg in ${SRS_OBJS}/${SRS_PLATFORM}/ffmpeg-4.2-fit"
	@echo "To reconfigure special depends:"
	@echo "     clean_openssl   Remove the openssl cache."
	@echo "     clean_srtp2     Remove the libsrtp2 cache."
	@echo "     clean_opus      Remove the opus cache."
	@echo "     clean_ffmpeg    Remove the FFmpeg cache."
	@echo "     clean_st        Remove the ST cache."
	@echo "For example:"
	@echo "     make"
	@echo "     make help"

doclean:
	(cd ${SRS_OBJS_DIR} && rm -rf srs srs_utest $__mcleanups)
	(cd ${SRS_OBJS_DIR} && rm -rf src/* include lib)
	(mkdir -p ${SRS_OBJS_DIR}/utest && cd ${SRS_OBJS_DIR}/utest && rm -rf *.o *.a)

clean: clean_srs clean_modules

destroy:
	(cd ${SRS_OBJS_DIR} && rm -rf ${SRS_PLATFORM})

clean_srs:
	@(cd ${SRS_OBJS_DIR} && rm -rf srs srs_utest)
	@(cd ${SRS_OBJS_DIR}/${SRS_PLATFORM} && rm -rf include/* lib/*)
	@(cd ${SRS_OBJS_DIR}/${SRS_PLATFORM} && find src -name "*.o" -delete)
	@(cd ${SRS_OBJS_DIR}/${SRS_PLATFORM} && find utest -name "*.o" -delete)

clean_modules:
	@(cd ${SRS_OBJS_DIR} && rm -rf $__mdefaults)

clean_openssl:
	(cd ${SRS_OBJS_DIR}/${SRS_PLATFORM} && rm -rf openssl*)
	@echo "Please rebuild openssl by: ./configure"

clean_srtp2:
	(cd ${SRS_OBJS_DIR}/${SRS_PLATFORM} && rm -rf libsrtp-2.0.0)
	@echo "Please rebuild libsrtp2 by: ./configure"

clean_opus:
	(cd ${SRS_OBJS_DIR}/${SRS_PLATFORM} && rm -rf opus-1.3.1)
	@echo "Please rebuild opus by: ./configure"

clean_ffmpeg:
	(cd ${SRS_OBJS_DIR}/${SRS_PLATFORM} && rm -rf ffmpeg-4.2-fit)
	@echo "Please rebuild FFmpeg by: ./configure"

clean_st:
	(cd ${SRS_OBJS_DIR}/${SRS_PLATFORM} && rm -rf st-srs)
	@echo "Please rebuild ST by: ./configure"

st:
	(cd ${SRS_OBJS_DIR} && rm -f srs srs_utest)
	(cd ${SRS_OBJS_DIR}/${SRS_PLATFORM}/st-srs && \$(MAKE) clean)
	(cd ${SRS_OBJS_DIR}/${SRS_PLATFORM}/st-srs && env EXTRA_CFLAGS="${_ST_EXTRA_CFLAGS}" \$(MAKE) ${_ST_MAKE_ARGS} CC=\$(GCC) AR=\$(AR) LD=\$(LINK) RANDLIB=\$(RANDLIB))
	@echo "Please rebuild srs by: rm -f objs/srs && make"

ffmpeg:
	(cd ${SRS_OBJS_DIR} && rm -f srs srs_utest)
	(cd ${SRS_OBJS}/${SRS_PLATFORM}/ffmpeg-4.2-fit && \$(MAKE) && \$(MAKE) install-libs)
	@echo "Please rebuild srs by: rm -f objs/srs && make"

END

cat << END >> ${SRS_WORKDIR}/${SRS_MAKEFILE}
server: _prepare_dir
	@echo "Build the SRS server"
	\$(MAKE) -f ${SRS_OBJS_DIR}/${SRS_MAKEFILE} srs

END
# generate all modules entry
for SRS_MODULE in ${SRS_MODULES[*]}; do
    . auto/reset_module.sh && . $SRS_MODULE/config
    cat << END >> ${SRS_WORKDIR}/${SRS_MAKEFILE}
$SRS_MODULE_NAME: _prepare_dir server
	@echo "Build the $SRS_MODULE_NAME over SRS"
	\$(MAKE) -f ${SRS_OBJS_DIR}/${SRS_MAKEFILE} $SRS_MODULE_NAME

END
done

# install entry
cat << END >> ${SRS_WORKDIR}/${SRS_MAKEFILE}
uninstall:
	@echo "rmdir \$(SRS_PREFIX)"
	@rm -rf \$(SRS_PREFIX)

install:
	@echo "Now mkdir \$(__REAL_INSTALL)"
	@mkdir -p \$(__REAL_INSTALL)
	@echo "Now make the http root dir"
	@mkdir -p \$(__REAL_INSTALL)/objs/nginx/html
	@cp -f research/api-server/static-dir/index.html \$(__REAL_INSTALL)/objs/nginx/html
	@cp -f research/players/crossdomain.xml \$(__REAL_INSTALL)/objs/nginx/html
	@cp -f research/api-server/static-dir/favicon.ico \$(__REAL_INSTALL)/objs/nginx/html
	@cp -Rf research/players \$(__REAL_INSTALL)/objs/nginx/html/
	@cp -Rf research/console \$(__REAL_INSTALL)/objs/nginx/html/
	@cp -Rf 3rdparty/signaling/www/demos \$(__REAL_INSTALL)/objs/nginx/html/
	@echo "Now copy binary files"
	@mkdir -p \$(__REAL_INSTALL)/objs
	@cp -f objs/srs \$(__REAL_INSTALL)/objs
	@echo "Now copy srs conf files"
	@mkdir -p \$(__REAL_INSTALL)/conf
	@cp -f conf/*.conf \$(__REAL_INSTALL)/conf
	@cp -f conf/server.key conf/server.crt \$(__REAL_INSTALL)/conf
	@echo "Now copy init.d script files"
	@mkdir -p \$(__REAL_INSTALL)/etc/init.d
	@cp -f etc/init.d/srs \$(__REAL_INSTALL)/etc/init.d
	@sed -i "s|^ROOT=.*|ROOT=\"\$(SRS_PREFIX)\"|g" \$(__REAL_INSTALL)/etc/init.d/srs
	@sed -i "s|^CONFIG=.*|CONFIG=\"\$(SRS_DEFAULT_CONFIG)\"|g" \$(__REAL_INSTALL)/etc/init.d/srs
	@echo "Now copy systemctl service files"
	@mkdir -p \$(__REAL_INSTALL)/usr/lib/systemd/system
	@cp -f usr/lib/systemd/system/srs.service \$(__REAL_INSTALL)/usr/lib/systemd/system/srs.service
	@echo ""
	@echo "@see: https://github.com/ossrs/srs/wiki/v4_CN_LinuxService"

END

if [ $SRS_UTEST = YES ]; then
    cat << END >> ${SRS_WORKDIR}/${SRS_MAKEFILE}
utest: server
	@echo "Building the utest for srs"
	${SrsUtestMakeEntry}
	@echo "The utest is built ok."

END
else
    cat << END >> ${SRS_WORKDIR}/${SRS_MAKEFILE}
utest: server
	@echo "Ignore utest for it's disabled."

END
fi

cat << END >> ${SRS_WORKDIR}/${SRS_MAKEFILE}
# the ./configure will generate it.
_prepare_dir:
	@mkdir -p ${SRS_OBJS_DIR}
END

# generate makefile ok, append the tails.
cat ${SRS_WORKDIR}/${SRS_MAKEFILE}.bk >> ${SRS_WORKDIR}/${SRS_MAKEFILE} &&
rm -f ${SRS_WORKDIR}/${SRS_MAKEFILE}.bk

echo 'Configure ok! '

#####################################################################################
# when configure success, prepare build
#####################################################################################
# create objs/logs for ffmpeg to write log.
mkdir -p ${SRS_OBJS}/logs

#####################################################################################
# configure summary
#####################################################################################
# summary
echo ""
echo "Configure summary:"
echo "     ${SRS_AUTO_USER_CONFIGURE}"
echo "     ${SRS_AUTO_CONFIGURE}"
if [ $SRS_HLS = YES ]; then
    echo -e "${GREEN}HLS is enabled.${BLACK}"
else
    echo -e "${YELLOW}Warning: HLS is disabled.${BLACK}"
fi
if [ $SRS_STREAM_CASTER = YES ]; then
    echo -e "${YELLOW}Experiment: StreamCaster is enabled.${BLACK}"
else
    echo -e "${GREEN}Note: StreamCaster is disabled.${BLACK}"
fi
if [ $SRS_HDS = YES ]; then
    echo -e "${YELLOW}Experiment: HDS is enabled.${BLACK}"
else
    echo -e "${GREEN}Warning: HDS is disabled.${BLACK}"
fi
if [ $SRS_SRT = YES ]; then
    echo -e "${YELLOW}Experiment: SRT is enabled. https://github.com/ossrs/srs/issues/1147${BLACK}"
else
    echo -e "${GREEN}Warning: SRT is disabled.${BLACK}"
fi
if [ $SRS_RTC = YES ]; then
    echo -e "${YELLOW}Experiment: RTC is enabled. https://github.com/ossrs/srs/issues/307${BLACK}"
else
    echo -e "${GREEN}Warning: RTC is disabled.${BLACK}"
fi
if [ $SRS_HTTPS = YES ]; then
    echo -e "${YELLOW}Experiment: HTTPS is enabled. https://github.com/ossrs/srs/issues/1657${BLACK}"
else
    echo -e "${GREEN}Warning: HTTPS is disabled.${BLACK}"
fi
if [ $SRS_DVR = YES ]; then
    echo -e "${GREEN}DVR is enabled.${BLACK}"
else
    echo -e "${YELLOW}Warning: DVR is disabled.${BLACK}"
fi
if [ $SRS_SSL = YES ]; then
    echo -e "${GREEN}RTMP complex handshake is enabled${BLACK}"
else
    echo -e "${YELLOW}Warning: RTMP complex handshake is disabled, flash cann't play h264/aac.${BLACK}"
fi
if [[ $SRS_NASM == YES ]]; then
    echo -e "${GREEN}NASM for HTTPS(openssl) and FFmepg is enabled${BLACK}"
else
    echo -e "${YELLOW}Warning: NASM for HTTPS(openssl) and FFmepg is disabled${BLACK}"
fi
if [[ $SRS_SRTP_ASM == YES ]]; then
    echo -e "${GREEN}SRTP-NASM for WebRTC(openssl) is enabled${BLACK}"
else
    echo -e "${YELLOW}Warning: SRTP-NASM for WebRTC(openssl) is disabled${BLACK}"
fi
if [ $SRS_TRANSCODE = YES ]; then
    echo -e "${GREEN}The transcoding is enabled${BLACK}"
else
    echo -e "${YELLOW}Warning: The transcoding is disabled.${BLACK}"
fi
if [ $SRS_INGEST = YES ]; then
    echo -e "${GREEN}The ingesting is enabled.${BLACK}"
else
    echo -e "${YELLOW}Warning: The ingesting is disabled.${BLACK}"
fi
if [ $SRS_HTTP_CALLBACK = YES ]; then
    echo -e "${GREEN}The http-callback is enabled${BLACK}"
else
    echo -e "${YELLOW}Warning: The http-callback is disabled.${BLACK}"
fi
if [ $SRS_HTTP_SERVER = YES ]; then
    echo -e "${GREEN}Embeded HTTP server for HTTP-FLV/HLS is enabled.${BLACK}"
else
    echo -e "${YELLOW}Warning: Embeded HTTP server is disabled, HTTP-FLV is disabled, please use nginx to delivery HLS.${BLACK}"
fi
if [ $SRS_HTTP_API = YES ]; then
    echo -e "${GREEN}The HTTP API is enabled${BLACK}"
else
    echo -e "${YELLOW}Warning: The HTTP API is disabled.${BLACK}"
fi
if [ $SRS_UTEST = YES ]; then
    echo -e "${GREEN}The utests are enabled.${BLACK}"
else
    echo -e "${YELLOW}Note: The utests are disabled.${BLACK}"
fi
if [ $SRS_GPERF = YES ]; then
    echo -e "${GREEN}The gperf(tcmalloc) is enabled.${BLACK}"
else
    echo -e "${GREEN}Note: The gperf(tcmalloc) is disabled.${BLACK}"
fi
if [ $SRS_GPERF_MC = YES ]; then
    echo -e "${YELLOW}The gmc(gperf memory check) is enabled, performance may suffer.${BLACK}"
else
    echo -e "${GREEN}Note: The gmc(gperf memory check) is disabled.${BLACK}"
fi
if [ $SRS_GPERF_MD = YES ]; then
    echo -e "${YELLOW}The gmd(gperf memory defense) is enabled, performance may suffer.${BLACK}"
else
    echo -e "${GREEN}Note: The gmd(gperf memory defense) is disabled.${BLACK}"
fi
if [ $SRS_GPERF_MP = YES ]; then
    echo -e "${YELLOW}The gmp(gperf memory profile) is enabled, performance may suffer.${BLACK}"
else
    echo -e "${GREEN}Note: The gmp(gperf memory profile) is disabled.${BLACK}"
fi
if [ $SRS_GPERF_CP = YES ]; then
    echo -e "${YELLOW}The gcp(gperf cpu profile) is enabled, performance may suffer.${BLACK}"
else
    echo -e "${GREEN}Note: The gcp(gperf cpu profile) is disabled.${BLACK}"
fi
if [ $SRS_GPROF = YES ]; then
    echo -e "${YELLOW}The gprof(GNU profile tool) is enabled, performance may suffer.${BLACK}"
else
    echo -e "${GREEN}Note: The gprof(GNU profile tool) is disabled.${BLACK}"
fi
if [ $SRS_CROSS_BUILD = YES ]; then
    echo -e "${YELLOW}The cross-build is enabled.${BLACK}"
else
    echo -e "${GREEN}Note: The cross-build is disabled.${BLACK}"
fi
if [ $SRS_VALGRIND = YES ]; then
    echo -e "${GREEN}The valgrind is enabled.${BLACK}"
else
    echo -e "${GREEN}Note: The valgrind is disabled.${BLACK}"
fi
# add each modules for application
for SRS_MODULE in ${SRS_MODULES[*]}; do
    echo -e "${GREEN}Enable module: $SRS_MODULE${BLACK}"
done

#####################################################################################
# Do cleanup when configure done.
#####################################################################################
if [[ $SRS_CLEAN == YES && -f Makefile ]]; then
    #echo "Do full cleanup, you can disable it by: --clean=off"
    make clean
fi

#####################################################################################
# next step
#####################################################################################
if [[ $SRS_CHERRYPY == YES ]]; then
  echo ""
  echo "You can run 3rdparty applications:"
  if [ $SRS_HTTP_CALLBACK = YES ]; then
      echo -e "\" python ./research/api-server/server.py 8085  \" to start the api-server"
  fi
fi
echo ""
echo "You can build SRS:"
echo "\" make \" to build the SRS server"
echo "\" make help \" to get some help"
<|MERGE_RESOLUTION|>--- conflicted
+++ resolved
@@ -225,17 +225,12 @@
 MODULE_FILES=("srs_protocol_amf0" "srs_protocol_io" "srs_rtmp_stack"
         "srs_rtmp_handshake" "srs_protocol_utility" "srs_rtmp_msg_array" "srs_protocol_stream"
         "srs_raw_avc" "srs_rtsp_stack" "srs_http_stack" "srs_protocol_kbps" "srs_protocol_json"
-<<<<<<< HEAD
-        "srs_protocol_format" "srs_service_log" "srs_service_st" "srs_service_http_client" "srs_service_http_conn"
-        "srs_service_rtmp_conn" "srs_service_utility" "srs_service_conn")
+        "srs_protocol_format" "srs_protocol_log" "srs_protocol_st" "srs_protocol_http_client"
+        "srs_protocol_http_conn" "srs_protocol_rtmp_conn" "srs_protocol_conn")
 if [[ $SRS_SRT == YES ]]; then
     MODULE_FILES+=("srs_protocol_srt")
     ModuleLibIncs+=(${LibSRTRoot})
 fi
-=======
-        "srs_protocol_format" "srs_protocol_log" "srs_protocol_st" "srs_protocol_http_client"
-        "srs_protocol_http_conn" "srs_protocol_rtmp_conn" "srs_protocol_conn")
->>>>>>> 665ad564
 if [[ $SRS_RTC == YES ]]; then
     MODULE_FILES+=("srs_rtc_stun_stack")
     ModuleLibIncs+=(${LibSrtpRoot})
